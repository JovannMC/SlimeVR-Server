--- conflicted
+++ resolved
@@ -197,7 +197,6 @@
         <Typography variant="main-title" bold textAlign="text-center">
           {l10n.getString('mounting_selection_menu')}
         </Typography>
-<<<<<<< HEAD
         <div className="flex w-full flex-col flex-grow items-center gap-3 justify-center">
           <svg width="400" viewBox="0 0 250 250" className="fill-background-40">
             <g transform="translate(80, 0)" className="fill-background-10">
@@ -206,31 +205,35 @@
             <g strokeWidth="4" className="stroke-background-90">
               <PieSliceOfFeet
                 d="M0 0-89 44A99 99 0 0 1-89-44Z"
-                onClick={() => onDirectionSelected(rotationToQuatMap.LEFT)}
+                direction={rotationToQuatMap.LEFT}
+                onDirectionSelected={onDirectionSelected}
+                currRotation={currRotation}
                 id="tracker-rotation-left"
                 trackerTransform="translate(75, 0) scale(-1, 1)"
               ></PieSliceOfFeet>
               <PieSliceOfFeet
                 d="M0 0-89-44A99 99 0 0 1-44-89Z"
-                onClick={() =>
-                  onDirectionSelected(rotationToQuatMap.FRONT_LEFT)
-                }
+                direction={rotationToQuatMap.FRONT_LEFT}
+                onDirectionSelected={onDirectionSelected}
+                currRotation={currRotation}
                 id="tracker-rotation_left_front"
                 noText={true}
                 trackerTransform="translate(-2, 175) rotate(-135)"
                 trackerWidth={7}
               ></PieSliceOfFeet>
               <PieSliceOfFeet
-                onClick={() => onDirectionSelected(rotationToQuatMap.FRONT)}
                 d="M0 0-44-89A99 99 0 0 1 44-89Z"
+                direction={rotationToQuatMap.FRONT}
+                onDirectionSelected={onDirectionSelected}
+                currRotation={currRotation}
                 id="tracker-rotation-front"
                 trackerTransform="translate(0, 75) rotate(-90)"
               ></PieSliceOfFeet>
               <PieSliceOfFeet
                 d="M0 0 44-89A99 99 0 0 1 89-44Z"
-                onClick={() =>
-                  onDirectionSelected(rotationToQuatMap.FRONT_RIGHT)
-                }
+                direction={rotationToQuatMap.FRONT_RIGHT}
+                onDirectionSelected={onDirectionSelected}
+                currRotation={currRotation}
                 id="tracker-rotation-front_right"
                 noText={true}
                 trackerTransform="translate(73, 0) rotate(-45)"
@@ -238,15 +241,17 @@
               ></PieSliceOfFeet>
               <PieSliceOfFeet
                 d="M0 0 89-44A99 99 0 0 1 89 44Z"
-                onClick={() => onDirectionSelected(rotationToQuatMap.RIGHT)}
+                direction={rotationToQuatMap.RIGHT}
+                onDirectionSelected={onDirectionSelected}
+                currRotation={currRotation}
                 id="tracker-rotation-right"
                 trackerTransform="translate(175,0)"
               ></PieSliceOfFeet>
               <PieSliceOfFeet
                 d="M0 0 89 44A99 99 0 0 1 44 89Z"
-                onClick={() =>
-                  onDirectionSelected(rotationToQuatMap.BACK_RIGHT)
-                }
+                direction={rotationToQuatMap.BACK_RIGHT}
+                onDirectionSelected={onDirectionSelected}
+                currRotation={currRotation}
                 id="tracker-rotation-back_right"
                 noText={true}
                 trackerTransform="translate(252, 75) rotate(45)"
@@ -254,13 +259,17 @@
               ></PieSliceOfFeet>
               <PieSliceOfFeet
                 d="M0 0 44 89A99 99 0 0 1-44 89Z"
-                onClick={() => onDirectionSelected(rotationToQuatMap.BACK)}
+                direction={rotationToQuatMap.BACK}
+                onDirectionSelected={onDirectionSelected}
+                currRotation={currRotation}
                 id="tracker-rotation-back"
                 trackerTransform="translate(250, 175) rotate(90)"
               ></PieSliceOfFeet>
               <PieSliceOfFeet
                 d="M0 0-44 89A99 99 0 0 1-89 44Z"
-                onClick={() => onDirectionSelected(rotationToQuatMap.BACK_LEFT)}
+                direction={rotationToQuatMap.BACK_LEFT}
+                onDirectionSelected={onDirectionSelected}
+                currRotation={currRotation}
                 id="tracker-rotation-back_left"
                 noText={true}
                 trackerTransform="translate(177, 250) rotate(135)"
@@ -268,98 +277,6 @@
               ></PieSliceOfFeet>
             </g>
           </svg>
-=======
-        <div
-          className="flex w-full flex-col flex-grow items-center gap-3 xs:justify-center"
-          ref={refTrackers}
-          style={{ height: trackersHeight - optionsHeight }}
-        >
-          <div className="flex justify-center items-center gap-6 w-full">
-            <svg
-              width="400"
-              viewBox="0 0 250 250"
-              className="fill-background-40"
-            >
-              <g transform="translate(80, 0)" className="fill-background-10">
-                <MountingBodyPartIcon width={100} bodyPart={bodyPart} />
-              </g>
-              <g strokeWidth="4" className="stroke-background-90">
-                <PieSliceOfFeet
-                  d="M0 0-89 44A99 99 0 0 1-89-44Z"
-                  direction={rotationToQuatMap.LEFT}
-                  onDirectionSelected={onDirectionSelected}
-                  currRotation={currRotation}
-                  id="tracker-rotation-left"
-                  trackerTransform="translate(75, 0) scale(-1, 1)"
-                ></PieSliceOfFeet>
-                <PieSliceOfFeet
-                  d="M0 0-89-44A99 99 0 0 1-44-89Z"
-                  direction={rotationToQuatMap.FRONT_LEFT}
-                  onDirectionSelected={onDirectionSelected}
-                  currRotation={currRotation}
-                  id="tracker-rotation_left_front"
-                  noText={true}
-                  trackerTransform="translate(-2, 175) rotate(-135)"
-                  trackerWidth={7}
-                ></PieSliceOfFeet>
-                <PieSliceOfFeet
-                  d="M0 0-44-89A99 99 0 0 1 44-89Z"
-                  direction={rotationToQuatMap.FRONT}
-                  onDirectionSelected={onDirectionSelected}
-                  currRotation={currRotation}
-                  id="tracker-rotation-front"
-                  trackerTransform="translate(0, 75) rotate(-90)"
-                ></PieSliceOfFeet>
-                <PieSliceOfFeet
-                  d="M0 0 44-89A99 99 0 0 1 89-44Z"
-                  direction={rotationToQuatMap.FRONT_RIGHT}
-                  onDirectionSelected={onDirectionSelected}
-                  currRotation={currRotation}
-                  id="tracker-rotation-front_right"
-                  noText={true}
-                  trackerTransform="translate(73, 0) rotate(-45)"
-                  trackerWidth={7}
-                ></PieSliceOfFeet>
-                <PieSliceOfFeet
-                  d="M0 0 89-44A99 99 0 0 1 89 44Z"
-                  direction={rotationToQuatMap.RIGHT}
-                  onDirectionSelected={onDirectionSelected}
-                  currRotation={currRotation}
-                  id="tracker-rotation-right"
-                  trackerTransform="translate(175,0)"
-                ></PieSliceOfFeet>
-                <PieSliceOfFeet
-                  d="M0 0 89 44A99 99 0 0 1 44 89Z"
-                  direction={rotationToQuatMap.BACK_RIGHT}
-                  onDirectionSelected={onDirectionSelected}
-                  currRotation={currRotation}
-                  id="tracker-rotation-back_right"
-                  noText={true}
-                  trackerTransform="translate(252, 75) rotate(45)"
-                  trackerWidth={7}
-                ></PieSliceOfFeet>
-                <PieSliceOfFeet
-                  d="M0 0 44 89A99 99 0 0 1-44 89Z"
-                  direction={rotationToQuatMap.BACK}
-                  onDirectionSelected={onDirectionSelected}
-                  currRotation={currRotation}
-                  id="tracker-rotation-back"
-                  trackerTransform="translate(250, 175) rotate(90)"
-                ></PieSliceOfFeet>
-                <PieSliceOfFeet
-                  d="M0 0-44 89A99 99 0 0 1-89 44Z"
-                  direction={rotationToQuatMap.BACK_LEFT}
-                  onDirectionSelected={onDirectionSelected}
-                  currRotation={currRotation}
-                  id="tracker-rotation-back_left"
-                  noText={true}
-                  trackerTransform="translate(177, 250) rotate(135)"
-                  trackerWidth={7}
-                ></PieSliceOfFeet>
-              </g>
-            </svg>
-          </div>
->>>>>>> 6a268fbb
         </div>
       </div>
       <div
