package io.eiren.vr;

import java.io.File;

<<<<<<< HEAD
import io.eiren.gui.VRServerGUI;
import io.eiren.newGui.main.MainStage;
import io.eiren.util.logging.LogManager;
=======
import io.eiren.gui.jfx.SlimeVRGUIJFX;
import io.eiren.util.logging.LogManager;
import javafx.application.Application;
>>>>>>> 67ceb609

public class Main {

	public static String VERSION = "0.0.19 Test 1";

	public static VRServer vrServer;

	@SuppressWarnings("unused")
	public static void main(String[] args) {
		System.setProperty("awt.useSystemAAFontSettings", "on");
		System.setProperty("swing.aatext", "true");

		File dir = new File("").getAbsoluteFile();
		try {
			LogManager.initialize(new File(dir, "logs/"), dir);
		} catch(Exception e1) {
			e1.printStackTrace();
		}

		try {
			vrServer = new VRServer();
			vrServer.start();
<<<<<<< HEAD
			new Keybinding(vrServer);
			new VRServerGUI(vrServer);

			MainStage.launch(MainStage.class);

=======
			Application.launch(SlimeVRGUIJFX.class, args);
>>>>>>> 67ceb609
		} catch(Throwable e) {
			e.printStackTrace();
			try {
				Thread.sleep(2000L);
			} catch(InterruptedException e2) {
				e.printStackTrace();
			}
			System.exit(1); // Exit in case error happened on init and window not appeared, but some thread started
		} finally {
			try {
				Thread.sleep(2000L);
			} catch(InterruptedException e) {
				e.printStackTrace();
			}
		}
	}

}<|MERGE_RESOLUTION|>--- conflicted
+++ resolved
@@ -2,15 +2,13 @@
 
 import java.io.File;
 
-<<<<<<< HEAD
+
 import io.eiren.gui.VRServerGUI;
 import io.eiren.newGui.main.MainStage;
 import io.eiren.util.logging.LogManager;
-=======
 import io.eiren.gui.jfx.SlimeVRGUIJFX;
-import io.eiren.util.logging.LogManager;
 import javafx.application.Application;
->>>>>>> 67ceb609
+
 
 public class Main {
 
@@ -33,15 +31,15 @@
 		try {
 			vrServer = new VRServer();
 			vrServer.start();
-<<<<<<< HEAD
+
 			new Keybinding(vrServer);
-			new VRServerGUI(vrServer);
+			//new VRServerGUI(vrServer);
 
 			MainStage.launch(MainStage.class);
 
-=======
-			Application.launch(SlimeVRGUIJFX.class, args);
->>>>>>> 67ceb609
+
+			//Application.launch(SlimeVRGUIJFX.class, args);
+
 		} catch(Throwable e) {
 			e.printStackTrace();
 			try {
