package dev.slimevr.tracking.trackers.udp

import com.jme3.math.FastMath
import dev.slimevr.NetworkProtocol
import dev.slimevr.VRServer
import dev.slimevr.tracking.trackers.Tracker
import dev.slimevr.tracking.trackers.TrackerStatus
import io.eiren.util.Util
import io.eiren.util.collections.FastList
import io.eiren.util.logging.LogManager
import io.github.axisangles.ktmath.Quaternion.Companion.fromRotationVector
import io.github.axisangles.ktmath.Vector3
import org.apache.commons.lang3.ArrayUtils
import solarxr_protocol.rpc.ResetType
import java.net.DatagramPacket
import java.net.DatagramSocket
import java.net.InetSocketAddress
import java.net.NetworkInterface
import java.net.SocketAddress
import java.net.SocketTimeoutException
import java.nio.ByteBuffer
import java.nio.ByteOrder
import java.util.Random
import java.util.function.Consumer

/**
 * Receives trackers data by UDP using extended owoTrack protocol.
 */
class TrackersUDPServer(private val port: Int, name: String, private val trackersConsumer: Consumer<Tracker>) : Thread(name) {
	private val random = Random()
	private val connections: MutableList<UDPDevice> = FastList()
	private val connectionsByAddress: MutableMap<SocketAddress, UDPDevice> = HashMap()
	private val connectionsByMAC: MutableMap<String, UDPDevice> = HashMap()
	private val broadcastAddresses: List<InetSocketAddress> = try {
		NetworkInterface.getNetworkInterfaces().asSequence().filter {
			// Ignore loopback, PPP, virtual and disabled interfaces
			!it.isLoopback && it.isUp && !it.isPointToPoint && !it.isVirtual
		}.flatMap {
			it.interfaceAddresses.asSequence()
		}.map {
			// This ignores IPv6 addresses
			it.broadcast
		}.filter { it != null && it.isSiteLocalAddress }.map { InetSocketAddress(it, this.port) }.toList()
	} catch (e: Exception) {
		LogManager.severe("[TrackerServer] Can't enumerate network interfaces", e)
		emptyList()
	}
	private val parser = UDPProtocolParser()
	private val rcvBuffer = ByteArray(512)
	private val bb = ByteBuffer.wrap(rcvBuffer).order(ByteOrder.BIG_ENDIAN)

	// Gets initialized in this.run()
	private lateinit var socket: DatagramSocket
	private var lastKeepup = System.currentTimeMillis()

	private fun setUpNewConnection(handshakePacket: DatagramPacket, handshake: UDPPacket3Handshake) {
		LogManager.info("[TrackerServer] Handshake received from ${handshakePacket.address}:${handshakePacket.port}")
		val addr = handshakePacket.address
		val socketAddr = handshakePacket.socketAddress

		// Check if it's a known device
		VRServer.instance.configManager.vrConfig.let { vrConfig ->
			if (vrConfig.isKnownDevice(handshake.macString)) return@let
			val mac = handshake.macString ?: return@let

			VRServer.instance.handshakeHandler.sendUnknownHandshake(mac)
			return
		}

		// Get a connection either by an existing one, or by creating a new one
		val connection: UDPDevice = synchronized(connections) {
			connectionsByMAC[handshake.macString]?.apply {
				// Look for an existing connection by the MAC address and update the
				// connection information
				connectionsByAddress.remove(address)
				address = socketAddr
				lastPacketNumber = 0
				ipAddress = addr
				name = handshake.macString?.let { "udp://$it" }
				descriptiveName = "udp:/$addr"
				firmwareBuild = handshake.firmwareBuild
				connectionsByAddress[address] = this

				val i = connections.indexOf(this)
				LogManager
					.info(
						"""
						[TrackerServer] Tracker $i handed over to address $socketAddr.
						Board type: ${handshake.boardType},
						imu type: ${handshake.imuType},
						firmware: ${handshake.firmware} ($firmwareBuild),
						mac: ${handshake.macString},
						name: $name
						""".trimIndent(),
					)
			} ?: connectionsByAddress[socketAddr]?.apply {
				// Look for an existing connection by the socket address (IP and port)
				// and update the connection information
				lastPacketNumber = 0
				ipAddress = addr
				name = handshake.macString?.let { "udp://$it" }
					?: "udp:/$addr"
				descriptiveName = "udp:/$addr"
				firmwareBuild = handshake.firmwareBuild
				val i = connections.indexOf(this)
				LogManager
					.info(
						"""
						[TrackerServer] Tracker $i reconnected from address $socketAddr.
						Board type: ${handshake.boardType},
						imu type: ${handshake.imuType},
						firmware: ${handshake.firmware} ($firmwareBuild),
						mac: ${handshake.macString},
						name: $name
						""".trimIndent(),
					)
			}
		} ?: run {
			// No existing connection could be found, create a new one

			val connection = UDPDevice(
				socketAddr,
				addr,
				handshake.macString ?: addr.hostAddress,
				handshake.boardType,
				handshake.mcuType,
			)
			VRServer.instance.deviceManager.addDevice(connection)
			connection.firmwareBuild = handshake.firmwareBuild
			connection.protocol = if (handshake.firmware?.isEmpty() == true) {
				// Only old owoTrack doesn't report firmware and have different packet IDs with SlimeVR
				NetworkProtocol.OWO_LEGACY
			} else {
				NetworkProtocol.SLIMEVR_RAW
			}
			connection.name = handshake.macString?.let { "udp://$it" }
				?: "udp:/$addr"
			// TODO: The missing slash in udp:// was intended because InetAddress.toString()
			// 		returns "hostname/address" but it wasn't known that if hostname is empty
			// 		string it just looks like "/address" lol.
			// 		Fixing this would break config!
			connection.descriptiveName = "udp:/$addr"
			synchronized(connections) {
				// Register the new connection
				val i = connections.size
				connections.add(connection)
				connectionsByAddress[socketAddr] = connection
				if (handshake.macString != null) {
					connectionsByMAC[handshake.macString!!] = connection
				}
				LogManager
					.info(
						"""
						[TrackerServer] Tracker $i connected from address $socketAddr.
						Board type: ${handshake.boardType},
						imu type: ${handshake.imuType},
						firmware: ${handshake.firmware} (${connection.firmwareBuild}),
						mac: ${handshake.macString},
						name: ${connection.name}
						""".trimIndent(),
					)
			}
			if (connection.protocol == NetworkProtocol.OWO_LEGACY || connection.firmwareBuild < 9) {
				// Set up new sensor for older firmware.
				// Firmware after 7 should send sensor status packet and sensor
				// will be created when it's received
				setUpSensor(connection, 0, handshake.imuType, 1)
			}
			connection
		}
		connection.firmwareFeatures = FirmwareFeatures()
		bb.limit(bb.capacity())
		bb.rewind()
		parser.writeHandshakeResponse(bb, connection)
		socket.send(DatagramPacket(rcvBuffer, bb.position(), connection.address))
	}

	private fun setUpSensor(connection: UDPDevice, trackerId: Int, sensorType: IMUType, sensorStatus: Int) {
		LogManager.info("[TrackerServer] Sensor $trackerId for ${connection.name} status: $sensorStatus")
		var imuTracker = connection.getTracker(trackerId)
		if (imuTracker == null) {
			var formattedHWID = connection.hardwareIdentifier.replace(":", "").takeLast(5)
			if (trackerId != 0) {
				formattedHWID += "_$trackerId"
			}

			imuTracker = Tracker(
				connection,
				VRServer.getNextLocalTrackerId(),
				connection.name + "/" + trackerId,
				"IMU Tracker $formattedHWID",
				null,
				trackerNum = trackerId,
				hasRotation = true,
				hasAcceleration = true,
				userEditable = true,
				imuType = sensorType,
				allowFiltering = true,
				needsReset = true,
				needsMounting = true,
				usesTimeout = true,
			)
			connection.trackers[trackerId] = imuTracker
			trackersConsumer.accept(imuTracker)
			LogManager.info("[TrackerServer] Added sensor $trackerId for ${connection.name}, type $sensorType")
		}
		val status = UDPPacket15SensorInfo.getStatus(sensorStatus)
		if (status != null) imuTracker.status = status
	}

	override fun run() {
		val serialBuffer2 = StringBuilder()
		try {
			socket = DatagramSocket(port)
			var prevPacketTime = System.currentTimeMillis()
			socket.soTimeout = 250
			while (true) {
				var received: DatagramPacket? = null
				try {
					val hasActiveTrackers = connections.any { it.trackers.size > 0 }
					if (!hasActiveTrackers) {
						val discoveryPacketTime = System.currentTimeMillis()
						if (discoveryPacketTime - prevPacketTime >= 2000) {
							for (addr in broadcastAddresses) {
								bb.limit(bb.capacity())
								bb.rewind()
								parser.write(bb, null, UDPPacket0Heartbeat)
								socket.send(DatagramPacket(rcvBuffer, bb.position(), addr))
							}
							prevPacketTime = discoveryPacketTime
						}
					}
					received = DatagramPacket(rcvBuffer, rcvBuffer.size)
					socket.receive(received)
					bb.limit(received.length)
					bb.rewind()
					val connection = synchronized(connections) { connectionsByAddress[received.socketAddress] }
					parser.parse(bb, connection)
						.filterNotNull()
						.forEach { processPacket(received, it, connection) }
				} catch (ignored: SocketTimeoutException) {
				} catch (e: Exception) {
					LogManager.warning(
						"[TrackerServer] Error parsing packet ${packetToString(received)}",
						e,
					)
				}
				if (lastKeepup + 500 < System.currentTimeMillis()) {
					lastKeepup = System.currentTimeMillis()
					synchronized(connections) {
						for (conn in connections) {
							bb.limit(bb.capacity())
							bb.rewind()
							parser.write(bb, conn, UDPPacket1Heartbeat)
							socket.send(DatagramPacket(rcvBuffer, bb.position(), conn.address))
							if (conn.lastPacket + 1000 < System.currentTimeMillis()) {
								if (!conn.timedOut) {
									conn.timedOut = true
									LogManager.info("[TrackerServer] Tracker timed out: $conn")
								}
							} else {
								for (value in conn.trackers.values) {
									if (value.status == TrackerStatus.DISCONNECTED ||
										value.status == TrackerStatus.TIMED_OUT
									) {
										value.status = TrackerStatus.OK
									}
								}
								conn.timedOut = false
							}

							if (conn.serialBuffer.isNotEmpty() &&
								conn.lastSerialUpdate + 500L < System.currentTimeMillis()
							) {
								serialBuffer2
									.append('[')
									.append(conn.name)
									.append("] ")
									.append(conn.serialBuffer)
								println(serialBuffer2)
								serialBuffer2.setLength(0)
								conn.serialBuffer.setLength(0)
							}

							if (conn.lastPingPacketTime + 500 < System.currentTimeMillis()) {
								conn.lastPingPacketId = random.nextInt()
								conn.lastPingPacketTime = System.currentTimeMillis()
								bb.limit(bb.capacity())
								bb.rewind()
								bb.putInt(10)
								bb.putLong(0)
								bb.putInt(conn.lastPingPacketId)
								socket.send(DatagramPacket(rcvBuffer, bb.position(), conn.address))
							}
						}
					}
				}
			}
		} catch (e: Exception) {
			e.printStackTrace()
		} finally {
			Util.close(socket)
		}
	}

	private fun processPacket(received: DatagramPacket, packet: UDPPacket, connection: UDPDevice?) {
		val tracker: Tracker?
		when (packet) {
			is UDPPacket0Heartbeat, is UDPPacket1Heartbeat -> {}

			is UDPPacket3Handshake -> setUpNewConnection(received, packet)

			is RotationPacket -> {
				var rot = packet.rotation
				rot = AXES_OFFSET.times(rot)
				tracker = connection?.getTracker(packet.sensorId)
				if (tracker == null) return
				tracker.setRotation(rot)
				tracker.dataTick()
			}

			is UDPPacket17RotationData -> {
				tracker = connection?.getTracker(packet.sensorId)
				if (tracker == null) return
				var rot17 = packet.rotation
				rot17 = AXES_OFFSET * rot17
				when (packet.dataType) {
					UDPPacket17RotationData.DATA_TYPE_NORMAL -> {
						tracker.setRotation(rot17)
						tracker.dataTick()
						// tracker.calibrationStatus = rotationData.calibrationInfo;
						// Not implemented in server
					}

					UDPPacket17RotationData.DATA_TYPE_CORRECTION -> {
// 						tracker.rotMagQuaternion.set(rot17);
// 						tracker.magCalibrationStatus = rotationData.calibrationInfo;
// 						tracker.hasNewCorrectionData = true;
						// Not implemented in server
					}
				}
			}

			is UDPPacket18MagnetometerAccuracy -> {}

			is UDPPacket4Acceleration -> {
				tracker = connection?.getTracker(packet.sensorId)
				if (tracker == null) return
				// Switch x and y around to adjust for different axes
				tracker.setAcceleration(Vector3(packet.acceleration.y, packet.acceleration.x, packet.acceleration.z))
			}

			is UDPPacket10PingPong -> {
				if (connection == null) return
				if (connection.lastPingPacketId == packet.pingId) {
					for (t in connection.trackers.values) {
						t.ping = (System.currentTimeMillis() - connection.lastPingPacketTime).toInt() / 2
						t.dataTick()
					}
				} else {
					LogManager.debug(
						"[TrackerServer] Wrong ping id ${packet.pingId} != ${connection.lastPingPacketId}",
					)
				}
			}

			is UDPPacket11Serial -> {
				if (connection == null) return
				println("[${connection.name}] ${packet.serial}")
			}

			is UDPPacket12BatteryLevel -> connection?.trackers?.values?.forEach {
				it.batteryVoltage = packet.voltage
				it.batteryLevel = packet.level * 100
			}

			is UDPPacket13Tap -> {
				tracker = connection?.getTracker(packet.sensorId)
				if (tracker == null) return
				LogManager.info(
					"[TrackerServer] Tap packet received from ${tracker.name}: ${packet.tap}",
				)
			}

			is UDPPacket14Error -> {
				LogManager.severe(
					"[TrackerServer] Error received from ${received.socketAddress}: ${packet.errorNumber}",
				)
				tracker = connection?.getTracker(packet.sensorId)
				if (tracker == null) return
				tracker.status = TrackerStatus.ERROR
			}

			is UDPPacket15SensorInfo -> {
				if (connection == null) return
				setUpSensor(connection, packet.sensorId, packet.sensorType, packet.sensorStatus)
				// Send ack
				bb.limit(bb.capacity())
				bb.rewind()
				parser.writeSensorInfoResponse(bb, connection, packet)
				socket.send(DatagramPacket(rcvBuffer, bb.position(), connection.address))
				LogManager.info(
					"[TrackerServer] Sensor info for ${connection.descriptiveName}/${packet.sensorId}: ${packet.sensorStatus}",
				)
			}

			is UDPPacket19SignalStrength -> connection?.trackers?.values?.forEach {
				it.signalStrength = packet.signalStrength
			}

			is UDPPacket20Temperature -> {
				tracker = connection?.getTracker(packet.sensorId)
				if (tracker == null) return
				tracker.temperature = packet.temperature
			}

			is UDPPacket21UserAction -> {
				if (connection == null) return
				var name = ""
				when (packet.type) {
					UDPPacket21UserAction.RESET_FULL -> {
						name = "Full reset"
						VRServer.instance.resetHandler.sendStarted(ResetType.Full)
						VRServer.instance.resetTrackersFull(RESET_SOURCE_NAME)
					}

					UDPPacket21UserAction.RESET_YAW -> {
						name = "Yaw reset"
						VRServer.instance.resetHandler.sendStarted(ResetType.Yaw)
						VRServer.instance.resetTrackersYaw(RESET_SOURCE_NAME)
					}

					UDPPacket21UserAction.RESET_MOUNTING -> {
						name = "Mounting reset"
						VRServer
							.instance
							.resetHandler
							.sendStarted(ResetType.Mounting)
						VRServer.instance.resetTrackersMounting(RESET_SOURCE_NAME)
					}

					UDPPacket21UserAction.PAUSE_TRACKING -> {
						name = "Pause tracking toggle"
						VRServer.instance.togglePauseTracking(RESET_SOURCE_NAME)
					}
				}

				LogManager.info(
					"[TrackerServer] User action from ${connection.descriptiveName } received. $name performed.",
				)
			}

			is UDPPacket22FeatureFlags -> {
				if (connection == null) return
				// Respond with server flags
				bb.limit(bb.capacity())
				bb.rewind()
				parser.write(bb, connection, packet)
				socket.send(DatagramPacket(rcvBuffer, bb.position(), connection.address))
				connection.firmwareFeatures = packet.firmwareFeatures
			}

			is UDPPacket200ProtocolChange -> {}
		}
	}

<<<<<<< HEAD
	fun getConnections(): List<UDPDevice> {
		return connections
=======
	fun getConnections(): List<UDPDevice?> = connections

	// FIXME: for some reason it ends up disconnecting after 30 seconds have passed instead of immediately
	fun disconnectDevice(device: UDPDevice) {
		synchronized(connections) {
			connections.remove(device)
		}
		synchronized(connectionsByAddress) {
			connectionsByAddress.filter { (_, dev) -> dev.id == device.id }.keys.forEach(
				connectionsByAddress::remove,
			)
		}
		device.trackers.forEach { (_, tracker) ->
			tracker.status = TrackerStatus.DISCONNECTED
		}

		LogManager.info(
			"[TrackerServer] Forcefully disconnected ${device.hardwareIdentifier} device.",
		)
>>>>>>> f402b22d
	}

	companion object {
		/**
		 * Change between IMU axes and OpenGL/SteamVR axes
		 */
		private val AXES_OFFSET = fromRotationVector(-FastMath.HALF_PI, 0f, 0f)
		private const val RESET_SOURCE_NAME = "TrackerServer"
		private fun packetToString(packet: DatagramPacket?): String {
			val sb = StringBuilder()
			sb.append("DatagramPacket{")
			if (packet == null) {
				sb.append("null")
			} else {
				sb.append(packet.address.toString())
				sb.append(packet.port)
				sb.append(',')
				sb.append(packet.length)
				sb.append(',')
				sb.append(ArrayUtils.toString(packet.data))
			}
			sb.append('}')
			return sb.toString()
		}
	}
}<|MERGE_RESOLUTION|>--- conflicted
+++ resolved
@@ -464,10 +464,6 @@
 		}
 	}
 
-<<<<<<< HEAD
-	fun getConnections(): List<UDPDevice> {
-		return connections
-=======
 	fun getConnections(): List<UDPDevice?> = connections
 
 	// FIXME: for some reason it ends up disconnecting after 30 seconds have passed instead of immediately
@@ -487,7 +483,6 @@
 		LogManager.info(
 			"[TrackerServer] Forcefully disconnected ${device.hardwareIdentifier} device.",
 		)
->>>>>>> f402b22d
 	}
 
 	companion object {
