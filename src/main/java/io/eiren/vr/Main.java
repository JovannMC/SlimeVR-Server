package io.eiren.vr;

import java.io.File;

import io.eiren.gui.jfx.SlimeVRGUIJFX;
import io.eiren.util.logging.LogManager;
<<<<<<< HEAD
import javafx.application.Application;
=======
>>>>>>> 63187084

public class Main {
	
	public static String VERSION = "0.0.19 Test 1";
	
	public static VRServer vrServer;
	
	@SuppressWarnings("unused")
	public static void main(String[] args) {
		System.setProperty("awt.useSystemAAFontSettings", "on");
		System.setProperty("swing.aatext", "true");
		
		File dir = new File("").getAbsoluteFile();
		try {
			LogManager.initialize(new File(dir, "logs/"), dir);
		} catch(Exception e1) {
			e1.printStackTrace();
		}
		
		try {
			vrServer = new VRServer();
			vrServer.start();
<<<<<<< HEAD
			Application.launch(SlimeVRGUIJFX.class, args);
=======
			new Keybinding(vrServer);
			new VRServerGUI(vrServer);
>>>>>>> 63187084
		} catch(Throwable e) {
			e.printStackTrace();
			try {
				Thread.sleep(2000L);
			} catch(InterruptedException e2) {
				e.printStackTrace();
			}
			System.exit(1); // Exit in case error happened on init and window not appeared, but some thread started
		} finally {
			try {
				Thread.sleep(2000L);
			} catch(InterruptedException e) {
				e.printStackTrace();
			}
		}
	}
	
}<|MERGE_RESOLUTION|>--- conflicted
+++ resolved
@@ -2,12 +2,10 @@
 
 import java.io.File;
 
+import io.eiren.gui.VRServerGUI;
 import io.eiren.gui.jfx.SlimeVRGUIJFX;
 import io.eiren.util.logging.LogManager;
-<<<<<<< HEAD
 import javafx.application.Application;
-=======
->>>>>>> 63187084
 
 public class Main {
 	
@@ -30,12 +28,9 @@
 		try {
 			vrServer = new VRServer();
 			vrServer.start();
-<<<<<<< HEAD
 			Application.launch(SlimeVRGUIJFX.class, args);
-=======
 			new Keybinding(vrServer);
 			new VRServerGUI(vrServer);
->>>>>>> 63187084
 		} catch(Throwable e) {
 			e.printStackTrace();
 			try {
