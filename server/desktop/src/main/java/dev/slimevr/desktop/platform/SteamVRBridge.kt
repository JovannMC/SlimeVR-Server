package dev.slimevr.desktop.platform

import dev.slimevr.VRServer
import dev.slimevr.VRServer.Companion.getNextLocalTrackerId
import dev.slimevr.VRServer.Companion.instance
import dev.slimevr.bridge.BridgeThread
import dev.slimevr.config.BridgeConfig
import dev.slimevr.desktop.platform.ProtobufMessages.*
import dev.slimevr.protocol.rpc.settings.RPCSettingsHandler
import dev.slimevr.tracking.trackers.Tracker
import dev.slimevr.tracking.trackers.TrackerPosition
import dev.slimevr.tracking.trackers.TrackerPosition.Companion.getByTrackerRole
import dev.slimevr.tracking.trackers.TrackerRole
import dev.slimevr.tracking.trackers.TrackerRole.Companion.getById
import dev.slimevr.tracking.trackers.TrackerUtils.getTrackerForSkeleton
import dev.slimevr.util.ann.VRServerThread
import io.eiren.util.collections.FastList
import solarxr_protocol.rpc.StatusData
import solarxr_protocol.rpc.StatusDataUnion
import solarxr_protocol.rpc.StatusSteamVRDisconnectedT

abstract class SteamVRBridge(
	protected val server: VRServer,
	threadName: String,
	bridgeName: String,
	protected val bridgeSettingsKey: String,
	protected val shareableTrackers: List<Tracker>,
) : ProtobufBridge(bridgeName),
	Runnable {
	protected val runnerThread: Thread = Thread(this, threadName)
	protected val config: BridgeConfig = server.configManager.vrConfig.getBridge(bridgeSettingsKey)

	@VRServerThread
	override fun startBridge() {
		for (tr in shareableTrackers) {
			val role = tr.trackerPosition?.trackerRole
			changeShareSettings(
				role,
				config.getBridgeTrackerRole(role, false),
			)
		}
		runnerThread.start()
	}

	@VRServerThread
	override fun getShareSetting(role: TrackerRole): Boolean {
		for (tr in shareableTrackers) {
			if (tr.trackerPosition?.trackerRole == role) {
				return sharedTrackers.contains(tr)
			}
		}
		return false
	}

	override fun updateShareSettingsAutomatically(): Boolean {
		// Return false if automatic trackers is disabled or if tracking is paused
		if (!config.automaticSharedTrackersToggling || server.getPauseTracking()) return false

		val skeleton = instance.humanPoseManager.skeleton
		val isWaistSteamVr = skeleton.hipTracker?.device?.isOpenVrDevice == true ||
			skeleton.waistTracker?.device?.isOpenVrDevice == true
		// Enable waist if skeleton has an spine tracker
		changeShareSettings(TrackerRole.WAIST, skeleton.hasSpineTracker && !isWaistSteamVr)

		// hasChest if waist and/or hip is on, and chest and/or upper chest is also on
		val hasChest = (skeleton.hipTracker != null || skeleton.waistTracker != null) &&
			(skeleton.upperChestTracker != null || skeleton.chestTracker != null)
		val isChestSteamVr = skeleton.upperChestTracker?.device?.isOpenVrDevice == true ||
			skeleton.chestTracker?.device?.isOpenVrDevice == true
		changeShareSettings(
			TrackerRole.CHEST,
			hasChest && !isChestSteamVr,
		)

		// hasFeet if lower and/or upper leg tracker is on
		val hasLeftFoot =
			(skeleton.leftUpperLegTracker != null || skeleton.leftLowerLegTracker != null)
		val isLeftFootSteamVr =
			skeleton.leftLowerLegTracker?.device?.isOpenVrDevice == true ||
				skeleton.leftFootTracker?.device?.isOpenVrDevice == true

		val hasRightFoot =
			(skeleton.rightUpperLegTracker != null || skeleton.rightLowerLegTracker != null)
		val isRightFootSteamVr =
			skeleton.rightLowerLegTracker?.device?.isOpenVrDevice == true ||
				skeleton.rightFootTracker?.device?.isOpenVrDevice == true
		changeShareSettings(
			TrackerRole.LEFT_FOOT,
			hasLeftFoot && !isLeftFootSteamVr,
		)
		changeShareSettings(
			TrackerRole.RIGHT_FOOT,
			hasRightFoot && !isRightFootSteamVr,
		)

		// hasKnees is just hasFeet
		val isLeftKneeSteamVr = skeleton.leftUpperLegTracker?.device?.isOpenVrDevice == true

		val isRightKneeSteamVr = skeleton.rightUpperLegTracker?.device?.isOpenVrDevice == true
		changeShareSettings(TrackerRole.LEFT_KNEE, hasLeftFoot && !isLeftKneeSteamVr)
		changeShareSettings(TrackerRole.RIGHT_KNEE, hasRightFoot && !isRightKneeSteamVr)

		// hasElbows if an upper arm or a lower arm tracker is on
		val hasLeftElbow = skeleton.hasLeftArmTracker
		val isLeftElbowSteamVr = skeleton.leftUpperArmTracker?.device?.isOpenVrDevice == true ||
			skeleton.leftLowerArmTracker?.device?.isOpenVrDevice == true

		val hasRightElbow = skeleton.hasRightArmTracker
		val isRightElbowSteamVr = skeleton.rightUpperArmTracker?.device?.isOpenVrDevice == true ||
			skeleton.rightLowerArmTracker?.device?.isOpenVrDevice == true
		changeShareSettings(TrackerRole.LEFT_ELBOW, hasLeftElbow && !isLeftElbowSteamVr)
		changeShareSettings(TrackerRole.RIGHT_ELBOW, hasRightElbow && !isRightElbowSteamVr)

		// Hands aren't touched as they will override the controller's tracking
		// Return true to say that trackers were successfully toggled automatically
		return true
	}

	override fun getAutomaticSharedTrackers(): Boolean = config.automaticSharedTrackersToggling

	override fun setAutomaticSharedTrackers(value: Boolean) {
		if (value == config.automaticSharedTrackersToggling) return

		config.automaticSharedTrackersToggling = value
		if (value) {
			updateShareSettingsAutomatically()
			RPCSettingsHandler.sendSteamVRUpdatedSettings(instance.protocolAPI, instance.protocolAPI.rpcHandler)
		}
		instance.configManager.saveConfig()
	}

	@VRServerThread
	override fun changeShareSettings(role: TrackerRole?, share: Boolean) {
		if (role == null) return
		for (tr in shareableTrackers) {
			if (tr.trackerPosition?.trackerRole == role) {
				if (share) {
					addSharedTracker(tr)
				} else {
					removeSharedTracker(tr)
				}
				config.setBridgeTrackerRole(role, share)
				instance.configManager.saveConfig()
			}
		}
	}

	@VRServerThread
	override fun createNewTracker(trackerAdded: TrackerAdded): Tracker {
		val device = instance.deviceManager
			.createDevice(
				trackerAdded.trackerName,
				trackerAdded.trackerSerial,
				"OpenVR", // TODO : We need the manufacturer
			)

<<<<<<< HEAD
		// Get the tracker's display name
		val displayName = if (trackerAdded.trackerId == 0) {
			if (trackerAdded.trackerName == "HMD") {
=======
		val displayName: String
		val (needsReset, isHmd) = if (trackerAdded.trackerId == 0) {
			displayName = if (trackerAdded.trackerName == "HMD") {
>>>>>>> 16ab3eac
				"SteamVR Driver HMD"
			} else {
				"Feeder App HMD"
			}
<<<<<<< HEAD
		} else {
			trackerAdded.trackerName
=======
			// TODO support needsReset = true for VTubing (GUI toggle?)
			false to true
		} else {
			displayName = trackerAdded.trackerName
			true to false
>>>>>>> 16ab3eac
		}

		// Make the tracker
		val tracker = Tracker(
			device,
			getNextLocalTrackerId(),
			trackerAdded.trackerSerial,
			displayName,
			null,
			trackerAdded.trackerId,
			hasPosition = true,
			hasRotation = true,
			userEditable = true,
			isComputed = true,
<<<<<<< HEAD
			needsReset = true, // Always true; special case
=======
			needsReset = needsReset,
			isHmd = isHmd,
>>>>>>> 16ab3eac
		)

		device.trackers[0] = tracker
		instance.deviceManager.addDevice(device)
		val role = getById(trackerAdded.trackerRole)
		if (role != null) {
			tracker.trackerPosition = getByTrackerRole(role)
		}
		return tracker
	}

	// Battery Status
	@VRServerThread
	override fun writeBatteryUpdate(localTracker: Tracker) {
		var lowestLevel = 200f // Arbitrarily higher than expected battery
		// percentage
		var trackerLevel = 0f // Tracker battery percentage on a scale from 0
		// to 100. SteamVR expects a value from 0 to 1.
		var trackerVoltage = 0f // Tracker voltage. This is used to determine
		// if the tracker is being charged. owoTrack
		// devices do not have a tracker voltage.
		var isCharging = false

		val allTrackers = instance.allTrackers
		val role = localTracker.trackerPosition?.trackerRole ?: return

		val batteryTrackers: MutableList<Tracker?> = FastList()

		// batteryTrackers is filled with trackers that would give battery data
		// for the SteamVR tracker according to its role. Warning: trackers
		// inside batteryTrackers could be null, so there must be a null check
		// when accessing its data.
		batteryTrackers
			.add(
				getTrackerForSkeleton(
					allTrackers,
					getByTrackerRole(role) ?: return,
				),
			)
		when (role) {
			TrackerRole.WAIST -> {
				// Add waist because the first tracker is hip
				batteryTrackers
					.add(
						getTrackerForSkeleton(
							allTrackers,
							TrackerPosition.WAIST,
						),
					)
				// When the chest SteamVR tracking point is disabled, aggregate
				// its battery level alongside waist and hip.
				if (!(config.getBridgeTrackerRole(TrackerRole.CHEST, true))) {
					batteryTrackers
						.add(
							getTrackerForSkeleton(
								allTrackers,
								TrackerPosition.CHEST,
							),
						)
					batteryTrackers
						.add(
							getTrackerForSkeleton(
								allTrackers,
								TrackerPosition.UPPER_CHEST,
							),
						)
				}
			}

			TrackerRole.CHEST -> {
				// Add chest because the first tracker is upperChest
				batteryTrackers
					.add(
						getTrackerForSkeleton(
							allTrackers,
							TrackerPosition.CHEST,
						),
					)
				// When the waist SteamVR tracking point is disabled, aggregate
				// waist and hip battery level with the chest.
				if (!(config.getBridgeTrackerRole(TrackerRole.WAIST, true))) {
					batteryTrackers
						.add(
							getTrackerForSkeleton(
								allTrackers,
								TrackerPosition.WAIST,
							),
						)
					batteryTrackers
						.add(
							getTrackerForSkeleton(
								allTrackers,
								TrackerPosition.HIP,
							),
						)
				}
			}

			TrackerRole.LEFT_FOOT -> {
				batteryTrackers
					.add(
						getTrackerForSkeleton(
							allTrackers,
							TrackerPosition.LEFT_LOWER_LEG,
						),
					)
				// When the left knee SteamVR tracking point is disabled,
				// aggregate its battery level with left ankle and left foot.
				if (!(config.getBridgeTrackerRole(TrackerRole.LEFT_KNEE, true))) {
					batteryTrackers
						.add(
							getTrackerForSkeleton(
								allTrackers,
								TrackerPosition.LEFT_UPPER_LEG,
							),
						)
				}
			}

			TrackerRole.RIGHT_FOOT -> {
				batteryTrackers
					.add(
						getTrackerForSkeleton(
							allTrackers,
							TrackerPosition.RIGHT_LOWER_LEG,
						),
					)
				// When the right knee SteamVR tracking point is disabled,
				// aggregate its battery level with right ankle and right foot.
				if (!(config.getBridgeTrackerRole(TrackerRole.RIGHT_KNEE, true))) {
					batteryTrackers
						.add(
							getTrackerForSkeleton(
								allTrackers,
								TrackerPosition.RIGHT_UPPER_LEG,
							),
						)
				}
			}

			TrackerRole.LEFT_ELBOW -> {
				batteryTrackers
					.add(
						getTrackerForSkeleton(
							allTrackers,
							TrackerPosition.LEFT_LOWER_ARM,
						),
					)
				batteryTrackers
					.add(
						getTrackerForSkeleton(
							allTrackers,
							TrackerPosition.LEFT_SHOULDER,
						),
					)
			}

			TrackerRole.RIGHT_ELBOW -> {
				batteryTrackers
					.add(
						getTrackerForSkeleton(
							allTrackers,
							TrackerPosition.RIGHT_LOWER_ARM,
						),
					)
				batteryTrackers
					.add(
						getTrackerForSkeleton(
							allTrackers,
							TrackerPosition.RIGHT_SHOULDER,
						),
					)
			}

			else -> {}
		}
		// If the battery level of the tracker is lower than lowestLevel, then
		// the battery level of the tracker position becomes lowestLevel.
		// Tracker voltage is set if the tracker position has a battery level
		// lower than the lowest level and has a battery voltage (owoTrack
		// devices do not).
		for (batteryTracker in batteryTrackers) {
			if (batteryTracker?.batteryLevel?.let { it < lowestLevel } == true) {
				lowestLevel = batteryTracker.batteryLevel!!

				trackerVoltage = if (batteryTracker.batteryVoltage != null) {
					batteryTracker.batteryVoltage!!
				} else {
					0f
				}
			}
		}

		// Internal battery reporting 5V max, and <= 3.2V when >=50mV
		// lower than initial reading (e.g. 3.25V down from 3.3V), and ~0V when
		// battery is fine.
		// 3.2V is technically 0%, but the last 5% of battery level is ignored,
		// which makes 3.36V 0% in practice. Refer to batterymonitor.cpp in
		// SlimeVR-Tracker-ESP for exact details.
		// External battery reporting anything > 0V.
		// The following should catch internal battery reporting and erroneous
		// readings.
		if (((lowestLevel >= 200) || (lowestLevel < 0)) ||
			(
				(trackerVoltage < 3.2) && (lowestLevel <= 0) ||
					((trackerVoltage >= 5) && (lowestLevel > 150))
				)
		) {
			return
		} else {
			trackerLevel = lowestLevel / 100
			if (trackerVoltage >= 4.3) {
				// TO DO: Add sending whether the tracker is charging from the
				// tracker itself rather than checking voltage.
				isCharging = true
			}
		}

		val builder = Battery.newBuilder().setTrackerId(localTracker.trackerNum)

		builder.setBatteryLevel(trackerLevel)
		builder.setIsCharging(isCharging)

		sendMessage(ProtobufMessage.newBuilder().setBattery(builder).build())
	}

	@VRServerThread
	override fun batteryReceived(batteryMessage: Battery) {
		val tracker = getInternalRemoteTrackerById(batteryMessage.trackerId) ?: return

		tracker.batteryLevel = batteryMessage.batteryLevel

		// Purely for cosmetic purposes, SteamVR does not report device
		// voltage.
		if (batteryMessage.isCharging) {
			tracker.batteryVoltage = 4.3f
			// TO DO: Add "tracker.setIsCharging()"
		} else {
			tracker.batteryVoltage = 3.7f
		}
	}

	/**
	 * When 0, then it means null
	 */
	protected var lastSteamVRStatus: Int = 0

	@BridgeThread
	protected fun reportDisconnected() {
		if (lastSteamVRStatus != 0) {
			return
		}
		val statusData = StatusSteamVRDisconnectedT()
		statusData.bridgeSettingsName = bridgeSettingsKey

		val status = StatusDataUnion()
		status.type = StatusData.StatusSteamVRDisconnected
		status.value = statusData
		lastSteamVRStatus = instance.statusSystem
			.addStatus(status, false).toInt()
	}

	@BridgeThread
	protected fun reportConnected() {
		if (lastSteamVRStatus == 0) {
			return
		}
		instance.statusSystem
			.removeStatus(lastSteamVRStatus.toUInt())
		lastSteamVRStatus = 0
	}
}<|MERGE_RESOLUTION|>--- conflicted
+++ resolved
@@ -154,29 +154,18 @@
 				"OpenVR", // TODO : We need the manufacturer
 			)
 
-<<<<<<< HEAD
-		// Get the tracker's display name
-		val displayName = if (trackerAdded.trackerId == 0) {
-			if (trackerAdded.trackerName == "HMD") {
-=======
 		val displayName: String
 		val (needsReset, isHmd) = if (trackerAdded.trackerId == 0) {
 			displayName = if (trackerAdded.trackerName == "HMD") {
->>>>>>> 16ab3eac
 				"SteamVR Driver HMD"
 			} else {
 				"Feeder App HMD"
 			}
-<<<<<<< HEAD
-		} else {
-			trackerAdded.trackerName
-=======
 			// TODO support needsReset = true for VTubing (GUI toggle?)
 			false to true
 		} else {
 			displayName = trackerAdded.trackerName
 			true to false
->>>>>>> 16ab3eac
 		}
 
 		// Make the tracker
@@ -191,12 +180,8 @@
 			hasRotation = true,
 			userEditable = true,
 			isComputed = true,
-<<<<<<< HEAD
-			needsReset = true, // Always true; special case
-=======
 			needsReset = needsReset,
 			isHmd = isHmd,
->>>>>>> 16ab3eac
 		)
 
 		device.trackers[0] = tracker
