--- conflicted
+++ resolved
@@ -135,11 +135,7 @@
 		if (
 			provisioningStatus == ProvisioningStatus.CONNECTING
 				&& (str.contains("Looking for the server")
-<<<<<<< HEAD
-					|| str.contains("Searching for the server on the local network"))
-=======
 					|| str.contains("Searching for the server"))
->>>>>>> 70f4925b
 		) {
 			this.changeStatus(ProvisioningStatus.LOOKING_FOR_SERVER);
 		}
