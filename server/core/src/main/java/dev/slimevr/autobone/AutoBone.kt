--- conflicted
+++ resolved
@@ -114,18 +114,6 @@
 		configOffset: SkeletonConfigOffsets,
 		rightSide: Boolean,
 	): Vector3 {
-<<<<<<< HEAD
-		val boneType = when (node) {
-			BoneType.LEFT_HIP, BoneType.RIGHT_HIP -> if (rightSide) BoneType.RIGHT_HIP else BoneType.LEFT_HIP
-			BoneType.LEFT_UPPER_LEG, BoneType.RIGHT_UPPER_LEG ->
-				if (rightSide) BoneType.RIGHT_UPPER_LEG else BoneType.LEFT_UPPER_LEG
-			BoneType.LEFT_LOWER_LEG, BoneType.RIGHT_LOWER_LEG ->
-				if (rightSide) BoneType.RIGHT_LOWER_LEG else BoneType.LEFT_LOWER_LEG
-			else -> node
-		}
-		val relevantTransform = skeleton.getBone(boneType)
-		return (relevantTransform.getTailPosition() - relevantTransform.getPosition()).unit() // TODO omg does this work
-=======
 		// IMPORTANT: This assumption for acquiring BoneType only works if
 		// SkeletonConfigOffsets is set up to only affect one BoneType, make sure no
 		// changes to SkeletonConfigOffsets goes against this assumption, please!
@@ -143,7 +131,6 @@
 			relevantTransform.worldTransform.translation -
 				relevantTransform.parent!!.worldTransform.translation
 			).unit()
->>>>>>> e7de25df
 	}
 
 	fun getDotProductDiff(
