package dev.slimevr.gui;

import java.awt.event.MouseEvent;
import java.awt.event.ActionEvent;
import java.awt.event.ActionListener;

import javax.swing.Box;
import javax.swing.JButton;
import javax.swing.JComboBox;
import javax.swing.JLabel;
import javax.swing.event.MouseInputAdapter;

import com.jme3.math.FastMath;

import dev.slimevr.VRServer;
import dev.slimevr.gui.swing.EJBagNoStretch;
import dev.slimevr.vr.trackers.TrackerFilters;
import io.eiren.util.StringUtils;

public class TrackersFiltersGUI extends EJBagNoStretch {
	
	private final VRServer server;
	TrackerFilters filterType;
	float filterAmount;
	int filterTicks;
	private JLabel amountLabel, ticksLabel;
	
	public TrackersFiltersGUI(VRServer server, VRServerGUI gui) {
		
		super(false, true);
		this.server = server;
		
		int row = 0;
		
		setAlignmentY(TOP_ALIGNMENT);
		add(Box.createVerticalStrut(10));
<<<<<<< HEAD

		filterType = TrackerFilters.valueOf(server.config.getString("filters.type", "NONE"));

=======
		
		filterType = server.config.getString("filters.type");
		if(filterType == null) {
			filterType = "NONE";
		}
		
>>>>>>> 58d1f2de
		JComboBox<String> filterSelect;
		add(filterSelect = new JComboBox<>(), s(c(0, row, 2), 4, 1));
		
		for(TrackerFilters f : TrackerFilters.values()) {
			filterSelect.addItem(f.name());
		}
<<<<<<< HEAD
		filterSelect.setSelectedItem(filterType.toString());

=======
		if(filterType != null) {
			filterSelect.setSelectedItem(filterType);
		} else {
			filterSelect.setSelectedItem(TrackerFilters.NONE);
		}
		
>>>>>>> 58d1f2de
		filterSelect.addActionListener(new ActionListener() {
			@Override
			public void actionPerformed(ActionEvent e) {
				filterType =  TrackerFilters.valueOf(filterSelect.getSelectedItem().toString());
				server.updateTrackersFilters(filterType, filterAmount, filterTicks);
			}
		});
		add(Box.createVerticalStrut(40));
		row++;
		
		filterAmount = (Float) FastMath.clamp(server.config.getFloat("filters.amount", 0.3f), 0, 1);
		
		add(new JLabel("Intensity"), c(0, row, 2));
		add(new AdjButton("+", 0, false), c(1, row, 2));
		add(amountLabel = new JLabel(StringUtils.prettyNumber(filterAmount * 100f) + "%"), c(2, row, 2));
		add(new AdjButton("-", 0, true), c(3, row, 2));
		row++;
<<<<<<< HEAD

		filterTicks = (int) FastMath.clamp(server.config.getInt("filters.tickCount", 1), 0, 80);

=======
		
		filterTicks = (int) FastMath.clamp(server.config.getInt("filters.tickCount", 1), 0, 80);
		
>>>>>>> 58d1f2de
		add(new JLabel("Ticks"), c(0, row, 2));
		add(new AdjButton("+", 1, false), c(1, row, 2));
		add(ticksLabel = new JLabel(StringUtils.prettyNumber(filterTicks)), c(2, row, 2));
		add(new AdjButton("-", 1, true), c(3, row, 2));
		
	}
<<<<<<< HEAD

	void adjustValues(int cat, boolean neg){
		if(cat == 0){
			if(neg){
=======
	
	void updateTrackersFilters() {
		IMUTracker imu;
		for(Tracker t : server.getAllTrackers()) {
			Tracker realTracker = t;
			if(t instanceof ReferenceAdjustedTracker)
				realTracker = ((ReferenceAdjustedTracker<? extends Tracker>) t).getTracker();
			if(realTracker instanceof IMUTracker) {
				imu = (IMUTracker) realTracker;
				imu.setFilter(filterType, filterAmount, filterTicks);
			}
		}
	}
	
	void adjustValues(int cat, boolean neg) {
		if(cat == 0) {
			if(neg) {
>>>>>>> 58d1f2de
				filterAmount = (Float) FastMath.clamp(filterAmount - 0.1f, 0, 1);
			} else {
				filterAmount = (Float) FastMath.clamp(filterAmount + 0.1f, 0, 1);
			}
			amountLabel.setText((StringUtils.prettyNumber(filterAmount * 100f)) + "%");
<<<<<<< HEAD
		}
		else if(cat == 1){
			if(neg){
				filterTicks = (int) FastMath.clamp(filterTicks - 1, 0, 80);
			}
			else{
				filterTicks = (int) FastMath.clamp(filterTicks + 1, 0, 80);
=======
			server.config.setProperty("filters.amount", filterAmount);
		} else if(cat == 1) {
			if(neg) {
				filterTicks = (int) FastMath.clamp(filterTicks - 1, 0, 50);
			} else {
				filterTicks = (int) FastMath.clamp(filterTicks + 1, 0, 50);
>>>>>>> 58d1f2de
			}
			ticksLabel.setText((StringUtils.prettyNumber(filterTicks)));
		}
		
		server.updateTrackersFilters(filterType, filterAmount, filterTicks);
	}
<<<<<<< HEAD

=======
	
>>>>>>> 58d1f2de
	private class AdjButton extends JButton {
		
		public AdjButton(String text, int category, boolean neg) {
			super(text);
			addMouseListener(new MouseInputAdapter() {
				@Override
				public void mouseClicked(MouseEvent e) {
					adjustValues(category, neg);
				}
			});
		}
		
	}
}<|MERGE_RESOLUTION|>--- conflicted
+++ resolved
@@ -34,35 +34,16 @@
 		
 		setAlignmentY(TOP_ALIGNMENT);
 		add(Box.createVerticalStrut(10));
-<<<<<<< HEAD
-
 		filterType = TrackerFilters.valueOf(server.config.getString("filters.type", "NONE"));
 
-=======
-		
-		filterType = server.config.getString("filters.type");
-		if(filterType == null) {
-			filterType = "NONE";
-		}
-		
->>>>>>> 58d1f2de
 		JComboBox<String> filterSelect;
 		add(filterSelect = new JComboBox<>(), s(c(0, row, 2), 4, 1));
 		
 		for(TrackerFilters f : TrackerFilters.values()) {
 			filterSelect.addItem(f.name());
 		}
-<<<<<<< HEAD
 		filterSelect.setSelectedItem(filterType.toString());
 
-=======
-		if(filterType != null) {
-			filterSelect.setSelectedItem(filterType);
-		} else {
-			filterSelect.setSelectedItem(TrackerFilters.NONE);
-		}
-		
->>>>>>> 58d1f2de
 		filterSelect.addActionListener(new ActionListener() {
 			@Override
 			public void actionPerformed(ActionEvent e) {
@@ -80,51 +61,23 @@
 		add(amountLabel = new JLabel(StringUtils.prettyNumber(filterAmount * 100f) + "%"), c(2, row, 2));
 		add(new AdjButton("-", 0, true), c(3, row, 2));
 		row++;
-<<<<<<< HEAD
-
 		filterTicks = (int) FastMath.clamp(server.config.getInt("filters.tickCount", 1), 0, 80);
 
-=======
-		
-		filterTicks = (int) FastMath.clamp(server.config.getInt("filters.tickCount", 1), 0, 80);
-		
->>>>>>> 58d1f2de
 		add(new JLabel("Ticks"), c(0, row, 2));
 		add(new AdjButton("+", 1, false), c(1, row, 2));
 		add(ticksLabel = new JLabel(StringUtils.prettyNumber(filterTicks)), c(2, row, 2));
 		add(new AdjButton("-", 1, true), c(3, row, 2));
 		
 	}
-<<<<<<< HEAD
 
 	void adjustValues(int cat, boolean neg){
 		if(cat == 0){
 			if(neg){
-=======
-	
-	void updateTrackersFilters() {
-		IMUTracker imu;
-		for(Tracker t : server.getAllTrackers()) {
-			Tracker realTracker = t;
-			if(t instanceof ReferenceAdjustedTracker)
-				realTracker = ((ReferenceAdjustedTracker<? extends Tracker>) t).getTracker();
-			if(realTracker instanceof IMUTracker) {
-				imu = (IMUTracker) realTracker;
-				imu.setFilter(filterType, filterAmount, filterTicks);
-			}
-		}
-	}
-	
-	void adjustValues(int cat, boolean neg) {
-		if(cat == 0) {
-			if(neg) {
->>>>>>> 58d1f2de
 				filterAmount = (Float) FastMath.clamp(filterAmount - 0.1f, 0, 1);
 			} else {
 				filterAmount = (Float) FastMath.clamp(filterAmount + 0.1f, 0, 1);
 			}
 			amountLabel.setText((StringUtils.prettyNumber(filterAmount * 100f)) + "%");
-<<<<<<< HEAD
 		}
 		else if(cat == 1){
 			if(neg){
@@ -132,25 +85,13 @@
 			}
 			else{
 				filterTicks = (int) FastMath.clamp(filterTicks + 1, 0, 80);
-=======
-			server.config.setProperty("filters.amount", filterAmount);
-		} else if(cat == 1) {
-			if(neg) {
-				filterTicks = (int) FastMath.clamp(filterTicks - 1, 0, 50);
-			} else {
-				filterTicks = (int) FastMath.clamp(filterTicks + 1, 0, 50);
->>>>>>> 58d1f2de
 			}
 			ticksLabel.setText((StringUtils.prettyNumber(filterTicks)));
 		}
 		
 		server.updateTrackersFilters(filterType, filterAmount, filterTicks);
 	}
-<<<<<<< HEAD
 
-=======
-	
->>>>>>> 58d1f2de
 	private class AdjButton extends JButton {
 		
 		public AdjButton(String text, int category, boolean neg) {
