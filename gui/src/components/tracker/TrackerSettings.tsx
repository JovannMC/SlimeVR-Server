--- conflicted
+++ resolved
@@ -429,9 +429,6 @@
               </div>
             </div>
           )}
-<<<<<<< HEAD
-          <div className="flex flex-col gap-2 w-full mt-3 sentry-mask">
-=======
           {tracker?.tracker.info?.isImu &&
             tracker?.tracker.info?.magnetometer !==
               MagnetometerStatus.NOT_SUPPORTED && (
@@ -441,8 +438,7 @@
                 deviceId={tracker.tracker.trackerId?.deviceId?.id}
               />
             )}
-          <div className="flex flex-col gap-2 w-full mt-3">
->>>>>>> bc487f86
+          <div className="flex flex-col gap-2 w-full mt-3 sentry-mask">
             <Typography variant="section-title">
               {l10n.getString('tracker-settings-name_section')}
             </Typography>
