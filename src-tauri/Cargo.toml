--- conflicted
+++ resolved
@@ -26,11 +26,4 @@
 default = ["custom-protocol"]
 # this feature is used used for production builds where `devPath` points to the filesystem
 # DO NOT remove this
-<<<<<<< HEAD
-custom-protocol = ["tauri/custom-protocol"]
-=======
-custom-protocol = ["tauri/custom-protocol"]
-
-[target.'cfg(windows)'.dependencies]
-win32job = "1"
->>>>>>> 1b6b6e30
+custom-protocol = ["tauri/custom-protocol"]