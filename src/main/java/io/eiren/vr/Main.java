package io.eiren.vr;

import java.io.File;

<<<<<<< HEAD
import dev.slimevr.gui.MainStage;
import io.eiren.gui.VRServerGUI;
=======
import dev.slimevr.gui.VRServerGUI;
>>>>>>> 385890d0
import io.eiren.util.logging.LogManager;
import io.eiren.gui.jfx.SlimeVRGUIJFX;
import javafx.application.Application;

public class Main {
<<<<<<< HEAD

	public static String VERSION = "0.0.19 Test 1";

=======
	
	public static String VERSION = "0.1.0";
	
>>>>>>> 385890d0
	public static VRServer vrServer;

	@SuppressWarnings("unused")
	public static void main(String[] args) {
		System.setProperty("awt.useSystemAAFontSettings", "on");
		System.setProperty("swing.aatext", "true");

		File dir = new File("").getAbsoluteFile();
		try {
			LogManager.initialize(new File(dir, "logs/"), dir);
		} catch(Exception e1) {
			e1.printStackTrace();
		}

		try {
			vrServer = new VRServer();
			vrServer.start();
			new Keybinding(vrServer);
			//new VRServerGUI(vrServer);

			MainStage.launch(MainStage.class);


			//Application.launch(SlimeVRGUIJFX.class, args);

		} catch(Throwable e) {
			e.printStackTrace();
			try {
				Thread.sleep(2000L);
			} catch(InterruptedException e2) {
				e.printStackTrace();
			}
			System.exit(1); // Exit in case error happened on init and window not appeared, but some thread started
		} finally {
			try {
				Thread.sleep(2000L);
			} catch(InterruptedException e) {
				e.printStackTrace();
			}
		}
	}

}<|MERGE_RESOLUTION|>--- conflicted
+++ resolved
@@ -2,26 +2,16 @@
 
 import java.io.File;
 
-<<<<<<< HEAD
 import dev.slimevr.gui.MainStage;
-import io.eiren.gui.VRServerGUI;
-=======
 import dev.slimevr.gui.VRServerGUI;
->>>>>>> 385890d0
 import io.eiren.util.logging.LogManager;
 import io.eiren.gui.jfx.SlimeVRGUIJFX;
 import javafx.application.Application;
 
 public class Main {
-<<<<<<< HEAD
-
-	public static String VERSION = "0.0.19 Test 1";
-
-=======
 	
 	public static String VERSION = "0.1.0";
-	
->>>>>>> 385890d0
+
 	public static VRServer vrServer;
 
 	@SuppressWarnings("unused")
