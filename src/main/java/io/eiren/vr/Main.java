package io.eiren.vr;

import java.io.File;
import java.io.IOException;
import java.net.ServerSocket;

import javax.swing.JOptionPane;

import org.apache.commons.lang3.JavaVersion;
import org.apache.commons.lang3.SystemUtils;

import dev.slimevr.gui.MainStage;
import dev.slimevr.gui.VRServerGUI;
import io.eiren.util.logging.LogManager;
import io.eiren.gui.jfx.SlimeVRGUIJFX;
import javafx.application.Application;

public class Main {
	
<<<<<<< HEAD
	public static String VERSION = "0.1.0";

=======
	public static String VERSION = "0.1.1";
	
>>>>>>> eedfa61d
	public static VRServer vrServer;

	@SuppressWarnings("unused")
	public static void main(String[] args) {
		System.setProperty("awt.useSystemAAFontSettings", "on");
		System.setProperty("swing.aatext", "true");

		File dir = new File("").getAbsoluteFile();
		try {
			LogManager.initialize(new File(dir, "logs/"), dir);
		} catch(Exception e1) {
			e1.printStackTrace();
		}

<<<<<<< HEAD
=======
		if (!SystemUtils.isJavaVersionAtLeast(JavaVersion.JAVA_11)) {
			LogManager.log.severe("SlimeVR start-up error! A minimum of Java 11 is required.");
			JOptionPane.showMessageDialog(null, "SlimeVR start-up error! A minimum of Java 11 is required.", "SlimeVR: Java Runtime Mismatch", JOptionPane.ERROR_MESSAGE);
			return;
		}
		
>>>>>>> eedfa61d
		try {
			new ServerSocket(6969).close();
			new ServerSocket(35903).close();
			new ServerSocket(21110).close();
		} catch (IOException e) {
			LogManager.log.severe("SlimeVR start-up error! Required ports are busy. Make sure there is no other instance of SlimeVR Server running.");
			JOptionPane.showMessageDialog(null, "SlimeVR start-up error! Required ports are busy. Make sure there is no other instance of SlimeVR Server running.", "SlimeVR: Ports are busy", JOptionPane.ERROR_MESSAGE);
			return;
		}

		try {
			vrServer = new VRServer();
			vrServer.start();
			new Keybinding(vrServer);
			//new VRServerGUI(vrServer);

			MainStage.launch(MainStage.class);


			//Application.launch(SlimeVRGUIJFX.class, args);

		} catch(Throwable e) {
			e.printStackTrace();
			try {
				Thread.sleep(2000L);
			} catch(InterruptedException e2) {
				e.printStackTrace();
			}
			System.exit(1); // Exit in case error happened on init and window not appeared, but some thread started
		} finally {
			try {
				Thread.sleep(2000L);
			} catch(InterruptedException e) {
				e.printStackTrace();
			}
		}
	}

}<|MERGE_RESOLUTION|>--- conflicted
+++ resolved
@@ -16,14 +16,9 @@
 import javafx.application.Application;
 
 public class Main {
-	
-<<<<<<< HEAD
-	public static String VERSION = "0.1.0";
 
-=======
 	public static String VERSION = "0.1.1";
-	
->>>>>>> eedfa61d
+
 	public static VRServer vrServer;
 
 	@SuppressWarnings("unused")
@@ -38,15 +33,12 @@
 			e1.printStackTrace();
 		}
 
-<<<<<<< HEAD
-=======
 		if (!SystemUtils.isJavaVersionAtLeast(JavaVersion.JAVA_11)) {
 			LogManager.log.severe("SlimeVR start-up error! A minimum of Java 11 is required.");
 			JOptionPane.showMessageDialog(null, "SlimeVR start-up error! A minimum of Java 11 is required.", "SlimeVR: Java Runtime Mismatch", JOptionPane.ERROR_MESSAGE);
 			return;
 		}
-		
->>>>>>> eedfa61d
+
 		try {
 			new ServerSocket(6969).close();
 			new ServerSocket(35903).close();
@@ -56,6 +48,7 @@
 			JOptionPane.showMessageDialog(null, "SlimeVR start-up error! Required ports are busy. Make sure there is no other instance of SlimeVR Server running.", "SlimeVR: Ports are busy", JOptionPane.ERROR_MESSAGE);
 			return;
 		}
+
 
 		try {
 			vrServer = new VRServer();
