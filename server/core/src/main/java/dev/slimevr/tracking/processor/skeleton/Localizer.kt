package dev.slimevr.tracking.processor.skeleton

import com.jme3.math.FastMath
import dev.slimevr.tracking.trackers.Tracker
import io.github.axisangles.ktmath.Quaternion
import io.github.axisangles.ktmath.Vector3

/* Handles localizing the skeleton in 3d space when no 6dof device is present.
 * This is accomplished by using the foot state calculated by legtweaks. This of course
 * has the problem of the true position and predicted location drifting apart over time.
 * Jumping is quite unreliable
 */

enum class MovementStates {
	LEFT_LOCKED,
	RIGHT_LOCKED,
	NONE_LOCKED,
	FOLLOW_FOOT,
	FOLLOW_COM,
	FOLLOW_SITTING,
}

class Localizer(humanSkeleton: HumanSkeleton) {
	// hyper parameters
	companion object {
		private const val WARMUP_FRAMES = 100 // ~0.1 seconds
		private const val MAX_FOOT_PERCENTAGE = 50.0f
		private const val MAX_ACCEL_UP = 2.0f
		private const val SITTING_KNEE_THRESHOLD = 1.1f
		private const val SITTING_EARLY = 1000f
		private const val VELOCITY_SAMPLE_RATE: Long = 100000000 // 10ms
		private const val CONSTANT_ACCELERATION: Float = 2.0f
	}

	private val skeleton: HumanSkeleton
	private val legTweaks: LegTweaks
	private var bufCur: LegTweakBuffer
	private var bufPrev: LegTweakBuffer

	init {
		skeleton = humanSkeleton
		legTweaks = skeleton.legTweaks
		bufCur = legTweaks.buffer
		bufPrev = LegTweakBuffer()
	}

	// state variables
	private var enabled: Boolean = false
	private var targetFoot: Vector3 = Vector3.NULL
	private var currentCOM: Vector3 = Vector3.NULL
	private var targetCOM: Vector3 = Vector3.NULL
	private var targetHip: Vector3 = Vector3.NULL
	private var comVelocity: Vector3 = Vector3.NULL
	private var comAccel: Vector3 = Vector3.NULL
	private var plantedFoot = MovementStates.LEFT_LOCKED
	private var worldReference = MovementStates.FOLLOW_FOOT
	private var uncorrectedFloor = 0.0f - LegTweaks.FLOOR_CALIBRATION_OFFSET
	private var floor = 0.0f
	private var warmupFrames = 0
	private var comFrames = 0
	private var footFrames = 0
	private var sittingFrames = 0

	// travel from different sources
	private var footTravel: Vector3 = Vector3.NULL
	private var comTravel: Vector3 = Vector3.NULL
	private var sittingTravel: Vector3 = Vector3.NULL

	fun getEnabled(): Boolean {
		return enabled
	}

	fun setEnabled(enabled: Boolean) {
		this.enabled = enabled
		legTweaks.setLocalizerMode(enabled)
	}

	fun update() {
		if (!enabled) {
			return
		}

		// if there is a 6dof device just use it
		if (skeleton.headTracker != null && skeleton.headTracker!!.hasPosition) {
			return
		}

		// set the acceleration of the com for this frame
		comAccel = getTorsoAccel()

		if (warmupFrames < WARMUP_FRAMES) {
			comVelocity = Vector3.NULL
			targetFoot = Vector3.NULL
		}
		warmupFrames++

		// set the buffers for easy access
		bufCur = legTweaks.buffer
		if (bufCur.parent == null) {
			return
		}
		bufPrev = bufCur.parent

		var finalTravel: Vector3

		// get the movement of the skeleton by foot travel
		footTravel = getPlantedFootTravel()

		// get the movement of the skeleton by the previous COM velocity
		comTravel = getCOMTravel()

		sittingTravel = getSittingTravel()

		// get the metric that this frame should rely on
		worldReference = getWorldReference()

		// update the final travel vector
		if (worldReference == MovementStates.FOLLOW_FOOT || warmupFrames < WARMUP_FRAMES) {
			finalTravel = footTravel
		} else if (worldReference == MovementStates.FOLLOW_COM) {
			finalTravel = comTravel
		} else if (worldReference == MovementStates.FOLLOW_SITTING) {
			finalTravel = sittingTravel
			if (sittingFrames < SITTING_EARLY) {
				finalTravel = footTravel
			}
		} else {
			finalTravel = Vector3.NULL
		}

		// update the y value
		if (worldReference != MovementStates.FOLLOW_SITTING || sittingFrames < SITTING_EARLY) {
			finalTravel = Vector3(
				finalTravel.x,
				comTravel.y,
				finalTravel.z
			)
		}

		updateSkeletonPos(finalTravel)
	}

	// resets to the starting position
	fun reset() {
<<<<<<< HEAD
		skeleton.headBone.setPosition(Vector3.NULL)
=======
		if (!enabled) return
>>>>>>> dad01888

		skeleton.hmdNode.localTransform.translation = Vector3.NULL
		comVelocity = Vector3.NULL

		// when localizing without a 6 dof device we choose the floor level
		// 0 happens to be an easy number to use
		legTweaks.setLocalizerMode(enabled)
		floor = 0.0f
		uncorrectedFloor = 0.0f - LegTweaks.FLOOR_CALIBRATION_OFFSET
		warmupFrames = 0
	}

	private fun getPlantedFoot(): MovementStates {
		// if locked in legtweaks it's the locked foot
		if (bufCur.leftLegState == LegTweakBuffer.LOCKED) return MovementStates.LEFT_LOCKED
		if (bufCur.rightLegState == LegTweakBuffer.LOCKED) return MovementStates.RIGHT_LOCKED

		// if the state is not locked, use the numerical state to determine a
		// foot to follow
		return if (bufCur.leftLegNumericalState < bufCur.rightLegNumericalState &&
			bufCur.leftLegNumericalState < MAX_FOOT_PERCENTAGE &&
			bufCur.leftFootAcceleration.y < MAX_ACCEL_UP
		) {
			return MovementStates.LEFT_LOCKED
		} else if (bufCur.rightLegNumericalState < bufCur.leftLegNumericalState &&
			bufCur.rightLegNumericalState < MAX_FOOT_PERCENTAGE &&
			bufCur.rightFootAcceleration.y < MAX_ACCEL_UP
		) {
			MovementStates.RIGHT_LOCKED
		} else {
			MovementStates.NONE_LOCKED
		}
	}

	// check if the foot that is planted is actually planted
	private fun getWorldReference(): MovementStates {
		// check for sitting position
		if (isUserSitting()) {
			return MovementStates.FOLLOW_SITTING
		}

		// if the foot is not on the ground, use the COM
		return if (!isFootOnGround()) {
			MovementStates.FOLLOW_COM
		} else {
			MovementStates.FOLLOW_FOOT
		}
	}

	// get the foot or feet that are planted
	// also sets the planted foot, foot init, and target pos variables
	private fun getPlantedFootTravel(): Vector3 {
		// get the foot that is planted
		val foot: MovementStates = getPlantedFoot()

		if (foot == MovementStates.LEFT_LOCKED) {
			val footLoc: Vector3 = bufCur.leftFootPosition
			updateTargetPos(footLoc, foot)
			return getFootTravel(footLoc)
		} else if (foot == MovementStates.RIGHT_LOCKED) {
			val footLoc: Vector3 = bufCur.rightFootPosition
			updateTargetPos(footLoc, foot)
			return getFootTravel(footLoc)
		}
		return Vector3.NULL
	}

	// get the travel of a foot over a frame
	private fun getFootTravel(loc: Vector3): Vector3 {
		return loc.minus(targetFoot)
	}

	// update the target position of the foot
	private fun updateTargetPos(loc: Vector3, foot: MovementStates) {
		if (foot == plantedFoot) {
			if (worldReference === MovementStates.FOLLOW_COM) {
				targetFoot = loc
			}
		} else {
			targetFoot = loc
			plantedFoot = foot
		}
	}

	// get the sitting travel (emulates hip lock)
	private fun getSittingTravel(): Vector3 {
		val hip = skeleton.computedHipTracker?.position ?: Vector3.NULL

		// get the distance to move the waist to the target waist
		val dist: Vector3 = hip.minus(targetHip)

		val lowTracker = getLowestTracker()

		if (lowTracker.position.y < uncorrectedFloor) {
			targetHip = Vector3(targetHip.x, targetHip.y + (uncorrectedFloor - lowTracker.position.y), targetHip.z)
		}

		// if the world reference is not sitting update the target waist
		if (worldReference != MovementStates.FOLLOW_SITTING || sittingFrames < SITTING_EARLY) {
			targetHip = hip
		}
		return dist
	}

	// returns the travel of the COM from its last position
	private fun getCOMTravel(): Vector3 {
		// update COM attributes
		updateCOMAttributes()

		var dist: Vector3 = bufCur.centerOfMass
		dist = dist.minus(targetCOM)
		return dist
	}

	// get the movement of the COM based on the last velocity
	private fun updateCOMAttributes() {
		getCOMVelocity()
		updateTargetCOM()

		// update how long the COM has been the reference and how long the foot
		// has been
		comFrames = if (worldReference === MovementStates.FOLLOW_COM) comFrames + 1 else 0
		footFrames = if (worldReference === MovementStates.FOLLOW_FOOT) footFrames + 1 else 0
		sittingFrames = if (worldReference === MovementStates.FOLLOW_SITTING) sittingFrames + 1 else 0
	}

	// gets the position the COM should be at based on the velocity of the com and
	// the location of the floor
	private fun updateTargetCOM() {
		// if not in COM tracking mode, just use the current COM
		if (worldReference === MovementStates.FOLLOW_FOOT || worldReference === MovementStates.FOLLOW_SITTING) {
			targetCOM = bufCur.centerOfMass
		} else {
			currentCOM = targetCOM
		}

		targetCOM = targetCOM.plus(comVelocity.div(bufCur.timeDelta))

		val lowTracker = getLowestTracker()

		// update the target COM and velocity to reflect this new distance
		if (lowTracker.position.y < uncorrectedFloor) {
			targetCOM = Vector3(targetCOM.x, targetCOM.y + (uncorrectedFloor - lowTracker.position.y), targetCOM.z)
			comVelocity = Vector3(comVelocity.x, 0.0f, comVelocity.z)
		}
	}

	// get the velocity of the COM
	private fun getCOMVelocity(): Vector3 {
		val comY = comVelocity.y

		var buf = bufCur
		val timeStart: Long = buf.timeOfFrame
		var timeEnd = timeStart - VELOCITY_SAMPLE_RATE
		val comPosStart: Vector3 = buf.centerOfMass

		// get the buffer that occurred VELOCITY_SAMPLE_RATE ago in time
		while (buf.timeOfFrame > timeEnd && buf.parent !== null) {
			buf = buf.parent
		}

		val comPosEnd: Vector3 = buf.centerOfMass
		timeEnd = buf.timeOfFrame

		// calculate the velocity
		comVelocity = comPosEnd.minus(comPosStart).div((timeEnd - timeStart) / LegTweakBuffer.NS_CONVERT)

		// if the feet have been the reference for a short amount of time nullify any upwards acceleration to prevent flying away
		if (footFrames < WARMUP_FRAMES) {
			comAccel = Vector3(
				comAccel.x,
				FastMath.clamp(comAccel.y, -9999.0f, 0.0f),
				comAccel.z
			)
		}

		// constantly pull the skeleton down a little to account for acceleration
		// inaccuracy
		val gravity = comAccel.y - CONSTANT_ACCELERATION

		// add the acceleration of gravity
		comVelocity = Vector3(
			comVelocity.x,
			comY + (gravity / bufCur.timeDelta),
			comVelocity.z
		)

		return comVelocity
	}

	// returns true if either foot is below 0.0
	private fun isFootOnGround(): Boolean {
		return (
			bufCur.leftFootPosition.y <= floor ||
				bufCur.rightFootPosition.y <= floor
			)
	}

	// returns the tracker closest to or the furthest in the ground
	private fun getLowestTracker(): Tracker {
		val trackerList = arrayOf(
			skeleton.computedHeadTracker,
			skeleton.computedChestTracker,
			skeleton.computedHipTracker,
			skeleton.computedLeftElbowTracker,
			skeleton.computedRightElbowTracker,
			skeleton.computedLeftHandTracker,
			skeleton.computedRightHandTracker,
			skeleton.computedLeftKneeTracker,
			skeleton.computedRightKneeTracker,
			skeleton.computedLeftFootTracker,
			skeleton.computedRightFootTracker
		)

<<<<<<< HEAD
		var minVal = trackerList[0]!!.position.y
		var tempVal: Float
		var retVal: Tracker = trackerList[0]!!
=======
		var minVal = trackerList[0].position.y
		var retVal: Tracker = trackerList[0]
>>>>>>> dad01888
		for (tracker in trackerList) {
			if (tracker == null) {
				continue
			}

			if (tracker.position.y < minVal) {
				minVal = tracker.position.y
				retVal = tracker
			}
		}

		return retVal
	}

	// returns true if the user is likely sitting
	// (assumes the floor is flat at 0.0)
	private fun isUserSitting(): Boolean {
		// based on the waist to knee vector decide if the user is sitting or
		// standing (ie, if the user is sitting the vector will be pointing off
		// to the side for both feet)
		var leftKnee: Vector3 = bufCur.leftKneePosition
		var rightKnee: Vector3 = bufCur.rightKneePosition
		val hip: Vector3 = skeleton.computedHipTracker!!.position
		leftKnee = hip.minus(leftKnee)
		rightKnee = hip.minus(rightKnee)

		// if the y component of the vectors is small then the user is probably
		// sitting
		var left = false
		var right = false
		if (leftKnee.y * SITTING_KNEE_THRESHOLD < leftKnee.x + leftKnee.z) {
			left = true
		}
		if (rightKnee.y * SITTING_KNEE_THRESHOLD < rightKnee.x + rightKnee.z) {
			right = true
		}
		return !bufCur.isStanding || left && right
	}

	// get the combined accel of the Torso trackers
	private fun getTorsoAccel(): Vector3 {
		var num = 0.0f
		var accel = Vector3.NULL
		if (skeleton.waistTracker != null) {
			accel += skeleton.waistTracker!!.getAcceleration()
			num++
		} else if (skeleton.hipTracker != null) {
			accel += skeleton.hipTracker!!.getAcceleration()
			num++
		} else if (skeleton.chestTracker != null) {
			accel += skeleton.chestTracker!!.getAcceleration()
			num++
		}
		return if (num == 0f) accel else accel.div(num)
	}

	// update the head position and rotation
	private fun updateSkeletonPos(travel: Vector3) {
<<<<<<< HEAD
		val rot = skeleton.headTracker?.getRotation() ?: Quaternion.IDENTITY
		val temp = skeleton.headBone.getPosition() - travel

		skeleton.headBone.setPosition(temp)
		skeleton.headBone.setRotation(rot)
=======
		var rot = Quaternion.IDENTITY
		if (skeleton.headTracker != null) {
			rot = skeleton.headTracker.getRotation()
		}

		val temp = skeleton.hmdNode.localTransform.translation.minus(travel)
		skeleton.hmdNode.localTransform.translation = temp
		skeleton.hmdNode.localTransform.rotation = rot
>>>>>>> dad01888
	}
}<|MERGE_RESOLUTION|>--- conflicted
+++ resolved
@@ -142,11 +142,7 @@
 
 	// resets to the starting position
 	fun reset() {
-<<<<<<< HEAD
-		skeleton.headBone.setPosition(Vector3.NULL)
-=======
 		if (!enabled) return
->>>>>>> dad01888
 
 		skeleton.hmdNode.localTransform.translation = Vector3.NULL
 		comVelocity = Vector3.NULL
@@ -361,14 +357,8 @@
 			skeleton.computedRightFootTracker
 		)
 
-<<<<<<< HEAD
 		var minVal = trackerList[0]!!.position.y
-		var tempVal: Float
 		var retVal: Tracker = trackerList[0]!!
-=======
-		var minVal = trackerList[0].position.y
-		var retVal: Tracker = trackerList[0]
->>>>>>> dad01888
 		for (tracker in trackerList) {
 			if (tracker == null) {
 				continue
@@ -427,21 +417,10 @@
 
 	// update the head position and rotation
 	private fun updateSkeletonPos(travel: Vector3) {
-<<<<<<< HEAD
 		val rot = skeleton.headTracker?.getRotation() ?: Quaternion.IDENTITY
 		val temp = skeleton.headBone.getPosition() - travel
 
 		skeleton.headBone.setPosition(temp)
 		skeleton.headBone.setRotation(rot)
-=======
-		var rot = Quaternion.IDENTITY
-		if (skeleton.headTracker != null) {
-			rot = skeleton.headTracker.getRotation()
-		}
-
-		val temp = skeleton.hmdNode.localTransform.translation.minus(travel)
-		skeleton.hmdNode.localTransform.translation = temp
-		skeleton.hmdNode.localTransform.rotation = rot
->>>>>>> dad01888
 	}
 }