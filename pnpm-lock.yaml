lockfileVersion: '6.0'

settings:
  autoInstallPeers: true
  excludeLinksFromLockfile: false

importers:

  .:
    devDependencies:
      husky:
        specifier: ^8.0.3
        version: 8.0.3
      lint-staged:
        specifier: ^13.3.0
        version: 13.3.0

  gui:
    dependencies:
      '@fluent/bundle':
        specifier: ^0.18.0
        version: 0.18.0
      '@fluent/react':
        specifier: ^0.15.2
        version: 0.15.2(@fluent/bundle@0.18.0)(react@18.2.0)
      '@fontsource/poppins':
        specifier: ^5.0.12
        version: 5.0.12
      '@formatjs/intl-localematcher':
        specifier: ^0.2.32
        version: 0.2.32
      '@react-three/drei':
        specifier: ^9.105.1
        version: 9.105.1(@react-three/fiber@8.16.1)(@types/react@18.2.73)(@types/three@0.163.0)(react-dom@18.2.0)(react@18.2.0)(three@0.163.0)
      '@react-three/fiber':
        specifier: ^8.16.1
        version: 8.16.1(react-dom@18.2.0)(react@18.2.0)(three@0.163.0)
      '@tauri-apps/api':
        specifier: '=2.0.0-beta.7'
        version: 2.0.0-beta.7
      '@tauri-apps/plugin-dialog':
        specifier: '=2.0.0-beta.2'
        version: 2.0.0-beta.2
      '@tauri-apps/plugin-fs':
        specifier: '=2.0.0-beta.2'
        version: 2.0.0-beta.2
      '@tauri-apps/plugin-os':
        specifier: '=2.0.0-beta.2'
        version: 2.0.0-beta.2
      '@tauri-apps/plugin-shell':
        specifier: '=2.0.0-beta.2'
        version: 2.0.0-beta.2
      '@tauri-apps/plugin-store':
        specifier: '=2.0.0-beta.2'
        version: 2.0.0-beta.2
      '@vitejs/plugin-react':
        specifier: ^4.2.1
        version: 4.2.1(vite@5.2.7)
      browser-fs-access:
        specifier: ^0.35.0
        version: 0.35.0
      browserslist:
        specifier: ^4.23.0
        version: 4.23.0
      classnames:
        specifier: ^2.5.1
        version: 2.5.1
      eslint-config-react-app:
        specifier: ^7.0.1
        version: 7.0.1(@babel/plugin-syntax-flow@7.24.1)(@babel/plugin-transform-react-jsx@7.23.4)(eslint-import-resolver-typescript@3.6.1)(eslint@8.57.0)(typescript@5.4.3)
      flatbuffers:
        specifier: ^22.10.26
        version: 22.12.6
      identity-obj-proxy:
        specifier: ^3.0.0
        version: 3.0.0
      intl-pluralrules:
        specifier: ^2.0.1
        version: 2.0.1
      ip-num:
        specifier: ^1.5.1
        version: 1.5.1
      postcss-flexbugs-fixes:
        specifier: ^5.0.2
        version: 5.0.2(postcss@8.4.38)
      postcss-normalize:
        specifier: ^10.0.1
        version: 10.0.1(browserslist@4.23.0)(postcss@8.4.38)
      postcss-preset-env:
        specifier: ^9.5.2
        version: 9.5.2(postcss@8.4.38)
      prompts:
        specifier: ^2.4.2
        version: 2.4.2
      react:
        specifier: ^18.2.0
        version: 18.2.0
      react-dev-utils:
        specifier: ^12.0.1
        version: 12.0.1(eslint@8.57.0)(typescript@5.4.3)(webpack@5.91.0)
      react-dom:
        specifier: ^18.2.0
        version: 18.2.0(react@18.2.0)
      react-error-boundary:
        specifier: ^4.0.13
        version: 4.0.13(react@18.2.0)
      react-helmet:
        specifier: ^6.1.0
        version: 6.1.0(react@18.2.0)
      react-hook-form:
        specifier: ^7.51.0
        version: 7.51.2(react@18.2.0)
      react-modal:
        specifier: ^3.16.1
        version: 3.16.1(react-dom@18.2.0)(react@18.2.0)
      react-responsive:
        specifier: ^10.0.0
        version: 10.0.0(react@18.2.0)
      react-router-dom:
        specifier: ^6.22.3
        version: 6.22.3(react-dom@18.2.0)(react@18.2.0)
      semver:
        specifier: ^7.6.0
        version: 7.6.0
      solarxr-protocol:
        specifier: file:../solarxr-protocol
        version: file:solarxr-protocol
      three:
        specifier: ^0.163.0
        version: 0.163.0
      ts-pattern:
        specifier: ^5.0.8
        version: 5.0.8
      typescript:
<<<<<<< HEAD
        specifier: ^5.1.6
        version: 5.2.2
      use-double-tap:
        specifier: ^1.3.6
        version: 1.3.6(react@18.2.0)
=======
        specifier: ^5.4.3
        version: 5.4.3
>>>>>>> c3d97a94
    devDependencies:
      '@dword-design/eslint-plugin-import-alias':
        specifier: ^4.0.9
        version: 4.0.9
      '@tailwindcss/forms':
        specifier: ^0.5.7
        version: 0.5.7(tailwindcss@3.4.3)
      '@tauri-apps/cli':
        specifier: '=2.0.0-beta.12'
        version: 2.0.0-beta.12
      '@types/file-saver':
        specifier: ^2.0.7
        version: 2.0.7
      '@types/react':
        specifier: ^18.2.73
        version: 18.2.73
      '@types/react-dom':
        specifier: ^18.2.23
        version: 18.2.23
      '@types/react-helmet':
        specifier: ^6.1.11
        version: 6.1.11
      '@types/react-modal':
        specifier: 3.16.3
        version: 3.16.3
      '@types/semver':
        specifier: ^7.5.8
        version: 7.5.8
      '@types/three':
        specifier: ^0.163.0
        version: 0.163.0
      '@typescript-eslint/eslint-plugin':
        specifier: ^7.4.0
        version: 7.4.0(@typescript-eslint/parser@7.4.0)(eslint@8.57.0)(typescript@5.4.3)
      '@typescript-eslint/parser':
        specifier: ^7.4.0
        version: 7.4.0(eslint@8.57.0)(typescript@5.4.3)
      autoprefixer:
        specifier: ^10.4.19
        version: 10.4.19(postcss@8.4.38)
      cross-env:
        specifier: ^7.0.3
        version: 7.0.3
      eslint:
        specifier: ^8.57.0
        version: 8.57.0
      eslint-config-airbnb:
        specifier: ^19.0.4
        version: 19.0.4(eslint-plugin-import@2.29.1)(eslint-plugin-jsx-a11y@6.8.0)(eslint-plugin-react-hooks@4.6.0)(eslint-plugin-react@7.34.1)(eslint@8.57.0)
      eslint-import-resolver-typescript:
        specifier: ^3.6.1
        version: 3.6.1(@typescript-eslint/parser@7.4.0)(eslint-plugin-import@2.29.1)(eslint@8.57.0)
      eslint-plugin-import:
        specifier: ^2.29.1
        version: 2.29.1(@typescript-eslint/parser@7.4.0)(eslint-import-resolver-typescript@3.6.1)(eslint@8.57.0)
      eslint-plugin-jsx-a11y:
        specifier: ^6.8.0
        version: 6.8.0(eslint@8.57.0)
      eslint-plugin-react:
        specifier: ^7.34.1
        version: 7.34.1(eslint@8.57.0)
      eslint-plugin-react-hooks:
        specifier: ^4.6.0
        version: 4.6.0(eslint@8.57.0)
      postcss:
        specifier: ^8.4.38
        version: 8.4.38
      prettier:
        specifier: ^3.2.5
        version: 3.2.5
      pretty-quick:
        specifier: ^4.0.0
        version: 4.0.0(prettier@3.2.5)
      rollup-plugin-visualizer:
        specifier: ^5.12.0
        version: 5.12.0
      tailwind-gradient-mask-image:
        specifier: ^1.2.0
        version: 1.2.0
      tailwindcss:
        specifier: ^3.4.3
        version: 3.4.3
      vite:
        specifier: ^5.2.7
        version: 5.2.7

  solarxr-protocol:
    dependencies:
      flatbuffers:
        specifier: ^22.10.26
        version: 22.12.6
    devDependencies:
      '@mgit-at/typescript-flatbuffers-codegen':
        specifier: ^0.1.3
        version: 0.1.3
      typescript:
        specifier: 4.8.4
        version: 4.8.4

packages:

  /@aashutoshrathi/word-wrap@1.2.6:
    resolution: {integrity: sha512-1Yjs2SvM8TflER/OD3cOjhWWOZb58A2t7wpE2S9XfBYTiIl+XFhQG2bjy4Pu1I+EAlCNUzRDYDdFwFYUKvXcIA==}
    engines: {node: '>=0.10.0'}

  /@alloc/quick-lru@5.2.0:
    resolution: {integrity: sha512-UrcABB+4bUrFABwbluTIBErXwvbsU/V7TZWfmbgJfbkwiBuziS9gxdODUyuiecfdGQ85jglMW6juS3+z5TsKLw==}
    engines: {node: '>=10'}
    dev: true

  /@ampproject/remapping@2.2.1:
    resolution: {integrity: sha512-lFMjJTrFL3j7L9yBxwYfCq2k6qqwHyzuUl/XBnif78PWTJYyL/dfowQHWE3sp6U6ZzqWiiIZnpTMO96zhkjwtg==}
    engines: {node: '>=6.0.0'}
    dependencies:
      '@jridgewell/gen-mapping': 0.3.3
      '@jridgewell/trace-mapping': 0.3.19

  /@babel/code-frame@7.22.13:
    resolution: {integrity: sha512-XktuhWlJ5g+3TJXc5upd9Ks1HutSArik6jf2eAjYFyIOf4ej3RN+184cZbzDvbPnuTJIUhPKKJE3cIsYTiAT3w==}
    engines: {node: '>=6.9.0'}
    dependencies:
      '@babel/highlight': 7.22.20
      chalk: 2.4.2

  /@babel/code-frame@7.23.5:
    resolution: {integrity: sha512-CgH3s1a96LipHCmSUmYFPwY7MNx8C3avkq7i4Wl3cfa662ldtUe4VM1TPXX70pfmrlWTb6jLqTYrZyT2ZTJBgA==}
    engines: {node: '>=6.9.0'}
    dependencies:
      '@babel/highlight': 7.23.4
      chalk: 2.4.2
    dev: false

  /@babel/compat-data@7.22.20:
    resolution: {integrity: sha512-BQYjKbpXjoXwFW5jGqiizJQQT/aC7pFm9Ok1OWssonuguICi264lbgMzRp2ZMmRSlfkX6DsWDDcsrctK8Rwfiw==}
    engines: {node: '>=6.9.0'}

  /@babel/compat-data@7.23.5:
    resolution: {integrity: sha512-uU27kfDRlhfKl+w1U6vp16IuvSLtjAxdArVXPa9BvLkrr7CYIsxH5adpHObeAGY/41+syctUWOZ140a2Rvkgjw==}
    engines: {node: '>=6.9.0'}
    dev: false

  /@babel/core@7.23.0:
    resolution: {integrity: sha512-97z/ju/Jy1rZmDxybphrBuI+jtJjFVoz7Mr9yUQVVVi+DNZE333uFQeMOqcCIy1x3WYBIbWftUSLmbNXNT7qFQ==}
    engines: {node: '>=6.9.0'}
    dependencies:
      '@ampproject/remapping': 2.2.1
      '@babel/code-frame': 7.22.13
      '@babel/generator': 7.23.0
      '@babel/helper-compilation-targets': 7.22.15
      '@babel/helper-module-transforms': 7.23.0(@babel/core@7.23.0)
      '@babel/helpers': 7.23.1
      '@babel/parser': 7.23.0
      '@babel/template': 7.22.15
      '@babel/traverse': 7.23.2
      '@babel/types': 7.23.0
      convert-source-map: 2.0.0
      debug: 4.3.4
      gensync: 1.0.0-beta.2
      json5: 2.2.3
      semver: 6.3.1
    transitivePeerDependencies:
      - supports-color

  /@babel/core@7.23.9:
    resolution: {integrity: sha512-5q0175NOjddqpvvzU+kDiSOAk4PfdO6FvwCWoQ6RO7rTzEe8vlo+4HVfcnAREhD4npMs0e9uZypjTwzZPCf/cw==}
    engines: {node: '>=6.9.0'}
    dependencies:
      '@ampproject/remapping': 2.2.1
      '@babel/code-frame': 7.23.5
      '@babel/generator': 7.23.6
      '@babel/helper-compilation-targets': 7.23.6
      '@babel/helper-module-transforms': 7.23.3(@babel/core@7.23.9)
      '@babel/helpers': 7.23.9
      '@babel/parser': 7.23.9
      '@babel/template': 7.23.9
      '@babel/traverse': 7.23.9
      '@babel/types': 7.23.9
      convert-source-map: 2.0.0
      debug: 4.3.4
      gensync: 1.0.0-beta.2
      json5: 2.2.3
      semver: 6.3.1
    transitivePeerDependencies:
      - supports-color
    dev: false

  /@babel/eslint-parser@7.22.15(@babel/core@7.23.0)(eslint@8.57.0):
    resolution: {integrity: sha512-yc8OOBIQk1EcRrpizuARSQS0TWAcOMpEJ1aafhNznaeYkeL+OhqnDObGFylB8ka8VFF/sZc+S4RzHyO+3LjQxg==}
    engines: {node: ^10.13.0 || ^12.13.0 || >=14.0.0}
    peerDependencies:
      '@babel/core': ^7.11.0
      eslint: ^7.5.0 || ^8.0.0
    dependencies:
      '@babel/core': 7.23.0
      '@nicolo-ribaudo/eslint-scope-5-internals': 5.1.1-v1
      eslint: 8.57.0
      eslint-visitor-keys: 2.1.0
      semver: 6.3.1
    dev: false

  /@babel/generator@7.23.0:
    resolution: {integrity: sha512-lN85QRR+5IbYrMWM6Y4pE/noaQtg4pNiqeNGX60eqOfo6gtEj6uw/JagelB8vVztSd7R6M5n1+PQkDbHbBRU4g==}
    engines: {node: '>=6.9.0'}
    dependencies:
      '@babel/types': 7.23.0
      '@jridgewell/gen-mapping': 0.3.3
      '@jridgewell/trace-mapping': 0.3.19
      jsesc: 2.5.2

  /@babel/generator@7.23.6:
    resolution: {integrity: sha512-qrSfCYxYQB5owCmGLbl8XRpX1ytXlpueOb0N0UmQwA073KZxejgQTzAmJezxvpwQD9uGtK2shHdi55QT+MbjIw==}
    engines: {node: '>=6.9.0'}
    dependencies:
      '@babel/types': 7.23.9
      '@jridgewell/gen-mapping': 0.3.3
      '@jridgewell/trace-mapping': 0.3.19
      jsesc: 2.5.2
    dev: false

  /@babel/helper-annotate-as-pure@7.22.5:
    resolution: {integrity: sha512-LvBTxu8bQSQkcyKOU+a1btnNFQ1dMAd0R6PyW3arXes06F6QLWLIrd681bxRPIXlrMGR3XYnW9JyML7dP3qgxg==}
    engines: {node: '>=6.9.0'}
    dependencies:
      '@babel/types': 7.23.0
    dev: false

  /@babel/helper-builder-binary-assignment-operator-visitor@7.22.15:
    resolution: {integrity: sha512-QkBXwGgaoC2GtGZRoma6kv7Szfv06khvhFav67ZExau2RaXzy8MpHSMO2PNoP2XtmQphJQRHFfg77Bq731Yizw==}
    engines: {node: '>=6.9.0'}
    dependencies:
      '@babel/types': 7.23.0
    dev: false

  /@babel/helper-compilation-targets@7.22.15:
    resolution: {integrity: sha512-y6EEzULok0Qvz8yyLkCvVX+02ic+By2UdOhylwUOvOn9dvYc9mKICJuuU1n1XBI02YWsNsnrY1kc6DVbjcXbtw==}
    engines: {node: '>=6.9.0'}
    dependencies:
      '@babel/compat-data': 7.22.20
      '@babel/helper-validator-option': 7.22.15
      browserslist: 4.23.0
      lru-cache: 5.1.1
      semver: 6.3.1

  /@babel/helper-compilation-targets@7.23.6:
    resolution: {integrity: sha512-9JB548GZoQVmzrFgp8o7KxdgkTGm6xs9DW0o/Pim72UDjzr5ObUQ6ZzYPqA+g9OTS2bBQoctLJrky0RDCAWRgQ==}
    engines: {node: '>=6.9.0'}
    dependencies:
      '@babel/compat-data': 7.23.5
      '@babel/helper-validator-option': 7.23.5
      browserslist: 4.23.0
      lru-cache: 5.1.1
      semver: 6.3.1
    dev: false

  /@babel/helper-create-class-features-plugin@7.22.15(@babel/core@7.23.0):
    resolution: {integrity: sha512-jKkwA59IXcvSaiK2UN45kKwSC9o+KuoXsBDvHvU/7BecYIp8GQ2UwrVvFgJASUT+hBnwJx6MhvMCuMzwZZ7jlg==}
    engines: {node: '>=6.9.0'}
    peerDependencies:
      '@babel/core': ^7.0.0
    dependencies:
      '@babel/core': 7.23.0
      '@babel/helper-annotate-as-pure': 7.22.5
      '@babel/helper-environment-visitor': 7.22.20
      '@babel/helper-function-name': 7.23.0
      '@babel/helper-member-expression-to-functions': 7.23.0
      '@babel/helper-optimise-call-expression': 7.22.5
      '@babel/helper-replace-supers': 7.22.20(@babel/core@7.23.0)
      '@babel/helper-skip-transparent-expression-wrappers': 7.22.5
      '@babel/helper-split-export-declaration': 7.22.6
      semver: 6.3.1
    dev: false

  /@babel/helper-create-regexp-features-plugin@7.22.15(@babel/core@7.23.0):
    resolution: {integrity: sha512-29FkPLFjn4TPEa3RE7GpW+qbE8tlsu3jntNYNfcGsc49LphF1PQIiD+vMZ1z1xVOKt+93khA9tc2JBs3kBjA7w==}
    engines: {node: '>=6.9.0'}
    peerDependencies:
      '@babel/core': ^7.0.0
    dependencies:
      '@babel/core': 7.23.0
      '@babel/helper-annotate-as-pure': 7.22.5
      regexpu-core: 5.3.2
      semver: 6.3.1
    dev: false

  /@babel/helper-define-polyfill-provider@0.4.2(@babel/core@7.23.0):
    resolution: {integrity: sha512-k0qnnOqHn5dK9pZpfD5XXZ9SojAITdCKRn2Lp6rnDGzIbaP0rHyMPk/4wsSxVBVz4RfN0q6VpXWP2pDGIoQ7hw==}
    peerDependencies:
      '@babel/core': ^7.4.0 || ^8.0.0-0 <8.0.0
    dependencies:
      '@babel/core': 7.23.0
      '@babel/helper-compilation-targets': 7.22.15
      '@babel/helper-plugin-utils': 7.22.5
      debug: 4.3.4
      lodash.debounce: 4.0.8
      resolve: 1.22.8
    transitivePeerDependencies:
      - supports-color
    dev: false

  /@babel/helper-environment-visitor@7.22.20:
    resolution: {integrity: sha512-zfedSIzFhat/gFhWfHtgWvlec0nqB9YEIVrpuwjruLlXfUSnA8cJB0miHKwqDnQ7d32aKo2xt88/xZptwxbfhA==}
    engines: {node: '>=6.9.0'}

  /@babel/helper-function-name@7.23.0:
    resolution: {integrity: sha512-OErEqsrxjZTJciZ4Oo+eoZqeW9UIiOcuYKRJA4ZAgV9myA+pOXhhmpfNCKjEH/auVfEYVFJ6y1Tc4r0eIApqiw==}
    engines: {node: '>=6.9.0'}
    dependencies:
      '@babel/template': 7.22.15
      '@babel/types': 7.23.0

  /@babel/helper-hoist-variables@7.22.5:
    resolution: {integrity: sha512-wGjk9QZVzvknA6yKIUURb8zY3grXCcOZt+/7Wcy8O2uctxhplmUPkOdlgoNhmdVee2c92JXbf1xpMtVNbfoxRw==}
    engines: {node: '>=6.9.0'}
    dependencies:
      '@babel/types': 7.23.0

  /@babel/helper-member-expression-to-functions@7.23.0:
    resolution: {integrity: sha512-6gfrPwh7OuT6gZyJZvd6WbTfrqAo7vm4xCzAXOusKqq/vWdKXphTpj5klHKNmRUU6/QRGlBsyU9mAIPaWHlqJA==}
    engines: {node: '>=6.9.0'}
    dependencies:
      '@babel/types': 7.23.0
    dev: false

  /@babel/helper-module-imports@7.22.15:
    resolution: {integrity: sha512-0pYVBnDKZO2fnSPCrgM/6WMc7eS20Fbok+0r88fp+YtWVLZrp4CkafFGIp+W0VKw4a22sgebPT99y+FDNMdP4w==}
    engines: {node: '>=6.9.0'}
    dependencies:
      '@babel/types': 7.23.0

  /@babel/helper-module-imports@7.24.3:
    resolution: {integrity: sha512-viKb0F9f2s0BCS22QSF308z/+1YWKV/76mwt61NBzS5izMzDPwdq1pTrzf+Li3npBWX9KdQbkeCt1jSAM7lZqg==}
    engines: {node: '>=6.9.0'}
    dependencies:
      '@babel/types': 7.24.0
    dev: false

  /@babel/helper-module-transforms@7.23.0(@babel/core@7.23.0):
    resolution: {integrity: sha512-WhDWw1tdrlT0gMgUJSlX0IQvoO1eN279zrAUbVB+KpV2c3Tylz8+GnKOLllCS6Z/iZQEyVYxhZVUdPTqs2YYPw==}
    engines: {node: '>=6.9.0'}
    peerDependencies:
      '@babel/core': ^7.0.0
    dependencies:
      '@babel/core': 7.23.0
      '@babel/helper-environment-visitor': 7.22.20
      '@babel/helper-module-imports': 7.22.15
      '@babel/helper-simple-access': 7.22.5
      '@babel/helper-split-export-declaration': 7.22.6
      '@babel/helper-validator-identifier': 7.22.20

  /@babel/helper-module-transforms@7.23.3(@babel/core@7.23.9):
    resolution: {integrity: sha512-7bBs4ED9OmswdfDzpz4MpWgSrV7FXlc3zIagvLFjS5H+Mk7Snr21vQ6QwrsoCGMfNC4e4LQPdoULEt4ykz0SRQ==}
    engines: {node: '>=6.9.0'}
    peerDependencies:
      '@babel/core': ^7.0.0
    dependencies:
      '@babel/core': 7.23.9
      '@babel/helper-environment-visitor': 7.22.20
      '@babel/helper-module-imports': 7.22.15
      '@babel/helper-simple-access': 7.22.5
      '@babel/helper-split-export-declaration': 7.22.6
      '@babel/helper-validator-identifier': 7.22.20
    dev: false

  /@babel/helper-optimise-call-expression@7.22.5:
    resolution: {integrity: sha512-HBwaojN0xFRx4yIvpwGqxiV2tUfl7401jlok564NgB9EHS1y6QT17FmKWm4ztqjeVdXLuC4fSvHc5ePpQjoTbw==}
    engines: {node: '>=6.9.0'}
    dependencies:
      '@babel/types': 7.23.0
    dev: false

  /@babel/helper-plugin-utils@7.22.5:
    resolution: {integrity: sha512-uLls06UVKgFG9QD4OeFYLEGteMIAa5kpTPcFL28yuCIIzsf6ZyKZMllKVOCZFhiZ5ptnwX4mtKdWCBE/uT4amg==}
    engines: {node: '>=6.9.0'}
    dev: false

  /@babel/helper-plugin-utils@7.24.0:
    resolution: {integrity: sha512-9cUznXMG0+FxRuJfvL82QlTqIzhVW9sL0KjMPHhAOOvpQGL8QtdxnBKILjBqxlHyliz0yCa1G903ZXI/FuHy2w==}
    engines: {node: '>=6.9.0'}
    dev: false

  /@babel/helper-remap-async-to-generator@7.22.20(@babel/core@7.23.0):
    resolution: {integrity: sha512-pBGyV4uBqOns+0UvhsTO8qgl8hO89PmiDYv+/COyp1aeMcmfrfruz+/nCMFiYyFF/Knn0yfrC85ZzNFjembFTw==}
    engines: {node: '>=6.9.0'}
    peerDependencies:
      '@babel/core': ^7.0.0
    dependencies:
      '@babel/core': 7.23.0
      '@babel/helper-annotate-as-pure': 7.22.5
      '@babel/helper-environment-visitor': 7.22.20
      '@babel/helper-wrap-function': 7.22.20
    dev: false

  /@babel/helper-replace-supers@7.22.20(@babel/core@7.23.0):
    resolution: {integrity: sha512-qsW0In3dbwQUbK8kejJ4R7IHVGwHJlV6lpG6UA7a9hSa2YEiAib+N1T2kr6PEeUT+Fl7najmSOS6SmAwCHK6Tw==}
    engines: {node: '>=6.9.0'}
    peerDependencies:
      '@babel/core': ^7.0.0
    dependencies:
      '@babel/core': 7.23.0
      '@babel/helper-environment-visitor': 7.22.20
      '@babel/helper-member-expression-to-functions': 7.23.0
      '@babel/helper-optimise-call-expression': 7.22.5
    dev: false

  /@babel/helper-simple-access@7.22.5:
    resolution: {integrity: sha512-n0H99E/K+Bika3++WNL17POvo4rKWZ7lZEp1Q+fStVbUi8nxPQEBOlTmCOxW/0JsS56SKKQ+ojAe2pHKJHN35w==}
    engines: {node: '>=6.9.0'}
    dependencies:
      '@babel/types': 7.23.0

  /@babel/helper-skip-transparent-expression-wrappers@7.22.5:
    resolution: {integrity: sha512-tK14r66JZKiC43p8Ki33yLBVJKlQDFoA8GYN67lWCDCqoL6EMMSuM9b+Iff2jHaM/RRFYl7K+iiru7hbRqNx8Q==}
    engines: {node: '>=6.9.0'}
    dependencies:
      '@babel/types': 7.23.0
    dev: false

  /@babel/helper-split-export-declaration@7.22.6:
    resolution: {integrity: sha512-AsUnxuLhRYsisFiaJwvp1QF+I3KjD5FOxut14q/GzovUe6orHLesW2C7d754kRm53h5gqrz6sFl6sxc4BVtE/g==}
    engines: {node: '>=6.9.0'}
    dependencies:
      '@babel/types': 7.23.0

  /@babel/helper-string-parser@7.22.5:
    resolution: {integrity: sha512-mM4COjgZox8U+JcXQwPijIZLElkgEpO5rsERVDJTc2qfCDfERyob6k5WegS14SX18IIjv+XD+GrqNumY5JRCDw==}
    engines: {node: '>=6.9.0'}

  /@babel/helper-string-parser@7.23.4:
    resolution: {integrity: sha512-803gmbQdqwdf4olxrX4AJyFBV/RTr3rSmOj0rKwesmzlfhYNDEs+/iOcznzpNWlJlIlTJC2QfPFcHB6DlzdVLQ==}
    engines: {node: '>=6.9.0'}
    dev: false

  /@babel/helper-string-parser@7.24.1:
    resolution: {integrity: sha512-2ofRCjnnA9y+wk8b9IAREroeUP02KHp431N2mhKniy2yKIDKpbrHv9eXwm8cBeWQYcJmzv5qKCu65P47eCF7CQ==}
    engines: {node: '>=6.9.0'}
    dev: false

  /@babel/helper-validator-identifier@7.22.20:
    resolution: {integrity: sha512-Y4OZ+ytlatR8AI+8KZfKuL5urKp7qey08ha31L8b3BwewJAoJamTzyvxPR/5D+KkdJCGPq/+8TukHBlY10FX9A==}
    engines: {node: '>=6.9.0'}

  /@babel/helper-validator-option@7.22.15:
    resolution: {integrity: sha512-bMn7RmyFjY/mdECUbgn9eoSY4vqvacUnS9i9vGAGttgFWesO6B4CYWA7XlpbWgBt71iv/hfbPlynohStqnu5hA==}
    engines: {node: '>=6.9.0'}

  /@babel/helper-validator-option@7.23.5:
    resolution: {integrity: sha512-85ttAOMLsr53VgXkTbkx8oA6YTfT4q7/HzXSLEYmjcSTJPMPQtvq1BD79Byep5xMUYbGRzEpDsjUf3dyp54IKw==}
    engines: {node: '>=6.9.0'}
    dev: false

  /@babel/helper-wrap-function@7.22.20:
    resolution: {integrity: sha512-pms/UwkOpnQe/PDAEdV/d7dVCoBbB+R4FvYoHGZz+4VPcg7RtYy2KP7S2lbuWM6FCSgob5wshfGESbC/hzNXZw==}
    engines: {node: '>=6.9.0'}
    dependencies:
      '@babel/helper-function-name': 7.23.0
      '@babel/template': 7.22.15
      '@babel/types': 7.23.0
    dev: false

  /@babel/helpers@7.23.1:
    resolution: {integrity: sha512-chNpneuK18yW5Oxsr+t553UZzzAs3aZnFm4bxhebsNTeshrC95yA7l5yl7GBAG+JG1rF0F7zzD2EixK9mWSDoA==}
    engines: {node: '>=6.9.0'}
    dependencies:
      '@babel/template': 7.22.15
      '@babel/traverse': 7.23.2
      '@babel/types': 7.23.0
    transitivePeerDependencies:
      - supports-color

  /@babel/helpers@7.23.9:
    resolution: {integrity: sha512-87ICKgU5t5SzOT7sBMfCOZQ2rHjRU+Pcb9BoILMYz600W6DkVRLFBPwQ18gwUVvggqXivaUakpnxWQGbpywbBQ==}
    engines: {node: '>=6.9.0'}
    dependencies:
      '@babel/template': 7.23.9
      '@babel/traverse': 7.23.9
      '@babel/types': 7.23.9
    transitivePeerDependencies:
      - supports-color
    dev: false

  /@babel/highlight@7.22.20:
    resolution: {integrity: sha512-dkdMCN3py0+ksCgYmGG8jKeGA/8Tk+gJwSYYlFGxG5lmhfKNoAy004YpLxpS1W2J8m/EK2Ew+yOs9pVRwO89mg==}
    engines: {node: '>=6.9.0'}
    dependencies:
      '@babel/helper-validator-identifier': 7.22.20
      chalk: 2.4.2
      js-tokens: 4.0.0

  /@babel/highlight@7.23.4:
    resolution: {integrity: sha512-acGdbYSfp2WheJoJm/EBBBLh/ID8KDc64ISZ9DYtBmC8/Q204PZJLHyzeB5qMzJ5trcOkybd78M4x2KWsUq++A==}
    engines: {node: '>=6.9.0'}
    dependencies:
      '@babel/helper-validator-identifier': 7.22.20
      chalk: 2.4.2
      js-tokens: 4.0.0
    dev: false

  /@babel/parser@7.23.0:
    resolution: {integrity: sha512-vvPKKdMemU85V9WE/l5wZEmImpCtLqbnTvqDS2U1fJ96KrxoW7KrXhNsNCblQlg8Ck4b85yxdTyelsMUgFUXiw==}
    engines: {node: '>=6.0.0'}
    hasBin: true
    dependencies:
      '@babel/types': 7.23.0

  /@babel/parser@7.23.9:
    resolution: {integrity: sha512-9tcKgqKbs3xGJ+NtKF2ndOBBLVwPjl1SHxPQkd36r3Dlirw3xWUeGaTbqr7uGZcTaxkVNwc+03SVP7aCdWrTlA==}
    engines: {node: '>=6.0.0'}
    hasBin: true
    dependencies:
      '@babel/types': 7.23.9
    dev: false

  /@babel/plugin-bugfix-safari-id-destructuring-collision-in-function-expression@7.22.15(@babel/core@7.23.0):
    resolution: {integrity: sha512-FB9iYlz7rURmRJyXRKEnalYPPdn87H5no108cyuQQyMwlpJ2SJtpIUBI27kdTin956pz+LPypkPVPUTlxOmrsg==}
    engines: {node: '>=6.9.0'}
    peerDependencies:
      '@babel/core': ^7.0.0
    dependencies:
      '@babel/core': 7.23.0
      '@babel/helper-plugin-utils': 7.22.5
    dev: false

  /@babel/plugin-bugfix-v8-spread-parameters-in-optional-chaining@7.22.15(@babel/core@7.23.0):
    resolution: {integrity: sha512-Hyph9LseGvAeeXzikV88bczhsrLrIZqDPxO+sSmAunMPaGrBGhfMWzCPYTtiW9t+HzSE2wtV8e5cc5P6r1xMDQ==}
    engines: {node: '>=6.9.0'}
    peerDependencies:
      '@babel/core': ^7.13.0
    dependencies:
      '@babel/core': 7.23.0
      '@babel/helper-plugin-utils': 7.22.5
      '@babel/helper-skip-transparent-expression-wrappers': 7.22.5
      '@babel/plugin-transform-optional-chaining': 7.23.0(@babel/core@7.23.0)
    dev: false

  /@babel/plugin-proposal-class-properties@7.18.6(@babel/core@7.23.0):
    resolution: {integrity: sha512-cumfXOF0+nzZrrN8Rf0t7M+tF6sZc7vhQwYQck9q1/5w2OExlD+b4v4RpMJFaV1Z7WcDRgO6FqvxqxGlwo+RHQ==}
    engines: {node: '>=6.9.0'}
    deprecated: This proposal has been merged to the ECMAScript standard and thus this plugin is no longer maintained. Please use @babel/plugin-transform-class-properties instead.
    peerDependencies:
      '@babel/core': ^7.0.0-0
    dependencies:
      '@babel/core': 7.23.0
      '@babel/helper-create-class-features-plugin': 7.22.15(@babel/core@7.23.0)
      '@babel/helper-plugin-utils': 7.22.5
    dev: false

  /@babel/plugin-proposal-decorators@7.23.0(@babel/core@7.23.0):
    resolution: {integrity: sha512-kYsT+f5ARWF6AdFmqoEEp+hpqxEB8vGmRWfw2aj78M2vTwS2uHW91EF58iFm1Z9U8Y/RrLu2XKJn46P9ca1b0w==}
    engines: {node: '>=6.9.0'}
    peerDependencies:
      '@babel/core': ^7.0.0-0
    dependencies:
      '@babel/core': 7.23.0
      '@babel/helper-create-class-features-plugin': 7.22.15(@babel/core@7.23.0)
      '@babel/helper-plugin-utils': 7.22.5
      '@babel/helper-replace-supers': 7.22.20(@babel/core@7.23.0)
      '@babel/helper-split-export-declaration': 7.22.6
      '@babel/plugin-syntax-decorators': 7.22.10(@babel/core@7.23.0)
    dev: false

  /@babel/plugin-proposal-nullish-coalescing-operator@7.18.6(@babel/core@7.23.0):
    resolution: {integrity: sha512-wQxQzxYeJqHcfppzBDnm1yAY0jSRkUXR2z8RePZYrKwMKgMlE8+Z6LUno+bd6LvbGh8Gltvy74+9pIYkr+XkKA==}
    engines: {node: '>=6.9.0'}
    deprecated: This proposal has been merged to the ECMAScript standard and thus this plugin is no longer maintained. Please use @babel/plugin-transform-nullish-coalescing-operator instead.
    peerDependencies:
      '@babel/core': ^7.0.0-0
    dependencies:
      '@babel/core': 7.23.0
      '@babel/helper-plugin-utils': 7.22.5
      '@babel/plugin-syntax-nullish-coalescing-operator': 7.8.3(@babel/core@7.23.0)
    dev: false

  /@babel/plugin-proposal-numeric-separator@7.18.6(@babel/core@7.23.0):
    resolution: {integrity: sha512-ozlZFogPqoLm8WBr5Z8UckIoE4YQ5KESVcNudyXOR8uqIkliTEgJ3RoketfG6pmzLdeZF0H/wjE9/cCEitBl7Q==}
    engines: {node: '>=6.9.0'}
    deprecated: This proposal has been merged to the ECMAScript standard and thus this plugin is no longer maintained. Please use @babel/plugin-transform-numeric-separator instead.
    peerDependencies:
      '@babel/core': ^7.0.0-0
    dependencies:
      '@babel/core': 7.23.0
      '@babel/helper-plugin-utils': 7.22.5
      '@babel/plugin-syntax-numeric-separator': 7.10.4(@babel/core@7.23.0)
    dev: false

  /@babel/plugin-proposal-optional-chaining@7.21.0(@babel/core@7.23.0):
    resolution: {integrity: sha512-p4zeefM72gpmEe2fkUr/OnOXpWEf8nAgk7ZYVqqfFiyIG7oFfVZcCrU64hWn5xp4tQ9LkV4bTIa5rD0KANpKNA==}
    engines: {node: '>=6.9.0'}
    deprecated: This proposal has been merged to the ECMAScript standard and thus this plugin is no longer maintained. Please use @babel/plugin-transform-optional-chaining instead.
    peerDependencies:
      '@babel/core': ^7.0.0-0
    dependencies:
      '@babel/core': 7.23.0
      '@babel/helper-plugin-utils': 7.22.5
      '@babel/helper-skip-transparent-expression-wrappers': 7.22.5
      '@babel/plugin-syntax-optional-chaining': 7.8.3(@babel/core@7.23.0)
    dev: false

  /@babel/plugin-proposal-private-methods@7.18.6(@babel/core@7.23.0):
    resolution: {integrity: sha512-nutsvktDItsNn4rpGItSNV2sz1XwS+nfU0Rg8aCx3W3NOKVzdMjJRu0O5OkgDp3ZGICSTbgRpxZoWsxoKRvbeA==}
    engines: {node: '>=6.9.0'}
    deprecated: This proposal has been merged to the ECMAScript standard and thus this plugin is no longer maintained. Please use @babel/plugin-transform-private-methods instead.
    peerDependencies:
      '@babel/core': ^7.0.0-0
    dependencies:
      '@babel/core': 7.23.0
      '@babel/helper-create-class-features-plugin': 7.22.15(@babel/core@7.23.0)
      '@babel/helper-plugin-utils': 7.22.5
    dev: false

  /@babel/plugin-proposal-private-property-in-object@7.21.0-placeholder-for-preset-env.2(@babel/core@7.23.0):
    resolution: {integrity: sha512-SOSkfJDddaM7mak6cPEpswyTRnuRltl429hMraQEglW+OkovnCzsiszTmsrlY//qLFjCpQDFRvjdm2wA5pPm9w==}
    engines: {node: '>=6.9.0'}
    peerDependencies:
      '@babel/core': ^7.0.0-0
    dependencies:
      '@babel/core': 7.23.0
    dev: false

  /@babel/plugin-proposal-private-property-in-object@7.21.11(@babel/core@7.23.0):
    resolution: {integrity: sha512-0QZ8qP/3RLDVBwBFoWAwCtgcDZJVwA5LUJRZU8x2YFfKNuFq161wK3cuGrALu5yiPu+vzwTAg/sMWVNeWeNyaw==}
    engines: {node: '>=6.9.0'}
    deprecated: This proposal has been merged to the ECMAScript standard and thus this plugin is no longer maintained. Please use @babel/plugin-transform-private-property-in-object instead.
    peerDependencies:
      '@babel/core': ^7.0.0-0
    dependencies:
      '@babel/core': 7.23.0
      '@babel/helper-annotate-as-pure': 7.22.5
      '@babel/helper-create-class-features-plugin': 7.22.15(@babel/core@7.23.0)
      '@babel/helper-plugin-utils': 7.22.5
      '@babel/plugin-syntax-private-property-in-object': 7.14.5(@babel/core@7.23.0)
    dev: false

  /@babel/plugin-syntax-async-generators@7.8.4(@babel/core@7.23.0):
    resolution: {integrity: sha512-tycmZxkGfZaxhMRbXlPXuVFpdWlXpir2W4AMhSJgRKzk/eDlIXOhb2LHWoLpDF7TEHylV5zNhykX6KAgHJmTNw==}
    peerDependencies:
      '@babel/core': ^7.0.0-0
    dependencies:
      '@babel/core': 7.23.0
      '@babel/helper-plugin-utils': 7.22.5
    dev: false

  /@babel/plugin-syntax-class-properties@7.12.13(@babel/core@7.23.0):
    resolution: {integrity: sha512-fm4idjKla0YahUNgFNLCB0qySdsoPiZP3iQE3rky0mBUtMZ23yDJ9SJdg6dXTSDnulOVqiF3Hgr9nbXvXTQZYA==}
    peerDependencies:
      '@babel/core': ^7.0.0-0
    dependencies:
      '@babel/core': 7.23.0
      '@babel/helper-plugin-utils': 7.22.5
    dev: false

  /@babel/plugin-syntax-class-static-block@7.14.5(@babel/core@7.23.0):
    resolution: {integrity: sha512-b+YyPmr6ldyNnM6sqYeMWE+bgJcJpO6yS4QD7ymxgH34GBPNDM/THBh8iunyvKIZztiwLH4CJZ0RxTk9emgpjw==}
    engines: {node: '>=6.9.0'}
    peerDependencies:
      '@babel/core': ^7.0.0-0
    dependencies:
      '@babel/core': 7.23.0
      '@babel/helper-plugin-utils': 7.22.5
    dev: false

  /@babel/plugin-syntax-decorators@7.22.10(@babel/core@7.23.0):
    resolution: {integrity: sha512-z1KTVemBjnz+kSEilAsI4lbkPOl5TvJH7YDSY1CTIzvLWJ+KHXp+mRe8VPmfnyvqOPqar1V2gid2PleKzRUstQ==}
    engines: {node: '>=6.9.0'}
    peerDependencies:
      '@babel/core': ^7.0.0-0
    dependencies:
      '@babel/core': 7.23.0
      '@babel/helper-plugin-utils': 7.22.5
    dev: false

  /@babel/plugin-syntax-dynamic-import@7.8.3(@babel/core@7.23.0):
    resolution: {integrity: sha512-5gdGbFon+PszYzqs83S3E5mpi7/y/8M9eC90MRTZfduQOYW76ig6SOSPNe41IG5LoP3FGBn2N0RjVDSQiS94kQ==}
    peerDependencies:
      '@babel/core': ^7.0.0-0
    dependencies:
      '@babel/core': 7.23.0
      '@babel/helper-plugin-utils': 7.22.5
    dev: false

  /@babel/plugin-syntax-export-namespace-from@7.8.3(@babel/core@7.23.0):
    resolution: {integrity: sha512-MXf5laXo6c1IbEbegDmzGPwGNTsHZmEy6QGznu5Sh2UCWvueywb2ee+CCE4zQiZstxU9BMoQO9i6zUFSY0Kj0Q==}
    peerDependencies:
      '@babel/core': ^7.0.0-0
    dependencies:
      '@babel/core': 7.23.0
      '@babel/helper-plugin-utils': 7.22.5
    dev: false

  /@babel/plugin-syntax-flow@7.22.5(@babel/core@7.23.0):
    resolution: {integrity: sha512-9RdCl0i+q0QExayk2nOS7853w08yLucnnPML6EN9S8fgMPVtdLDCdx/cOQ/i44Lb9UeQX9A35yaqBBOMMZxPxQ==}
    engines: {node: '>=6.9.0'}
    peerDependencies:
      '@babel/core': ^7.0.0-0
    dependencies:
      '@babel/core': 7.23.0
      '@babel/helper-plugin-utils': 7.22.5
    dev: false

  /@babel/plugin-syntax-flow@7.24.1(@babel/core@7.23.0):
    resolution: {integrity: sha512-sxi2kLTI5DeW5vDtMUsk4mTPwvlUDbjOnoWayhynCwrw4QXRld4QEYwqzY8JmQXaJUtgUuCIurtSRH5sn4c7mA==}
    engines: {node: '>=6.9.0'}
    peerDependencies:
      '@babel/core': ^7.0.0-0
    dependencies:
      '@babel/core': 7.23.0
      '@babel/helper-plugin-utils': 7.24.0
    dev: false

  /@babel/plugin-syntax-import-assertions@7.22.5(@babel/core@7.23.0):
    resolution: {integrity: sha512-rdV97N7KqsRzeNGoWUOK6yUsWarLjE5Su/Snk9IYPU9CwkWHs4t+rTGOvffTR8XGkJMTAdLfO0xVnXm8wugIJg==}
    engines: {node: '>=6.9.0'}
    peerDependencies:
      '@babel/core': ^7.0.0-0
    dependencies:
      '@babel/core': 7.23.0
      '@babel/helper-plugin-utils': 7.22.5
    dev: false

  /@babel/plugin-syntax-import-attributes@7.22.5(@babel/core@7.23.0):
    resolution: {integrity: sha512-KwvoWDeNKPETmozyFE0P2rOLqh39EoQHNjqizrI5B8Vt0ZNS7M56s7dAiAqbYfiAYOuIzIh96z3iR2ktgu3tEg==}
    engines: {node: '>=6.9.0'}
    peerDependencies:
      '@babel/core': ^7.0.0-0
    dependencies:
      '@babel/core': 7.23.0
      '@babel/helper-plugin-utils': 7.22.5
    dev: false

  /@babel/plugin-syntax-import-meta@7.10.4(@babel/core@7.23.0):
    resolution: {integrity: sha512-Yqfm+XDx0+Prh3VSeEQCPU81yC+JWZ2pDPFSS4ZdpfZhp4MkFMaDC1UqseovEKwSUpnIL7+vK+Clp7bfh0iD7g==}
    peerDependencies:
      '@babel/core': ^7.0.0-0
    dependencies:
      '@babel/core': 7.23.0
      '@babel/helper-plugin-utils': 7.22.5
    dev: false

  /@babel/plugin-syntax-json-strings@7.8.3(@babel/core@7.23.0):
    resolution: {integrity: sha512-lY6kdGpWHvjoe2vk4WrAapEuBR69EMxZl+RoGRhrFGNYVK8mOPAW8VfbT/ZgrFbXlDNiiaxQnAtgVCZ6jv30EA==}
    peerDependencies:
      '@babel/core': ^7.0.0-0
    dependencies:
      '@babel/core': 7.23.0
      '@babel/helper-plugin-utils': 7.22.5
    dev: false

  /@babel/plugin-syntax-jsx@7.22.5(@babel/core@7.23.0):
    resolution: {integrity: sha512-gvyP4hZrgrs/wWMaocvxZ44Hw0b3W8Pe+cMxc8V1ULQ07oh8VNbIRaoD1LRZVTvD+0nieDKjfgKg89sD7rrKrg==}
    engines: {node: '>=6.9.0'}
    peerDependencies:
      '@babel/core': ^7.0.0-0
    dependencies:
      '@babel/core': 7.23.0
      '@babel/helper-plugin-utils': 7.22.5
    dev: false

  /@babel/plugin-syntax-jsx@7.24.1(@babel/core@7.23.0):
    resolution: {integrity: sha512-2eCtxZXf+kbkMIsXS4poTvT4Yu5rXiRa+9xGVT56raghjmBTKMpFNc9R4IDiB4emao9eO22Ox7CxuJG7BgExqA==}
    engines: {node: '>=6.9.0'}
    peerDependencies:
      '@babel/core': ^7.0.0-0
    dependencies:
      '@babel/core': 7.23.0
      '@babel/helper-plugin-utils': 7.24.0
    dev: false

  /@babel/plugin-syntax-logical-assignment-operators@7.10.4(@babel/core@7.23.0):
    resolution: {integrity: sha512-d8waShlpFDinQ5MtvGU9xDAOzKH47+FFoney2baFIoMr952hKOLp1HR7VszoZvOsV/4+RRszNY7D17ba0te0ig==}
    peerDependencies:
      '@babel/core': ^7.0.0-0
    dependencies:
      '@babel/core': 7.23.0
      '@babel/helper-plugin-utils': 7.22.5
    dev: false

  /@babel/plugin-syntax-nullish-coalescing-operator@7.8.3(@babel/core@7.23.0):
    resolution: {integrity: sha512-aSff4zPII1u2QD7y+F8oDsz19ew4IGEJg9SVW+bqwpwtfFleiQDMdzA/R+UlWDzfnHFCxxleFT0PMIrR36XLNQ==}
    peerDependencies:
      '@babel/core': ^7.0.0-0
    dependencies:
      '@babel/core': 7.23.0
      '@babel/helper-plugin-utils': 7.22.5
    dev: false

  /@babel/plugin-syntax-numeric-separator@7.10.4(@babel/core@7.23.0):
    resolution: {integrity: sha512-9H6YdfkcK/uOnY/K7/aA2xpzaAgkQn37yzWUMRK7OaPOqOpGS1+n0H5hxT9AUw9EsSjPW8SVyMJwYRtWs3X3ug==}
    peerDependencies:
      '@babel/core': ^7.0.0-0
    dependencies:
      '@babel/core': 7.23.0
      '@babel/helper-plugin-utils': 7.22.5
    dev: false

  /@babel/plugin-syntax-object-rest-spread@7.8.3(@babel/core@7.23.0):
    resolution: {integrity: sha512-XoqMijGZb9y3y2XskN+P1wUGiVwWZ5JmoDRwx5+3GmEplNyVM2s2Dg8ILFQm8rWM48orGy5YpI5Bl8U1y7ydlA==}
    peerDependencies:
      '@babel/core': ^7.0.0-0
    dependencies:
      '@babel/core': 7.23.0
      '@babel/helper-plugin-utils': 7.22.5
    dev: false

  /@babel/plugin-syntax-optional-catch-binding@7.8.3(@babel/core@7.23.0):
    resolution: {integrity: sha512-6VPD0Pc1lpTqw0aKoeRTMiB+kWhAoT24PA+ksWSBrFtl5SIRVpZlwN3NNPQjehA2E/91FV3RjLWoVTglWcSV3Q==}
    peerDependencies:
      '@babel/core': ^7.0.0-0
    dependencies:
      '@babel/core': 7.23.0
      '@babel/helper-plugin-utils': 7.22.5
    dev: false

  /@babel/plugin-syntax-optional-chaining@7.8.3(@babel/core@7.23.0):
    resolution: {integrity: sha512-KoK9ErH1MBlCPxV0VANkXW2/dw4vlbGDrFgz8bmUsBGYkFRcbRwMh6cIJubdPrkxRwuGdtCk0v/wPTKbQgBjkg==}
    peerDependencies:
      '@babel/core': ^7.0.0-0
    dependencies:
      '@babel/core': 7.23.0
      '@babel/helper-plugin-utils': 7.22.5
    dev: false

  /@babel/plugin-syntax-private-property-in-object@7.14.5(@babel/core@7.23.0):
    resolution: {integrity: sha512-0wVnp9dxJ72ZUJDV27ZfbSj6iHLoytYZmh3rFcxNnvsJF3ktkzLDZPy/mA17HGsaQT3/DQsWYX1f1QGWkCoVUg==}
    engines: {node: '>=6.9.0'}
    peerDependencies:
      '@babel/core': ^7.0.0-0
    dependencies:
      '@babel/core': 7.23.0
      '@babel/helper-plugin-utils': 7.22.5
    dev: false

  /@babel/plugin-syntax-top-level-await@7.14.5(@babel/core@7.23.0):
    resolution: {integrity: sha512-hx++upLv5U1rgYfwe1xBQUhRmU41NEvpUvrp8jkrSCdvGSnM5/qdRMtylJ6PG5OFkBaHkbTAKTnd3/YyESRHFw==}
    engines: {node: '>=6.9.0'}
    peerDependencies:
      '@babel/core': ^7.0.0-0
    dependencies:
      '@babel/core': 7.23.0
      '@babel/helper-plugin-utils': 7.22.5
    dev: false

  /@babel/plugin-syntax-typescript@7.22.5(@babel/core@7.23.0):
    resolution: {integrity: sha512-1mS2o03i7t1c6VzH6fdQ3OA8tcEIxwG18zIPRp+UY1Ihv6W+XZzBCVxExF9upussPXJ0xE9XRHwMoNs1ep/nRQ==}
    engines: {node: '>=6.9.0'}
    peerDependencies:
      '@babel/core': ^7.0.0-0
    dependencies:
      '@babel/core': 7.23.0
      '@babel/helper-plugin-utils': 7.22.5
    dev: false

  /@babel/plugin-syntax-unicode-sets-regex@7.18.6(@babel/core@7.23.0):
    resolution: {integrity: sha512-727YkEAPwSIQTv5im8QHz3upqp92JTWhidIC81Tdx4VJYIte/VndKf1qKrfnnhPLiPghStWfvC/iFaMCQu7Nqg==}
    engines: {node: '>=6.9.0'}
    peerDependencies:
      '@babel/core': ^7.0.0
    dependencies:
      '@babel/core': 7.23.0
      '@babel/helper-create-regexp-features-plugin': 7.22.15(@babel/core@7.23.0)
      '@babel/helper-plugin-utils': 7.22.5
    dev: false

  /@babel/plugin-transform-arrow-functions@7.22.5(@babel/core@7.23.0):
    resolution: {integrity: sha512-26lTNXoVRdAnsaDXPpvCNUq+OVWEVC6bx7Vvz9rC53F2bagUWW4u4ii2+h8Fejfh7RYqPxn+libeFBBck9muEw==}
    engines: {node: '>=6.9.0'}
    peerDependencies:
      '@babel/core': ^7.0.0-0
    dependencies:
      '@babel/core': 7.23.0
      '@babel/helper-plugin-utils': 7.22.5
    dev: false

  /@babel/plugin-transform-async-generator-functions@7.22.15(@babel/core@7.23.0):
    resolution: {integrity: sha512-jBm1Es25Y+tVoTi5rfd5t1KLmL8ogLKpXszboWOTTtGFGz2RKnQe2yn7HbZ+kb/B8N0FVSGQo874NSlOU1T4+w==}
    engines: {node: '>=6.9.0'}
    peerDependencies:
      '@babel/core': ^7.0.0-0
    dependencies:
      '@babel/core': 7.23.0
      '@babel/helper-environment-visitor': 7.22.20
      '@babel/helper-plugin-utils': 7.22.5
      '@babel/helper-remap-async-to-generator': 7.22.20(@babel/core@7.23.0)
      '@babel/plugin-syntax-async-generators': 7.8.4(@babel/core@7.23.0)
    dev: false

  /@babel/plugin-transform-async-to-generator@7.22.5(@babel/core@7.23.0):
    resolution: {integrity: sha512-b1A8D8ZzE/VhNDoV1MSJTnpKkCG5bJo+19R4o4oy03zM7ws8yEMK755j61Dc3EyvdysbqH5BOOTquJ7ZX9C6vQ==}
    engines: {node: '>=6.9.0'}
    peerDependencies:
      '@babel/core': ^7.0.0-0
    dependencies:
      '@babel/core': 7.23.0
      '@babel/helper-module-imports': 7.22.15
      '@babel/helper-plugin-utils': 7.22.5
      '@babel/helper-remap-async-to-generator': 7.22.20(@babel/core@7.23.0)
    dev: false

  /@babel/plugin-transform-block-scoped-functions@7.22.5(@babel/core@7.23.0):
    resolution: {integrity: sha512-tdXZ2UdknEKQWKJP1KMNmuF5Lx3MymtMN/pvA+p/VEkhK8jVcQ1fzSy8KM9qRYhAf2/lV33hoMPKI/xaI9sADA==}
    engines: {node: '>=6.9.0'}
    peerDependencies:
      '@babel/core': ^7.0.0-0
    dependencies:
      '@babel/core': 7.23.0
      '@babel/helper-plugin-utils': 7.22.5
    dev: false

  /@babel/plugin-transform-block-scoping@7.23.0(@babel/core@7.23.0):
    resolution: {integrity: sha512-cOsrbmIOXmf+5YbL99/S49Y3j46k/T16b9ml8bm9lP6N9US5iQ2yBK7gpui1pg0V/WMcXdkfKbTb7HXq9u+v4g==}
    engines: {node: '>=6.9.0'}
    peerDependencies:
      '@babel/core': ^7.0.0-0
    dependencies:
      '@babel/core': 7.23.0
      '@babel/helper-plugin-utils': 7.22.5
    dev: false

  /@babel/plugin-transform-class-properties@7.22.5(@babel/core@7.23.0):
    resolution: {integrity: sha512-nDkQ0NfkOhPTq8YCLiWNxp1+f9fCobEjCb0n8WdbNUBc4IB5V7P1QnX9IjpSoquKrXF5SKojHleVNs2vGeHCHQ==}
    engines: {node: '>=6.9.0'}
    peerDependencies:
      '@babel/core': ^7.0.0-0
    dependencies:
      '@babel/core': 7.23.0
      '@babel/helper-create-class-features-plugin': 7.22.15(@babel/core@7.23.0)
      '@babel/helper-plugin-utils': 7.22.5
    dev: false

  /@babel/plugin-transform-class-static-block@7.22.11(@babel/core@7.23.0):
    resolution: {integrity: sha512-GMM8gGmqI7guS/llMFk1bJDkKfn3v3C4KHK9Yg1ey5qcHcOlKb0QvcMrgzvxo+T03/4szNh5lghY+fEC98Kq9g==}
    engines: {node: '>=6.9.0'}
    peerDependencies:
      '@babel/core': ^7.12.0
    dependencies:
      '@babel/core': 7.23.0
      '@babel/helper-create-class-features-plugin': 7.22.15(@babel/core@7.23.0)
      '@babel/helper-plugin-utils': 7.22.5
      '@babel/plugin-syntax-class-static-block': 7.14.5(@babel/core@7.23.0)
    dev: false

  /@babel/plugin-transform-classes@7.22.15(@babel/core@7.23.0):
    resolution: {integrity: sha512-VbbC3PGjBdE0wAWDdHM9G8Gm977pnYI0XpqMd6LrKISj8/DJXEsWqgRuTYaNE9Bv0JGhTZUzHDlMk18IpOuoqw==}
    engines: {node: '>=6.9.0'}
    peerDependencies:
      '@babel/core': ^7.0.0-0
    dependencies:
      '@babel/core': 7.23.0
      '@babel/helper-annotate-as-pure': 7.22.5
      '@babel/helper-compilation-targets': 7.22.15
      '@babel/helper-environment-visitor': 7.22.20
      '@babel/helper-function-name': 7.23.0
      '@babel/helper-optimise-call-expression': 7.22.5
      '@babel/helper-plugin-utils': 7.22.5
      '@babel/helper-replace-supers': 7.22.20(@babel/core@7.23.0)
      '@babel/helper-split-export-declaration': 7.22.6
      globals: 11.12.0
    dev: false

  /@babel/plugin-transform-computed-properties@7.22.5(@babel/core@7.23.0):
    resolution: {integrity: sha512-4GHWBgRf0krxPX+AaPtgBAlTgTeZmqDynokHOX7aqqAB4tHs3U2Y02zH6ETFdLZGcg9UQSD1WCmkVrE9ErHeOg==}
    engines: {node: '>=6.9.0'}
    peerDependencies:
      '@babel/core': ^7.0.0-0
    dependencies:
      '@babel/core': 7.23.0
      '@babel/helper-plugin-utils': 7.22.5
      '@babel/template': 7.22.15
    dev: false

  /@babel/plugin-transform-destructuring@7.23.0(@babel/core@7.23.0):
    resolution: {integrity: sha512-vaMdgNXFkYrB+8lbgniSYWHsgqK5gjaMNcc84bMIOMRLH0L9AqYq3hwMdvnyqj1OPqea8UtjPEuS/DCenah1wg==}
    engines: {node: '>=6.9.0'}
    peerDependencies:
      '@babel/core': ^7.0.0-0
    dependencies:
      '@babel/core': 7.23.0
      '@babel/helper-plugin-utils': 7.22.5
    dev: false

  /@babel/plugin-transform-dotall-regex@7.22.5(@babel/core@7.23.0):
    resolution: {integrity: sha512-5/Yk9QxCQCl+sOIB1WelKnVRxTJDSAIxtJLL2/pqL14ZVlbH0fUQUZa/T5/UnQtBNgghR7mfB8ERBKyKPCi7Vw==}
    engines: {node: '>=6.9.0'}
    peerDependencies:
      '@babel/core': ^7.0.0-0
    dependencies:
      '@babel/core': 7.23.0
      '@babel/helper-create-regexp-features-plugin': 7.22.15(@babel/core@7.23.0)
      '@babel/helper-plugin-utils': 7.22.5
    dev: false

  /@babel/plugin-transform-duplicate-keys@7.22.5(@babel/core@7.23.0):
    resolution: {integrity: sha512-dEnYD+9BBgld5VBXHnF/DbYGp3fqGMsyxKbtD1mDyIA7AkTSpKXFhCVuj/oQVOoALfBs77DudA0BE4d5mcpmqw==}
    engines: {node: '>=6.9.0'}
    peerDependencies:
      '@babel/core': ^7.0.0-0
    dependencies:
      '@babel/core': 7.23.0
      '@babel/helper-plugin-utils': 7.22.5
    dev: false

  /@babel/plugin-transform-dynamic-import@7.22.11(@babel/core@7.23.0):
    resolution: {integrity: sha512-g/21plo58sfteWjaO0ZNVb+uEOkJNjAaHhbejrnBmu011l/eNDScmkbjCC3l4FKb10ViaGU4aOkFznSu2zRHgA==}
    engines: {node: '>=6.9.0'}
    peerDependencies:
      '@babel/core': ^7.0.0-0
    dependencies:
      '@babel/core': 7.23.0
      '@babel/helper-plugin-utils': 7.22.5
      '@babel/plugin-syntax-dynamic-import': 7.8.3(@babel/core@7.23.0)
    dev: false

  /@babel/plugin-transform-exponentiation-operator@7.22.5(@babel/core@7.23.0):
    resolution: {integrity: sha512-vIpJFNM/FjZ4rh1myqIya9jXwrwwgFRHPjT3DkUA9ZLHuzox8jiXkOLvwm1H+PQIP3CqfC++WPKeuDi0Sjdj1g==}
    engines: {node: '>=6.9.0'}
    peerDependencies:
      '@babel/core': ^7.0.0-0
    dependencies:
      '@babel/core': 7.23.0
      '@babel/helper-builder-binary-assignment-operator-visitor': 7.22.15
      '@babel/helper-plugin-utils': 7.22.5
    dev: false

  /@babel/plugin-transform-export-namespace-from@7.22.11(@babel/core@7.23.0):
    resolution: {integrity: sha512-xa7aad7q7OiT8oNZ1mU7NrISjlSkVdMbNxn9IuLZyL9AJEhs1Apba3I+u5riX1dIkdptP5EKDG5XDPByWxtehw==}
    engines: {node: '>=6.9.0'}
    peerDependencies:
      '@babel/core': ^7.0.0-0
    dependencies:
      '@babel/core': 7.23.0
      '@babel/helper-plugin-utils': 7.22.5
      '@babel/plugin-syntax-export-namespace-from': 7.8.3(@babel/core@7.23.0)
    dev: false

  /@babel/plugin-transform-flow-strip-types@7.22.5(@babel/core@7.23.0):
    resolution: {integrity: sha512-tujNbZdxdG0/54g/oua8ISToaXTFBf8EnSb5PgQSciIXWOWKX3S4+JR7ZE9ol8FZwf9kxitzkGQ+QWeov/mCiA==}
    engines: {node: '>=6.9.0'}
    peerDependencies:
      '@babel/core': ^7.0.0-0
    dependencies:
      '@babel/core': 7.23.0
      '@babel/helper-plugin-utils': 7.22.5
      '@babel/plugin-syntax-flow': 7.22.5(@babel/core@7.23.0)
    dev: false

  /@babel/plugin-transform-for-of@7.22.15(@babel/core@7.23.0):
    resolution: {integrity: sha512-me6VGeHsx30+xh9fbDLLPi0J1HzmeIIyenoOQHuw2D4m2SAU3NrspX5XxJLBpqn5yrLzrlw2Iy3RA//Bx27iOA==}
    engines: {node: '>=6.9.0'}
    peerDependencies:
      '@babel/core': ^7.0.0-0
    dependencies:
      '@babel/core': 7.23.0
      '@babel/helper-plugin-utils': 7.22.5
    dev: false

  /@babel/plugin-transform-function-name@7.22.5(@babel/core@7.23.0):
    resolution: {integrity: sha512-UIzQNMS0p0HHiQm3oelztj+ECwFnj+ZRV4KnguvlsD2of1whUeM6o7wGNj6oLwcDoAXQ8gEqfgC24D+VdIcevg==}
    engines: {node: '>=6.9.0'}
    peerDependencies:
      '@babel/core': ^7.0.0-0
    dependencies:
      '@babel/core': 7.23.0
      '@babel/helper-compilation-targets': 7.22.15
      '@babel/helper-function-name': 7.23.0
      '@babel/helper-plugin-utils': 7.22.5
    dev: false

  /@babel/plugin-transform-json-strings@7.22.11(@babel/core@7.23.0):
    resolution: {integrity: sha512-CxT5tCqpA9/jXFlme9xIBCc5RPtdDq3JpkkhgHQqtDdiTnTI0jtZ0QzXhr5DILeYifDPp2wvY2ad+7+hLMW5Pw==}
    engines: {node: '>=6.9.0'}
    peerDependencies:
      '@babel/core': ^7.0.0-0
    dependencies:
      '@babel/core': 7.23.0
      '@babel/helper-plugin-utils': 7.22.5
      '@babel/plugin-syntax-json-strings': 7.8.3(@babel/core@7.23.0)
    dev: false

  /@babel/plugin-transform-literals@7.22.5(@babel/core@7.23.0):
    resolution: {integrity: sha512-fTLj4D79M+mepcw3dgFBTIDYpbcB9Sm0bpm4ppXPaO+U+PKFFyV9MGRvS0gvGw62sd10kT5lRMKXAADb9pWy8g==}
    engines: {node: '>=6.9.0'}
    peerDependencies:
      '@babel/core': ^7.0.0-0
    dependencies:
      '@babel/core': 7.23.0
      '@babel/helper-plugin-utils': 7.22.5
    dev: false

  /@babel/plugin-transform-logical-assignment-operators@7.22.11(@babel/core@7.23.0):
    resolution: {integrity: sha512-qQwRTP4+6xFCDV5k7gZBF3C31K34ut0tbEcTKxlX/0KXxm9GLcO14p570aWxFvVzx6QAfPgq7gaeIHXJC8LswQ==}
    engines: {node: '>=6.9.0'}
    peerDependencies:
      '@babel/core': ^7.0.0-0
    dependencies:
      '@babel/core': 7.23.0
      '@babel/helper-plugin-utils': 7.22.5
      '@babel/plugin-syntax-logical-assignment-operators': 7.10.4(@babel/core@7.23.0)
    dev: false

  /@babel/plugin-transform-member-expression-literals@7.22.5(@babel/core@7.23.0):
    resolution: {integrity: sha512-RZEdkNtzzYCFl9SE9ATaUMTj2hqMb4StarOJLrZRbqqU4HSBE7UlBw9WBWQiDzrJZJdUWiMTVDI6Gv/8DPvfew==}
    engines: {node: '>=6.9.0'}
    peerDependencies:
      '@babel/core': ^7.0.0-0
    dependencies:
      '@babel/core': 7.23.0
      '@babel/helper-plugin-utils': 7.22.5
    dev: false

  /@babel/plugin-transform-modules-amd@7.23.0(@babel/core@7.23.0):
    resolution: {integrity: sha512-xWT5gefv2HGSm4QHtgc1sYPbseOyf+FFDo2JbpE25GWl5BqTGO9IMwTYJRoIdjsF85GE+VegHxSCUt5EvoYTAw==}
    engines: {node: '>=6.9.0'}
    peerDependencies:
      '@babel/core': ^7.0.0-0
    dependencies:
      '@babel/core': 7.23.0
      '@babel/helper-module-transforms': 7.23.0(@babel/core@7.23.0)
      '@babel/helper-plugin-utils': 7.22.5
    dev: false

  /@babel/plugin-transform-modules-commonjs@7.23.0(@babel/core@7.23.0):
    resolution: {integrity: sha512-32Xzss14/UVc7k9g775yMIvkVK8xwKE0DPdP5JTapr3+Z9w4tzeOuLNY6BXDQR6BdnzIlXnCGAzsk/ICHBLVWQ==}
    engines: {node: '>=6.9.0'}
    peerDependencies:
      '@babel/core': ^7.0.0-0
    dependencies:
      '@babel/core': 7.23.0
      '@babel/helper-module-transforms': 7.23.0(@babel/core@7.23.0)
      '@babel/helper-plugin-utils': 7.22.5
      '@babel/helper-simple-access': 7.22.5
    dev: false

  /@babel/plugin-transform-modules-systemjs@7.23.0(@babel/core@7.23.0):
    resolution: {integrity: sha512-qBej6ctXZD2f+DhlOC9yO47yEYgUh5CZNz/aBoH4j/3NOlRfJXJbY7xDQCqQVf9KbrqGzIWER1f23doHGrIHFg==}
    engines: {node: '>=6.9.0'}
    peerDependencies:
      '@babel/core': ^7.0.0-0
    dependencies:
      '@babel/core': 7.23.0
      '@babel/helper-hoist-variables': 7.22.5
      '@babel/helper-module-transforms': 7.23.0(@babel/core@7.23.0)
      '@babel/helper-plugin-utils': 7.22.5
      '@babel/helper-validator-identifier': 7.22.20
    dev: false

  /@babel/plugin-transform-modules-umd@7.22.5(@babel/core@7.23.0):
    resolution: {integrity: sha512-+S6kzefN/E1vkSsKx8kmQuqeQsvCKCd1fraCM7zXm4SFoggI099Tr4G8U81+5gtMdUeMQ4ipdQffbKLX0/7dBQ==}
    engines: {node: '>=6.9.0'}
    peerDependencies:
      '@babel/core': ^7.0.0-0
    dependencies:
      '@babel/core': 7.23.0
      '@babel/helper-module-transforms': 7.23.0(@babel/core@7.23.0)
      '@babel/helper-plugin-utils': 7.22.5
    dev: false

  /@babel/plugin-transform-named-capturing-groups-regex@7.22.5(@babel/core@7.23.0):
    resolution: {integrity: sha512-YgLLKmS3aUBhHaxp5hi1WJTgOUb/NCuDHzGT9z9WTt3YG+CPRhJs6nprbStx6DnWM4dh6gt7SU3sZodbZ08adQ==}
    engines: {node: '>=6.9.0'}
    peerDependencies:
      '@babel/core': ^7.0.0
    dependencies:
      '@babel/core': 7.23.0
      '@babel/helper-create-regexp-features-plugin': 7.22.15(@babel/core@7.23.0)
      '@babel/helper-plugin-utils': 7.22.5
    dev: false

  /@babel/plugin-transform-new-target@7.22.5(@babel/core@7.23.0):
    resolution: {integrity: sha512-AsF7K0Fx/cNKVyk3a+DW0JLo+Ua598/NxMRvxDnkpCIGFh43+h/v2xyhRUYf6oD8gE4QtL83C7zZVghMjHd+iw==}
    engines: {node: '>=6.9.0'}
    peerDependencies:
      '@babel/core': ^7.0.0-0
    dependencies:
      '@babel/core': 7.23.0
      '@babel/helper-plugin-utils': 7.22.5
    dev: false

  /@babel/plugin-transform-nullish-coalescing-operator@7.22.11(@babel/core@7.23.0):
    resolution: {integrity: sha512-YZWOw4HxXrotb5xsjMJUDlLgcDXSfO9eCmdl1bgW4+/lAGdkjaEvOnQ4p5WKKdUgSzO39dgPl0pTnfxm0OAXcg==}
    engines: {node: '>=6.9.0'}
    peerDependencies:
      '@babel/core': ^7.0.0-0
    dependencies:
      '@babel/core': 7.23.0
      '@babel/helper-plugin-utils': 7.22.5
      '@babel/plugin-syntax-nullish-coalescing-operator': 7.8.3(@babel/core@7.23.0)
    dev: false

  /@babel/plugin-transform-numeric-separator@7.22.11(@babel/core@7.23.0):
    resolution: {integrity: sha512-3dzU4QGPsILdJbASKhF/V2TVP+gJya1PsueQCxIPCEcerqF21oEcrob4mzjsp2Py/1nLfF5m+xYNMDpmA8vffg==}
    engines: {node: '>=6.9.0'}
    peerDependencies:
      '@babel/core': ^7.0.0-0
    dependencies:
      '@babel/core': 7.23.0
      '@babel/helper-plugin-utils': 7.22.5
      '@babel/plugin-syntax-numeric-separator': 7.10.4(@babel/core@7.23.0)
    dev: false

  /@babel/plugin-transform-object-rest-spread@7.22.15(@babel/core@7.23.0):
    resolution: {integrity: sha512-fEB+I1+gAmfAyxZcX1+ZUwLeAuuf8VIg67CTznZE0MqVFumWkh8xWtn58I4dxdVf080wn7gzWoF8vndOViJe9Q==}
    engines: {node: '>=6.9.0'}
    peerDependencies:
      '@babel/core': ^7.0.0-0
    dependencies:
      '@babel/compat-data': 7.22.20
      '@babel/core': 7.23.0
      '@babel/helper-compilation-targets': 7.22.15
      '@babel/helper-plugin-utils': 7.22.5
      '@babel/plugin-syntax-object-rest-spread': 7.8.3(@babel/core@7.23.0)
      '@babel/plugin-transform-parameters': 7.22.15(@babel/core@7.23.0)
    dev: false

  /@babel/plugin-transform-object-super@7.22.5(@babel/core@7.23.0):
    resolution: {integrity: sha512-klXqyaT9trSjIUrcsYIfETAzmOEZL3cBYqOYLJxBHfMFFggmXOv+NYSX/Jbs9mzMVESw/WycLFPRx8ba/b2Ipw==}
    engines: {node: '>=6.9.0'}
    peerDependencies:
      '@babel/core': ^7.0.0-0
    dependencies:
      '@babel/core': 7.23.0
      '@babel/helper-plugin-utils': 7.22.5
      '@babel/helper-replace-supers': 7.22.20(@babel/core@7.23.0)
    dev: false

  /@babel/plugin-transform-optional-catch-binding@7.22.11(@babel/core@7.23.0):
    resolution: {integrity: sha512-rli0WxesXUeCJnMYhzAglEjLWVDF6ahb45HuprcmQuLidBJFWjNnOzssk2kuc6e33FlLaiZhG/kUIzUMWdBKaQ==}
    engines: {node: '>=6.9.0'}
    peerDependencies:
      '@babel/core': ^7.0.0-0
    dependencies:
      '@babel/core': 7.23.0
      '@babel/helper-plugin-utils': 7.22.5
      '@babel/plugin-syntax-optional-catch-binding': 7.8.3(@babel/core@7.23.0)
    dev: false

  /@babel/plugin-transform-optional-chaining@7.23.0(@babel/core@7.23.0):
    resolution: {integrity: sha512-sBBGXbLJjxTzLBF5rFWaikMnOGOk/BmK6vVByIdEggZ7Vn6CvWXZyRkkLFK6WE0IF8jSliyOkUN6SScFgzCM0g==}
    engines: {node: '>=6.9.0'}
    peerDependencies:
      '@babel/core': ^7.0.0-0
    dependencies:
      '@babel/core': 7.23.0
      '@babel/helper-plugin-utils': 7.22.5
      '@babel/helper-skip-transparent-expression-wrappers': 7.22.5
      '@babel/plugin-syntax-optional-chaining': 7.8.3(@babel/core@7.23.0)
    dev: false

  /@babel/plugin-transform-parameters@7.22.15(@babel/core@7.23.0):
    resolution: {integrity: sha512-hjk7qKIqhyzhhUvRT683TYQOFa/4cQKwQy7ALvTpODswN40MljzNDa0YldevS6tGbxwaEKVn502JmY0dP7qEtQ==}
    engines: {node: '>=6.9.0'}
    peerDependencies:
      '@babel/core': ^7.0.0-0
    dependencies:
      '@babel/core': 7.23.0
      '@babel/helper-plugin-utils': 7.22.5
    dev: false

  /@babel/plugin-transform-private-methods@7.22.5(@babel/core@7.23.0):
    resolution: {integrity: sha512-PPjh4gyrQnGe97JTalgRGMuU4icsZFnWkzicB/fUtzlKUqvsWBKEpPPfr5a2JiyirZkHxnAqkQMO5Z5B2kK3fA==}
    engines: {node: '>=6.9.0'}
    peerDependencies:
      '@babel/core': ^7.0.0-0
    dependencies:
      '@babel/core': 7.23.0
      '@babel/helper-create-class-features-plugin': 7.22.15(@babel/core@7.23.0)
      '@babel/helper-plugin-utils': 7.22.5
    dev: false

  /@babel/plugin-transform-private-property-in-object@7.22.11(@babel/core@7.23.0):
    resolution: {integrity: sha512-sSCbqZDBKHetvjSwpyWzhuHkmW5RummxJBVbYLkGkaiTOWGxml7SXt0iWa03bzxFIx7wOj3g/ILRd0RcJKBeSQ==}
    engines: {node: '>=6.9.0'}
    peerDependencies:
      '@babel/core': ^7.0.0-0
    dependencies:
      '@babel/core': 7.23.0
      '@babel/helper-annotate-as-pure': 7.22.5
      '@babel/helper-create-class-features-plugin': 7.22.15(@babel/core@7.23.0)
      '@babel/helper-plugin-utils': 7.22.5
      '@babel/plugin-syntax-private-property-in-object': 7.14.5(@babel/core@7.23.0)
    dev: false

  /@babel/plugin-transform-property-literals@7.22.5(@babel/core@7.23.0):
    resolution: {integrity: sha512-TiOArgddK3mK/x1Qwf5hay2pxI6wCZnvQqrFSqbtg1GLl2JcNMitVH/YnqjP+M31pLUeTfzY1HAXFDnUBV30rQ==}
    engines: {node: '>=6.9.0'}
    peerDependencies:
      '@babel/core': ^7.0.0-0
    dependencies:
      '@babel/core': 7.23.0
      '@babel/helper-plugin-utils': 7.22.5
    dev: false

  /@babel/plugin-transform-react-display-name@7.22.5(@babel/core@7.23.0):
    resolution: {integrity: sha512-PVk3WPYudRF5z4GKMEYUrLjPl38fJSKNaEOkFuoprioowGuWN6w2RKznuFNSlJx7pzzXXStPUnNSOEO0jL5EVw==}
    engines: {node: '>=6.9.0'}
    peerDependencies:
      '@babel/core': ^7.0.0-0
    dependencies:
      '@babel/core': 7.23.0
      '@babel/helper-plugin-utils': 7.22.5
    dev: false

  /@babel/plugin-transform-react-jsx-development@7.22.5(@babel/core@7.23.0):
    resolution: {integrity: sha512-bDhuzwWMuInwCYeDeMzyi7TaBgRQei6DqxhbyniL7/VG4RSS7HtSL2QbY4eESy1KJqlWt8g3xeEBGPuo+XqC8A==}
    engines: {node: '>=6.9.0'}
    peerDependencies:
      '@babel/core': ^7.0.0-0
    dependencies:
      '@babel/core': 7.23.0
      '@babel/plugin-transform-react-jsx': 7.22.15(@babel/core@7.23.0)
    dev: false

  /@babel/plugin-transform-react-jsx-self@7.23.3(@babel/core@7.23.9):
    resolution: {integrity: sha512-qXRvbeKDSfwnlJnanVRp0SfuWE5DQhwQr5xtLBzp56Wabyo+4CMosF6Kfp+eOD/4FYpql64XVJ2W0pVLlJZxOQ==}
    engines: {node: '>=6.9.0'}
    peerDependencies:
      '@babel/core': ^7.0.0-0
    dependencies:
      '@babel/core': 7.23.9
      '@babel/helper-plugin-utils': 7.22.5
    dev: false

  /@babel/plugin-transform-react-jsx-source@7.23.3(@babel/core@7.23.9):
    resolution: {integrity: sha512-91RS0MDnAWDNvGC6Wio5XYkyWI39FMFO+JK9+4AlgaTH+yWwVTsw7/sn6LK0lH7c5F+TFkpv/3LfCJ1Ydwof/g==}
    engines: {node: '>=6.9.0'}
    peerDependencies:
      '@babel/core': ^7.0.0-0
    dependencies:
      '@babel/core': 7.23.9
      '@babel/helper-plugin-utils': 7.22.5
    dev: false

  /@babel/plugin-transform-react-jsx@7.22.15(@babel/core@7.23.0):
    resolution: {integrity: sha512-oKckg2eZFa8771O/5vi7XeTvmM6+O9cxZu+kanTU7tD4sin5nO/G8jGJhq8Hvt2Z0kUoEDRayuZLaUlYl8QuGA==}
    engines: {node: '>=6.9.0'}
    peerDependencies:
      '@babel/core': ^7.0.0-0
    dependencies:
      '@babel/core': 7.23.0
      '@babel/helper-annotate-as-pure': 7.22.5
      '@babel/helper-module-imports': 7.22.15
      '@babel/helper-plugin-utils': 7.22.5
      '@babel/plugin-syntax-jsx': 7.22.5(@babel/core@7.23.0)
      '@babel/types': 7.23.0
    dev: false

  /@babel/plugin-transform-react-jsx@7.23.4(@babel/core@7.23.0):
    resolution: {integrity: sha512-5xOpoPguCZCRbo/JeHlloSkTA8Bld1J/E1/kLfD1nsuiW1m8tduTA1ERCgIZokDflX/IBzKcqR3l7VlRgiIfHA==}
    engines: {node: '>=6.9.0'}
    peerDependencies:
      '@babel/core': ^7.0.0-0
    dependencies:
      '@babel/core': 7.23.0
      '@babel/helper-annotate-as-pure': 7.22.5
      '@babel/helper-module-imports': 7.24.3
      '@babel/helper-plugin-utils': 7.24.0
      '@babel/plugin-syntax-jsx': 7.24.1(@babel/core@7.23.0)
      '@babel/types': 7.24.0
    dev: false

  /@babel/plugin-transform-react-pure-annotations@7.22.5(@babel/core@7.23.0):
    resolution: {integrity: sha512-gP4k85wx09q+brArVinTXhWiyzLl9UpmGva0+mWyKxk6JZequ05x3eUcIUE+FyttPKJFRRVtAvQaJ6YF9h1ZpA==}
    engines: {node: '>=6.9.0'}
    peerDependencies:
      '@babel/core': ^7.0.0-0
    dependencies:
      '@babel/core': 7.23.0
      '@babel/helper-annotate-as-pure': 7.22.5
      '@babel/helper-plugin-utils': 7.22.5
    dev: false

  /@babel/plugin-transform-regenerator@7.22.10(@babel/core@7.23.0):
    resolution: {integrity: sha512-F28b1mDt8KcT5bUyJc/U9nwzw6cV+UmTeRlXYIl2TNqMMJif0Jeey9/RQ3C4NOd2zp0/TRsDns9ttj2L523rsw==}
    engines: {node: '>=6.9.0'}
    peerDependencies:
      '@babel/core': ^7.0.0-0
    dependencies:
      '@babel/core': 7.23.0
      '@babel/helper-plugin-utils': 7.22.5
      regenerator-transform: 0.15.2
    dev: false

  /@babel/plugin-transform-reserved-words@7.22.5(@babel/core@7.23.0):
    resolution: {integrity: sha512-DTtGKFRQUDm8svigJzZHzb/2xatPc6TzNvAIJ5GqOKDsGFYgAskjRulbR/vGsPKq3OPqtexnz327qYpP57RFyA==}
    engines: {node: '>=6.9.0'}
    peerDependencies:
      '@babel/core': ^7.0.0-0
    dependencies:
      '@babel/core': 7.23.0
      '@babel/helper-plugin-utils': 7.22.5
    dev: false

  /@babel/plugin-transform-runtime@7.22.15(@babel/core@7.23.0):
    resolution: {integrity: sha512-tEVLhk8NRZSmwQ0DJtxxhTrCht1HVo8VaMzYT4w6lwyKBuHsgoioAUA7/6eT2fRfc5/23fuGdlwIxXhRVgWr4g==}
    engines: {node: '>=6.9.0'}
    peerDependencies:
      '@babel/core': ^7.0.0-0
    dependencies:
      '@babel/core': 7.23.0
      '@babel/helper-module-imports': 7.22.15
      '@babel/helper-plugin-utils': 7.22.5
      babel-plugin-polyfill-corejs2: 0.4.5(@babel/core@7.23.0)
      babel-plugin-polyfill-corejs3: 0.8.4(@babel/core@7.23.0)
      babel-plugin-polyfill-regenerator: 0.5.2(@babel/core@7.23.0)
      semver: 6.3.1
    transitivePeerDependencies:
      - supports-color
    dev: false

  /@babel/plugin-transform-shorthand-properties@7.22.5(@babel/core@7.23.0):
    resolution: {integrity: sha512-vM4fq9IXHscXVKzDv5itkO1X52SmdFBFcMIBZ2FRn2nqVYqw6dBexUgMvAjHW+KXpPPViD/Yo3GrDEBaRC0QYA==}
    engines: {node: '>=6.9.0'}
    peerDependencies:
      '@babel/core': ^7.0.0-0
    dependencies:
      '@babel/core': 7.23.0
      '@babel/helper-plugin-utils': 7.22.5
    dev: false

  /@babel/plugin-transform-spread@7.22.5(@babel/core@7.23.0):
    resolution: {integrity: sha512-5ZzDQIGyvN4w8+dMmpohL6MBo+l2G7tfC/O2Dg7/hjpgeWvUx8FzfeOKxGog9IimPa4YekaQ9PlDqTLOljkcxg==}
    engines: {node: '>=6.9.0'}
    peerDependencies:
      '@babel/core': ^7.0.0-0
    dependencies:
      '@babel/core': 7.23.0
      '@babel/helper-plugin-utils': 7.22.5
      '@babel/helper-skip-transparent-expression-wrappers': 7.22.5
    dev: false

  /@babel/plugin-transform-sticky-regex@7.22.5(@babel/core@7.23.0):
    resolution: {integrity: sha512-zf7LuNpHG0iEeiyCNwX4j3gDg1jgt1k3ZdXBKbZSoA3BbGQGvMiSvfbZRR3Dr3aeJe3ooWFZxOOG3IRStYp2Bw==}
    engines: {node: '>=6.9.0'}
    peerDependencies:
      '@babel/core': ^7.0.0-0
    dependencies:
      '@babel/core': 7.23.0
      '@babel/helper-plugin-utils': 7.22.5
    dev: false

  /@babel/plugin-transform-template-literals@7.22.5(@babel/core@7.23.0):
    resolution: {integrity: sha512-5ciOehRNf+EyUeewo8NkbQiUs4d6ZxiHo6BcBcnFlgiJfu16q0bQUw9Jvo0b0gBKFG1SMhDSjeKXSYuJLeFSMA==}
    engines: {node: '>=6.9.0'}
    peerDependencies:
      '@babel/core': ^7.0.0-0
    dependencies:
      '@babel/core': 7.23.0
      '@babel/helper-plugin-utils': 7.22.5
    dev: false

  /@babel/plugin-transform-typeof-symbol@7.22.5(@babel/core@7.23.0):
    resolution: {integrity: sha512-bYkI5lMzL4kPii4HHEEChkD0rkc+nvnlR6+o/qdqR6zrm0Sv/nodmyLhlq2DO0YKLUNd2VePmPRjJXSBh9OIdA==}
    engines: {node: '>=6.9.0'}
    peerDependencies:
      '@babel/core': ^7.0.0-0
    dependencies:
      '@babel/core': 7.23.0
      '@babel/helper-plugin-utils': 7.22.5
    dev: false

  /@babel/plugin-transform-typescript@7.22.15(@babel/core@7.23.0):
    resolution: {integrity: sha512-1uirS0TnijxvQLnlv5wQBwOX3E1wCFX7ITv+9pBV2wKEk4K+M5tqDaoNXnTH8tjEIYHLO98MwiTWO04Ggz4XuA==}
    engines: {node: '>=6.9.0'}
    peerDependencies:
      '@babel/core': ^7.0.0-0
    dependencies:
      '@babel/core': 7.23.0
      '@babel/helper-annotate-as-pure': 7.22.5
      '@babel/helper-create-class-features-plugin': 7.22.15(@babel/core@7.23.0)
      '@babel/helper-plugin-utils': 7.22.5
      '@babel/plugin-syntax-typescript': 7.22.5(@babel/core@7.23.0)
    dev: false

  /@babel/plugin-transform-unicode-escapes@7.22.10(@babel/core@7.23.0):
    resolution: {integrity: sha512-lRfaRKGZCBqDlRU3UIFovdp9c9mEvlylmpod0/OatICsSfuQ9YFthRo1tpTkGsklEefZdqlEFdY4A2dwTb6ohg==}
    engines: {node: '>=6.9.0'}
    peerDependencies:
      '@babel/core': ^7.0.0-0
    dependencies:
      '@babel/core': 7.23.0
      '@babel/helper-plugin-utils': 7.22.5
    dev: false

  /@babel/plugin-transform-unicode-property-regex@7.22.5(@babel/core@7.23.0):
    resolution: {integrity: sha512-HCCIb+CbJIAE6sXn5CjFQXMwkCClcOfPCzTlilJ8cUatfzwHlWQkbtV0zD338u9dZskwvuOYTuuaMaA8J5EI5A==}
    engines: {node: '>=6.9.0'}
    peerDependencies:
      '@babel/core': ^7.0.0-0
    dependencies:
      '@babel/core': 7.23.0
      '@babel/helper-create-regexp-features-plugin': 7.22.15(@babel/core@7.23.0)
      '@babel/helper-plugin-utils': 7.22.5
    dev: false

  /@babel/plugin-transform-unicode-regex@7.22.5(@babel/core@7.23.0):
    resolution: {integrity: sha512-028laaOKptN5vHJf9/Arr/HiJekMd41hOEZYvNsrsXqJ7YPYuX2bQxh31fkZzGmq3YqHRJzYFFAVYvKfMPKqyg==}
    engines: {node: '>=6.9.0'}
    peerDependencies:
      '@babel/core': ^7.0.0-0
    dependencies:
      '@babel/core': 7.23.0
      '@babel/helper-create-regexp-features-plugin': 7.22.15(@babel/core@7.23.0)
      '@babel/helper-plugin-utils': 7.22.5
    dev: false

  /@babel/plugin-transform-unicode-sets-regex@7.22.5(@babel/core@7.23.0):
    resolution: {integrity: sha512-lhMfi4FC15j13eKrh3DnYHjpGj6UKQHtNKTbtc1igvAhRy4+kLhV07OpLcsN0VgDEw/MjAvJO4BdMJsHwMhzCg==}
    engines: {node: '>=6.9.0'}
    peerDependencies:
      '@babel/core': ^7.0.0
    dependencies:
      '@babel/core': 7.23.0
      '@babel/helper-create-regexp-features-plugin': 7.22.15(@babel/core@7.23.0)
      '@babel/helper-plugin-utils': 7.22.5
    dev: false

  /@babel/preset-env@7.22.20(@babel/core@7.23.0):
    resolution: {integrity: sha512-11MY04gGC4kSzlPHRfvVkNAZhUxOvm7DCJ37hPDnUENwe06npjIRAfInEMTGSb4LZK5ZgDFkv5hw0lGebHeTyg==}
    engines: {node: '>=6.9.0'}
    peerDependencies:
      '@babel/core': ^7.0.0-0
    dependencies:
      '@babel/compat-data': 7.22.20
      '@babel/core': 7.23.0
      '@babel/helper-compilation-targets': 7.22.15
      '@babel/helper-plugin-utils': 7.22.5
      '@babel/helper-validator-option': 7.22.15
      '@babel/plugin-bugfix-safari-id-destructuring-collision-in-function-expression': 7.22.15(@babel/core@7.23.0)
      '@babel/plugin-bugfix-v8-spread-parameters-in-optional-chaining': 7.22.15(@babel/core@7.23.0)
      '@babel/plugin-proposal-private-property-in-object': 7.21.0-placeholder-for-preset-env.2(@babel/core@7.23.0)
      '@babel/plugin-syntax-async-generators': 7.8.4(@babel/core@7.23.0)
      '@babel/plugin-syntax-class-properties': 7.12.13(@babel/core@7.23.0)
      '@babel/plugin-syntax-class-static-block': 7.14.5(@babel/core@7.23.0)
      '@babel/plugin-syntax-dynamic-import': 7.8.3(@babel/core@7.23.0)
      '@babel/plugin-syntax-export-namespace-from': 7.8.3(@babel/core@7.23.0)
      '@babel/plugin-syntax-import-assertions': 7.22.5(@babel/core@7.23.0)
      '@babel/plugin-syntax-import-attributes': 7.22.5(@babel/core@7.23.0)
      '@babel/plugin-syntax-import-meta': 7.10.4(@babel/core@7.23.0)
      '@babel/plugin-syntax-json-strings': 7.8.3(@babel/core@7.23.0)
      '@babel/plugin-syntax-logical-assignment-operators': 7.10.4(@babel/core@7.23.0)
      '@babel/plugin-syntax-nullish-coalescing-operator': 7.8.3(@babel/core@7.23.0)
      '@babel/plugin-syntax-numeric-separator': 7.10.4(@babel/core@7.23.0)
      '@babel/plugin-syntax-object-rest-spread': 7.8.3(@babel/core@7.23.0)
      '@babel/plugin-syntax-optional-catch-binding': 7.8.3(@babel/core@7.23.0)
      '@babel/plugin-syntax-optional-chaining': 7.8.3(@babel/core@7.23.0)
      '@babel/plugin-syntax-private-property-in-object': 7.14.5(@babel/core@7.23.0)
      '@babel/plugin-syntax-top-level-await': 7.14.5(@babel/core@7.23.0)
      '@babel/plugin-syntax-unicode-sets-regex': 7.18.6(@babel/core@7.23.0)
      '@babel/plugin-transform-arrow-functions': 7.22.5(@babel/core@7.23.0)
      '@babel/plugin-transform-async-generator-functions': 7.22.15(@babel/core@7.23.0)
      '@babel/plugin-transform-async-to-generator': 7.22.5(@babel/core@7.23.0)
      '@babel/plugin-transform-block-scoped-functions': 7.22.5(@babel/core@7.23.0)
      '@babel/plugin-transform-block-scoping': 7.23.0(@babel/core@7.23.0)
      '@babel/plugin-transform-class-properties': 7.22.5(@babel/core@7.23.0)
      '@babel/plugin-transform-class-static-block': 7.22.11(@babel/core@7.23.0)
      '@babel/plugin-transform-classes': 7.22.15(@babel/core@7.23.0)
      '@babel/plugin-transform-computed-properties': 7.22.5(@babel/core@7.23.0)
      '@babel/plugin-transform-destructuring': 7.23.0(@babel/core@7.23.0)
      '@babel/plugin-transform-dotall-regex': 7.22.5(@babel/core@7.23.0)
      '@babel/plugin-transform-duplicate-keys': 7.22.5(@babel/core@7.23.0)
      '@babel/plugin-transform-dynamic-import': 7.22.11(@babel/core@7.23.0)
      '@babel/plugin-transform-exponentiation-operator': 7.22.5(@babel/core@7.23.0)
      '@babel/plugin-transform-export-namespace-from': 7.22.11(@babel/core@7.23.0)
      '@babel/plugin-transform-for-of': 7.22.15(@babel/core@7.23.0)
      '@babel/plugin-transform-function-name': 7.22.5(@babel/core@7.23.0)
      '@babel/plugin-transform-json-strings': 7.22.11(@babel/core@7.23.0)
      '@babel/plugin-transform-literals': 7.22.5(@babel/core@7.23.0)
      '@babel/plugin-transform-logical-assignment-operators': 7.22.11(@babel/core@7.23.0)
      '@babel/plugin-transform-member-expression-literals': 7.22.5(@babel/core@7.23.0)
      '@babel/plugin-transform-modules-amd': 7.23.0(@babel/core@7.23.0)
      '@babel/plugin-transform-modules-commonjs': 7.23.0(@babel/core@7.23.0)
      '@babel/plugin-transform-modules-systemjs': 7.23.0(@babel/core@7.23.0)
      '@babel/plugin-transform-modules-umd': 7.22.5(@babel/core@7.23.0)
      '@babel/plugin-transform-named-capturing-groups-regex': 7.22.5(@babel/core@7.23.0)
      '@babel/plugin-transform-new-target': 7.22.5(@babel/core@7.23.0)
      '@babel/plugin-transform-nullish-coalescing-operator': 7.22.11(@babel/core@7.23.0)
      '@babel/plugin-transform-numeric-separator': 7.22.11(@babel/core@7.23.0)
      '@babel/plugin-transform-object-rest-spread': 7.22.15(@babel/core@7.23.0)
      '@babel/plugin-transform-object-super': 7.22.5(@babel/core@7.23.0)
      '@babel/plugin-transform-optional-catch-binding': 7.22.11(@babel/core@7.23.0)
      '@babel/plugin-transform-optional-chaining': 7.23.0(@babel/core@7.23.0)
      '@babel/plugin-transform-parameters': 7.22.15(@babel/core@7.23.0)
      '@babel/plugin-transform-private-methods': 7.22.5(@babel/core@7.23.0)
      '@babel/plugin-transform-private-property-in-object': 7.22.11(@babel/core@7.23.0)
      '@babel/plugin-transform-property-literals': 7.22.5(@babel/core@7.23.0)
      '@babel/plugin-transform-regenerator': 7.22.10(@babel/core@7.23.0)
      '@babel/plugin-transform-reserved-words': 7.22.5(@babel/core@7.23.0)
      '@babel/plugin-transform-shorthand-properties': 7.22.5(@babel/core@7.23.0)
      '@babel/plugin-transform-spread': 7.22.5(@babel/core@7.23.0)
      '@babel/plugin-transform-sticky-regex': 7.22.5(@babel/core@7.23.0)
      '@babel/plugin-transform-template-literals': 7.22.5(@babel/core@7.23.0)
      '@babel/plugin-transform-typeof-symbol': 7.22.5(@babel/core@7.23.0)
      '@babel/plugin-transform-unicode-escapes': 7.22.10(@babel/core@7.23.0)
      '@babel/plugin-transform-unicode-property-regex': 7.22.5(@babel/core@7.23.0)
      '@babel/plugin-transform-unicode-regex': 7.22.5(@babel/core@7.23.0)
      '@babel/plugin-transform-unicode-sets-regex': 7.22.5(@babel/core@7.23.0)
      '@babel/preset-modules': 0.1.6-no-external-plugins(@babel/core@7.23.0)
      '@babel/types': 7.23.0
      babel-plugin-polyfill-corejs2: 0.4.5(@babel/core@7.23.0)
      babel-plugin-polyfill-corejs3: 0.8.4(@babel/core@7.23.0)
      babel-plugin-polyfill-regenerator: 0.5.2(@babel/core@7.23.0)
      core-js-compat: 3.32.2
      semver: 6.3.1
    transitivePeerDependencies:
      - supports-color
    dev: false

  /@babel/preset-modules@0.1.6-no-external-plugins(@babel/core@7.23.0):
    resolution: {integrity: sha512-HrcgcIESLm9aIR842yhJ5RWan/gebQUJ6E/E5+rf0y9o6oj7w0Br+sWuL6kEQ/o/AdfvR1Je9jG18/gnpwjEyA==}
    peerDependencies:
      '@babel/core': ^7.0.0-0 || ^8.0.0-0 <8.0.0
    dependencies:
      '@babel/core': 7.23.0
      '@babel/helper-plugin-utils': 7.22.5
      '@babel/types': 7.23.0
      esutils: 2.0.3
    dev: false

  /@babel/preset-react@7.22.15(@babel/core@7.23.0):
    resolution: {integrity: sha512-Csy1IJ2uEh/PecCBXXoZGAZBeCATTuePzCSB7dLYWS0vOEj6CNpjxIhW4duWwZodBNueH7QO14WbGn8YyeuN9w==}
    engines: {node: '>=6.9.0'}
    peerDependencies:
      '@babel/core': ^7.0.0-0
    dependencies:
      '@babel/core': 7.23.0
      '@babel/helper-plugin-utils': 7.22.5
      '@babel/helper-validator-option': 7.22.15
      '@babel/plugin-transform-react-display-name': 7.22.5(@babel/core@7.23.0)
      '@babel/plugin-transform-react-jsx': 7.22.15(@babel/core@7.23.0)
      '@babel/plugin-transform-react-jsx-development': 7.22.5(@babel/core@7.23.0)
      '@babel/plugin-transform-react-pure-annotations': 7.22.5(@babel/core@7.23.0)
    dev: false

  /@babel/preset-typescript@7.23.0(@babel/core@7.23.0):
    resolution: {integrity: sha512-6P6VVa/NM/VlAYj5s2Aq/gdVg8FSENCg3wlZ6Qau9AcPaoF5LbN1nyGlR9DTRIw9PpxI94e+ReydsJHcjwAweg==}
    engines: {node: '>=6.9.0'}
    peerDependencies:
      '@babel/core': ^7.0.0-0
    dependencies:
      '@babel/core': 7.23.0
      '@babel/helper-plugin-utils': 7.22.5
      '@babel/helper-validator-option': 7.22.15
      '@babel/plugin-syntax-jsx': 7.22.5(@babel/core@7.23.0)
      '@babel/plugin-transform-modules-commonjs': 7.23.0(@babel/core@7.23.0)
      '@babel/plugin-transform-typescript': 7.22.15(@babel/core@7.23.0)
    dev: false

  /@babel/regjsgen@0.8.0:
    resolution: {integrity: sha512-x/rqGMdzj+fWZvCOYForTghzbtqPDZ5gPwaoNGHdgDfF2QA/XZbCBp4Moo5scrkAMPhB7z26XM/AaHuIJdgauA==}
    dev: false

  /@babel/runtime@7.23.1:
    resolution: {integrity: sha512-hC2v6p8ZSI/W0HUzh3V8C5g+NwSKzKPtJwSpTjwl0o297GP9+ZLQSkdvHz46CM3LqyoXxq+5G9komY+eSqSO0g==}
    engines: {node: '>=6.9.0'}
    dependencies:
      regenerator-runtime: 0.14.0
    dev: false

  /@babel/runtime@7.23.9:
    resolution: {integrity: sha512-0CX6F+BI2s9dkUqr08KFrAIZgNFj75rdBU/DjCyYLIaV/quFjkk6T+EJ2LkZHyZTbEV4L5p97mNkUsHl2wLFAw==}
    engines: {node: '>=6.9.0'}
    dependencies:
      regenerator-runtime: 0.14.0

  /@babel/runtime@7.24.1:
    resolution: {integrity: sha512-+BIznRzyqBf+2wCTxcKE3wDjfGeCoVE61KSHGpkzqrLi8qxqFwBeUFyId2cxkTmm55fzDGnm0+yCxaxygrLUnQ==}
    engines: {node: '>=6.9.0'}
    dependencies:
      regenerator-runtime: 0.14.1
    dev: false

  /@babel/template@7.22.15:
    resolution: {integrity: sha512-QPErUVm4uyJa60rkI73qneDacvdvzxshT3kksGqlGWYdOTIUOwJ7RDUL8sGqslY1uXWSL6xMFKEXDS3ox2uF0w==}
    engines: {node: '>=6.9.0'}
    dependencies:
      '@babel/code-frame': 7.22.13
      '@babel/parser': 7.23.0
      '@babel/types': 7.23.0

  /@babel/template@7.23.9:
    resolution: {integrity: sha512-+xrD2BWLpvHKNmX2QbpdpsBaWnRxahMwJjO+KZk2JOElj5nSmKezyS1B4u+QbHMTX69t4ukm6hh9lsYQ7GHCKA==}
    engines: {node: '>=6.9.0'}
    dependencies:
      '@babel/code-frame': 7.23.5
      '@babel/parser': 7.23.9
      '@babel/types': 7.23.9
    dev: false

  /@babel/traverse@7.23.2:
    resolution: {integrity: sha512-azpe59SQ48qG6nu2CzcMLbxUudtN+dOM9kDbUqGq3HXUJRlo7i8fvPoxQUzYgLZ4cMVmuZgm8vvBpNeRhd6XSw==}
    engines: {node: '>=6.9.0'}
    dependencies:
      '@babel/code-frame': 7.22.13
      '@babel/generator': 7.23.0
      '@babel/helper-environment-visitor': 7.22.20
      '@babel/helper-function-name': 7.23.0
      '@babel/helper-hoist-variables': 7.22.5
      '@babel/helper-split-export-declaration': 7.22.6
      '@babel/parser': 7.23.0
      '@babel/types': 7.23.0
      debug: 4.3.4
      globals: 11.12.0
    transitivePeerDependencies:
      - supports-color

  /@babel/traverse@7.23.9:
    resolution: {integrity: sha512-I/4UJ9vs90OkBtY6iiiTORVMyIhJ4kAVmsKo9KFc8UOxMeUfi2hvtIBsET5u9GizXE6/GFSuKCTNfgCswuEjRg==}
    engines: {node: '>=6.9.0'}
    dependencies:
      '@babel/code-frame': 7.23.5
      '@babel/generator': 7.23.6
      '@babel/helper-environment-visitor': 7.22.20
      '@babel/helper-function-name': 7.23.0
      '@babel/helper-hoist-variables': 7.22.5
      '@babel/helper-split-export-declaration': 7.22.6
      '@babel/parser': 7.23.9
      '@babel/types': 7.23.9
      debug: 4.3.4
      globals: 11.12.0
    transitivePeerDependencies:
      - supports-color
    dev: false

  /@babel/types@7.23.0:
    resolution: {integrity: sha512-0oIyUfKoI3mSqMvsxBdclDwxXKXAUA8v/apZbc+iSyARYou1o8ZGDxbUYyLFoW2arqS2jDGqJuZvv1d/io1axg==}
    engines: {node: '>=6.9.0'}
    dependencies:
      '@babel/helper-string-parser': 7.22.5
      '@babel/helper-validator-identifier': 7.22.20
      to-fast-properties: 2.0.0

  /@babel/types@7.23.9:
    resolution: {integrity: sha512-dQjSq/7HaSjRM43FFGnv5keM2HsxpmyV1PfaSVm0nzzjwwTmjOe6J4bC8e3+pTEIgHaHj+1ZlLThRJ2auc/w1Q==}
    engines: {node: '>=6.9.0'}
    dependencies:
      '@babel/helper-string-parser': 7.23.4
      '@babel/helper-validator-identifier': 7.22.20
      to-fast-properties: 2.0.0
    dev: false

  /@babel/types@7.24.0:
    resolution: {integrity: sha512-+j7a5c253RfKh8iABBhywc8NSfP5LURe7Uh4qpsh6jc+aLJguvmIUBdjSdEMQv2bENrCR5MfRdjGo7vzS/ob7w==}
    engines: {node: '>=6.9.0'}
    dependencies:
      '@babel/helper-string-parser': 7.24.1
      '@babel/helper-validator-identifier': 7.22.20
      to-fast-properties: 2.0.0
    dev: false

  /@csstools/cascade-layer-name-parser@1.0.9(@csstools/css-parser-algorithms@2.6.1)(@csstools/css-tokenizer@2.2.4):
    resolution: {integrity: sha512-RRqNjxTZDUhx7pxYOBG/AkCVmPS3zYzfE47GEhIGkFuWFTQGJBgWOUUkKNo5MfxIfjDz5/1L3F3rF1oIsYaIpw==}
    engines: {node: ^14 || ^16 || >=18}
    peerDependencies:
      '@csstools/css-parser-algorithms': ^2.6.1
      '@csstools/css-tokenizer': ^2.2.4
    dependencies:
      '@csstools/css-parser-algorithms': 2.6.1(@csstools/css-tokenizer@2.2.4)
      '@csstools/css-tokenizer': 2.2.4
    dev: false

  /@csstools/color-helpers@4.0.0:
    resolution: {integrity: sha512-wjyXB22/h2OvxAr3jldPB7R7kjTUEzopvjitS8jWtyd8fN6xJ8vy1HnHu0ZNfEkqpBJgQ76Q+sBDshWcMvTa/w==}
    engines: {node: ^14 || ^16 || >=18}
    dev: false

  /@csstools/css-calc@1.2.0(@csstools/css-parser-algorithms@2.6.1)(@csstools/css-tokenizer@2.2.4):
    resolution: {integrity: sha512-iQqIW5vDPqQdLx07/atCuNKDprhIWjB0b8XRhUyXZWBZYUG+9mNyFwyu30rypX84WLevVo25NYW2ipxR8WyseQ==}
    engines: {node: ^14 || ^16 || >=18}
    peerDependencies:
      '@csstools/css-parser-algorithms': ^2.6.1
      '@csstools/css-tokenizer': ^2.2.4
    dependencies:
      '@csstools/css-parser-algorithms': 2.6.1(@csstools/css-tokenizer@2.2.4)
      '@csstools/css-tokenizer': 2.2.4
    dev: false

  /@csstools/css-color-parser@1.6.2(@csstools/css-parser-algorithms@2.6.1)(@csstools/css-tokenizer@2.2.4):
    resolution: {integrity: sha512-mlt0PomBlDXMGcbPAqCG36Fw35LZTtaSgCQCHEs4k8QTv1cUKe0rJDlFSJMHtqrgQiLC7LAAS9+s9kKQp2ou/Q==}
    engines: {node: ^14 || ^16 || >=18}
    peerDependencies:
      '@csstools/css-parser-algorithms': ^2.6.1
      '@csstools/css-tokenizer': ^2.2.4
    dependencies:
      '@csstools/color-helpers': 4.0.0
      '@csstools/css-calc': 1.2.0(@csstools/css-parser-algorithms@2.6.1)(@csstools/css-tokenizer@2.2.4)
      '@csstools/css-parser-algorithms': 2.6.1(@csstools/css-tokenizer@2.2.4)
      '@csstools/css-tokenizer': 2.2.4
    dev: false

  /@csstools/css-parser-algorithms@2.6.1(@csstools/css-tokenizer@2.2.4):
    resolution: {integrity: sha512-ubEkAaTfVZa+WwGhs5jbo5Xfqpeaybr/RvWzvFxRs4jfq16wH8l8Ty/QEEpINxll4xhuGfdMbipRyz5QZh9+FA==}
    engines: {node: ^14 || ^16 || >=18}
    peerDependencies:
      '@csstools/css-tokenizer': ^2.2.4
    dependencies:
      '@csstools/css-tokenizer': 2.2.4
    dev: false

  /@csstools/css-tokenizer@2.2.4:
    resolution: {integrity: sha512-PuWRAewQLbDhGeTvFuq2oClaSCKPIBmHyIobCV39JHRYN0byDcUWJl5baPeNUcqrjtdMNqFooE0FGl31I3JOqw==}
    engines: {node: ^14 || ^16 || >=18}
    dev: false

  /@csstools/media-query-list-parser@2.1.9(@csstools/css-parser-algorithms@2.6.1)(@csstools/css-tokenizer@2.2.4):
    resolution: {integrity: sha512-qqGuFfbn4rUmyOB0u8CVISIp5FfJ5GAR3mBrZ9/TKndHakdnm6pY0L/fbLcpPnrzwCyyTEZl1nUcXAYHEWneTA==}
    engines: {node: ^14 || ^16 || >=18}
    peerDependencies:
      '@csstools/css-parser-algorithms': ^2.6.1
      '@csstools/css-tokenizer': ^2.2.4
    dependencies:
      '@csstools/css-parser-algorithms': 2.6.1(@csstools/css-tokenizer@2.2.4)
      '@csstools/css-tokenizer': 2.2.4
    dev: false

  /@csstools/normalize.css@12.0.0:
    resolution: {integrity: sha512-M0qqxAcwCsIVfpFQSlGN5XjXWu8l5JDZN+fPt1LeW5SZexQTgnaEvgXAY+CeygRw0EeppWHi12JxESWiWrB0Sg==}
    dev: false

  /@csstools/postcss-cascade-layers@4.0.3(postcss@8.4.38):
    resolution: {integrity: sha512-RbkQoOH23yGhWVetgBTwFgIOHEyU2tKMN7blTz/YAKKabR6tr9pP7mYS23Q9snFY2hr8WSaV8Le64KdM9BtUSA==}
    engines: {node: ^14 || ^16 || >=18}
    peerDependencies:
      postcss: ^8.4
    dependencies:
      '@csstools/selector-specificity': 3.0.2(postcss-selector-parser@6.0.16)
      postcss: 8.4.38
      postcss-selector-parser: 6.0.16
    dev: false

  /@csstools/postcss-color-function@3.0.12(postcss@8.4.38):
    resolution: {integrity: sha512-amPGGDI4Xmgu7VN2ciKQe0pP/j5raaETT50nzbnkydp9FMw7imKxSUnXdVQU4NmRgpLKIc5Q7jox0MFhMBImIg==}
    engines: {node: ^14 || ^16 || >=18}
    peerDependencies:
      postcss: ^8.4
    dependencies:
      '@csstools/css-color-parser': 1.6.2(@csstools/css-parser-algorithms@2.6.1)(@csstools/css-tokenizer@2.2.4)
      '@csstools/css-parser-algorithms': 2.6.1(@csstools/css-tokenizer@2.2.4)
      '@csstools/css-tokenizer': 2.2.4
      '@csstools/postcss-progressive-custom-properties': 3.1.1(postcss@8.4.38)
      '@csstools/utilities': 1.0.0(postcss@8.4.38)
      postcss: 8.4.38
    dev: false

  /@csstools/postcss-color-mix-function@2.0.12(postcss@8.4.38):
    resolution: {integrity: sha512-qpAEGwVVqHSa88i3gLb43IMpT4/LyZEE8HzZylQKKXFVJ7XykXaORTmXySxyH6H+flT+NyCnutKG2fegCVyCug==}
    engines: {node: ^14 || ^16 || >=18}
    peerDependencies:
      postcss: ^8.4
    dependencies:
      '@csstools/css-color-parser': 1.6.2(@csstools/css-parser-algorithms@2.6.1)(@csstools/css-tokenizer@2.2.4)
      '@csstools/css-parser-algorithms': 2.6.1(@csstools/css-tokenizer@2.2.4)
      '@csstools/css-tokenizer': 2.2.4
      '@csstools/postcss-progressive-custom-properties': 3.1.1(postcss@8.4.38)
      '@csstools/utilities': 1.0.0(postcss@8.4.38)
      postcss: 8.4.38
    dev: false

  /@csstools/postcss-exponential-functions@1.0.5(postcss@8.4.38):
    resolution: {integrity: sha512-7S7I7KgwHWQYzJJAoIjRtUf7DQs1dxipeg1A6ikZr0PYapNJX7UHz0evlpE67SQqYj1xBs70gpG7xUv3uLp4PA==}
    engines: {node: ^14 || ^16 || >=18}
    peerDependencies:
      postcss: ^8.4
    dependencies:
      '@csstools/css-calc': 1.2.0(@csstools/css-parser-algorithms@2.6.1)(@csstools/css-tokenizer@2.2.4)
      '@csstools/css-parser-algorithms': 2.6.1(@csstools/css-tokenizer@2.2.4)
      '@csstools/css-tokenizer': 2.2.4
      postcss: 8.4.38
    dev: false

  /@csstools/postcss-font-format-keywords@3.0.2(postcss@8.4.38):
    resolution: {integrity: sha512-E0xz2sjm4AMCkXLCFvI/lyl4XO6aN1NCSMMVEOngFDJ+k2rDwfr6NDjWljk1li42jiLNChVX+YFnmfGCigZKXw==}
    engines: {node: ^14 || ^16 || >=18}
    peerDependencies:
      postcss: ^8.4
    dependencies:
      '@csstools/utilities': 1.0.0(postcss@8.4.38)
      postcss: 8.4.38
      postcss-value-parser: 4.2.0
    dev: false

  /@csstools/postcss-gamut-mapping@1.0.5(postcss@8.4.38):
    resolution: {integrity: sha512-AJ74/4nHXgghLWY4/ydEhu3mzwN8c56EjIGrJsoEhKaNuGBAOtUfE5qbkc9XQQ0G2FMhHggqE+9eRrApeK7ebQ==}
    engines: {node: ^14 || ^16 || >=18}
    peerDependencies:
      postcss: ^8.4
    dependencies:
      '@csstools/css-color-parser': 1.6.2(@csstools/css-parser-algorithms@2.6.1)(@csstools/css-tokenizer@2.2.4)
      '@csstools/css-parser-algorithms': 2.6.1(@csstools/css-tokenizer@2.2.4)
      '@csstools/css-tokenizer': 2.2.4
      postcss: 8.4.38
    dev: false

  /@csstools/postcss-gradients-interpolation-method@4.0.13(postcss@8.4.38):
    resolution: {integrity: sha512-dBbyxs9g+mrIzmEH+UtrqJUmvcJB/60j0ijhBcVJMHCgl/rKjj8ey6r/pJOI0EhkVsckOu3Prc9AGzH88C+1pQ==}
    engines: {node: ^14 || ^16 || >=18}
    peerDependencies:
      postcss: ^8.4
    dependencies:
      '@csstools/css-color-parser': 1.6.2(@csstools/css-parser-algorithms@2.6.1)(@csstools/css-tokenizer@2.2.4)
      '@csstools/css-parser-algorithms': 2.6.1(@csstools/css-tokenizer@2.2.4)
      '@csstools/css-tokenizer': 2.2.4
      '@csstools/postcss-progressive-custom-properties': 3.1.1(postcss@8.4.38)
      '@csstools/utilities': 1.0.0(postcss@8.4.38)
      postcss: 8.4.38
    dev: false

  /@csstools/postcss-hwb-function@3.0.11(postcss@8.4.38):
    resolution: {integrity: sha512-c36FtMFptwGn5CmsfdONA40IlWG2lHeoC/TDyED/7lwiTht5okxe6iLAa9t2LjBBo5AHQSHfeMvOASdXk/SHog==}
    engines: {node: ^14 || ^16 || >=18}
    peerDependencies:
      postcss: ^8.4
    dependencies:
      '@csstools/css-color-parser': 1.6.2(@csstools/css-parser-algorithms@2.6.1)(@csstools/css-tokenizer@2.2.4)
      '@csstools/css-parser-algorithms': 2.6.1(@csstools/css-tokenizer@2.2.4)
      '@csstools/css-tokenizer': 2.2.4
      '@csstools/postcss-progressive-custom-properties': 3.1.1(postcss@8.4.38)
      '@csstools/utilities': 1.0.0(postcss@8.4.38)
      postcss: 8.4.38
    dev: false

  /@csstools/postcss-ic-unit@3.0.5(postcss@8.4.38):
    resolution: {integrity: sha512-9CriM/zvKXa/lDARlxs/MgeyKE6ZmmX4V77VLD7VUxKLVSt0Go3NCy/gRMbwGzxbrk3iaHFXnFbc2lNw+/7jcg==}
    engines: {node: ^14 || ^16 || >=18}
    peerDependencies:
      postcss: ^8.4
    dependencies:
      '@csstools/postcss-progressive-custom-properties': 3.1.1(postcss@8.4.38)
      '@csstools/utilities': 1.0.0(postcss@8.4.38)
      postcss: 8.4.38
      postcss-value-parser: 4.2.0
    dev: false

  /@csstools/postcss-initial@1.0.1(postcss@8.4.38):
    resolution: {integrity: sha512-wtb+IbUIrIf8CrN6MLQuFR7nlU5C7PwuebfeEXfjthUha1+XZj2RVi+5k/lukToA24sZkYAiSJfHM8uG/UZIdg==}
    engines: {node: ^14 || ^16 || >=18}
    peerDependencies:
      postcss: ^8.4
    dependencies:
      postcss: 8.4.38
    dev: false

  /@csstools/postcss-is-pseudo-class@4.0.5(postcss@8.4.38):
    resolution: {integrity: sha512-qG3MI7IN3KY9UwdaE9E7G7sFydscVW7nAj5OGwaBP9tQPEEVdxXTGI+l1ZW5EUpZFSj+u3q/22fH5+8HI72+Bg==}
    engines: {node: ^14 || ^16 || >=18}
    peerDependencies:
      postcss: ^8.4
    dependencies:
      '@csstools/selector-specificity': 3.0.2(postcss-selector-parser@6.0.16)
      postcss: 8.4.38
      postcss-selector-parser: 6.0.16
    dev: false

  /@csstools/postcss-light-dark-function@1.0.1(postcss@8.4.38):
    resolution: {integrity: sha512-CJOcp+m7Njbu91HtYMMoYuZznsvNSpJtLiR/7BO8/bHTXYPiuAZfxunh7wXLkMbHd5dRBgAVAQZ+H4iFqrvWZw==}
    engines: {node: ^14 || ^16 || >=18}
    peerDependencies:
      postcss: ^8.4
    dependencies:
      '@csstools/css-parser-algorithms': 2.6.1(@csstools/css-tokenizer@2.2.4)
      '@csstools/css-tokenizer': 2.2.4
      '@csstools/postcss-progressive-custom-properties': 3.1.1(postcss@8.4.38)
      '@csstools/utilities': 1.0.0(postcss@8.4.38)
      postcss: 8.4.38
    dev: false

  /@csstools/postcss-logical-float-and-clear@2.0.1(postcss@8.4.38):
    resolution: {integrity: sha512-SsrWUNaXKr+e/Uo4R/uIsqJYt3DaggIh/jyZdhy/q8fECoJSKsSMr7nObSLdvoULB69Zb6Bs+sefEIoMG/YfOA==}
    engines: {node: ^14 || ^16 || >=18}
    peerDependencies:
      postcss: ^8.4
    dependencies:
      postcss: 8.4.38
    dev: false

  /@csstools/postcss-logical-overflow@1.0.1(postcss@8.4.38):
    resolution: {integrity: sha512-Kl4lAbMg0iyztEzDhZuQw8Sj9r2uqFDcU1IPl+AAt2nue8K/f1i7ElvKtXkjhIAmKiy5h2EY8Gt/Cqg0pYFDCw==}
    engines: {node: ^14 || ^16 || >=18}
    peerDependencies:
      postcss: ^8.4
    dependencies:
      postcss: 8.4.38
    dev: false

  /@csstools/postcss-logical-overscroll-behavior@1.0.1(postcss@8.4.38):
    resolution: {integrity: sha512-+kHamNxAnX8ojPCtV8WPcUP3XcqMFBSDuBuvT6MHgq7oX4IQxLIXKx64t7g9LiuJzE7vd06Q9qUYR6bh4YnGpQ==}
    engines: {node: ^14 || ^16 || >=18}
    peerDependencies:
      postcss: ^8.4
    dependencies:
      postcss: 8.4.38
    dev: false

  /@csstools/postcss-logical-resize@2.0.1(postcss@8.4.38):
    resolution: {integrity: sha512-W5Gtwz7oIuFcKa5SmBjQ2uxr8ZoL7M2bkoIf0T1WeNqljMkBrfw1DDA8/J83k57NQ1kcweJEjkJ04pUkmyee3A==}
    engines: {node: ^14 || ^16 || >=18}
    peerDependencies:
      postcss: ^8.4
    dependencies:
      postcss: 8.4.38
      postcss-value-parser: 4.2.0
    dev: false

  /@csstools/postcss-logical-viewport-units@2.0.7(postcss@8.4.38):
    resolution: {integrity: sha512-L4G3zsp/bnU0+WXUyysihCUH14LkfMgUJsS9vKz3vCYbVobOTqQRoNXnEPpyNp8WYyolLqAWbGGJhVu8J6u2OQ==}
    engines: {node: ^14 || ^16 || >=18}
    peerDependencies:
      postcss: ^8.4
    dependencies:
      '@csstools/css-tokenizer': 2.2.4
      '@csstools/utilities': 1.0.0(postcss@8.4.38)
      postcss: 8.4.38
    dev: false

  /@csstools/postcss-media-minmax@1.1.4(postcss@8.4.38):
    resolution: {integrity: sha512-xl/PIO3TUbXO1ZA4SA6HCw+Q9UGe2cgeRKx3lHCzoNig2D4bT5vfVCOrwhxjUb09oHihc9eI3I0iIfVPiXaN1A==}
    engines: {node: ^14 || ^16 || >=18}
    peerDependencies:
      postcss: ^8.4
    dependencies:
      '@csstools/css-calc': 1.2.0(@csstools/css-parser-algorithms@2.6.1)(@csstools/css-tokenizer@2.2.4)
      '@csstools/css-parser-algorithms': 2.6.1(@csstools/css-tokenizer@2.2.4)
      '@csstools/css-tokenizer': 2.2.4
      '@csstools/media-query-list-parser': 2.1.9(@csstools/css-parser-algorithms@2.6.1)(@csstools/css-tokenizer@2.2.4)
      postcss: 8.4.38
    dev: false

  /@csstools/postcss-media-queries-aspect-ratio-number-values@2.0.7(postcss@8.4.38):
    resolution: {integrity: sha512-HBDAQw1K0NilcHGMUHv8jzf2mpOtcWTVKtuY3AeZ5TS1uyWWNVi5/yuA/tREPLU9WifNdqHQ+rfbsV/8zTIkTg==}
    engines: {node: ^14 || ^16 || >=18}
    peerDependencies:
      postcss: ^8.4
    dependencies:
      '@csstools/css-parser-algorithms': 2.6.1(@csstools/css-tokenizer@2.2.4)
      '@csstools/css-tokenizer': 2.2.4
      '@csstools/media-query-list-parser': 2.1.9(@csstools/css-parser-algorithms@2.6.1)(@csstools/css-tokenizer@2.2.4)
      postcss: 8.4.38
    dev: false

  /@csstools/postcss-nested-calc@3.0.2(postcss@8.4.38):
    resolution: {integrity: sha512-ySUmPyawiHSmBW/VI44+IObcKH0v88LqFe0d09Sb3w4B1qjkaROc6d5IA3ll9kjD46IIX/dbO5bwFN/swyoyZA==}
    engines: {node: ^14 || ^16 || >=18}
    peerDependencies:
      postcss: ^8.4
    dependencies:
      '@csstools/utilities': 1.0.0(postcss@8.4.38)
      postcss: 8.4.38
      postcss-value-parser: 4.2.0
    dev: false

  /@csstools/postcss-normalize-display-values@3.0.2(postcss@8.4.38):
    resolution: {integrity: sha512-fCapyyT/dUdyPtrelQSIV+d5HqtTgnNP/BEG9IuhgXHt93Wc4CfC1bQ55GzKAjWrZbgakMQ7MLfCXEf3rlZJOw==}
    engines: {node: ^14 || ^16 || >=18}
    peerDependencies:
      postcss: ^8.4
    dependencies:
      postcss: 8.4.38
      postcss-value-parser: 4.2.0
    dev: false

  /@csstools/postcss-oklab-function@3.0.12(postcss@8.4.38):
    resolution: {integrity: sha512-RNitTHamFvUUh8x+MJuPd2tCekYexUrylGKfUoor5D2GGcgzY1WB6Bl3pIj9t8bAq5h/lcacKaB2wmvUOTfGgQ==}
    engines: {node: ^14 || ^16 || >=18}
    peerDependencies:
      postcss: ^8.4
    dependencies:
      '@csstools/css-color-parser': 1.6.2(@csstools/css-parser-algorithms@2.6.1)(@csstools/css-tokenizer@2.2.4)
      '@csstools/css-parser-algorithms': 2.6.1(@csstools/css-tokenizer@2.2.4)
      '@csstools/css-tokenizer': 2.2.4
      '@csstools/postcss-progressive-custom-properties': 3.1.1(postcss@8.4.38)
      '@csstools/utilities': 1.0.0(postcss@8.4.38)
      postcss: 8.4.38
    dev: false

  /@csstools/postcss-progressive-custom-properties@3.1.1(postcss@8.4.38):
    resolution: {integrity: sha512-cx/bZgj+MK8SpRZNTu2zGeVFMCQfhsaeuDhukAhfA53yykvIXaTIwLi5shW9hfkvPrkqBeFoiRAzq/qogxeHTA==}
    engines: {node: ^14 || ^16 || >=18}
    peerDependencies:
      postcss: ^8.4
    dependencies:
      postcss: 8.4.38
      postcss-value-parser: 4.2.0
    dev: false

  /@csstools/postcss-relative-color-syntax@2.0.12(postcss@8.4.38):
    resolution: {integrity: sha512-VreDGDgE634niwCytLtkoE5kRxfva7bnMzSoyok7Eh9VPYFOm8CK/oJXt9y3df71Bxc9PG4KC8RA3CxTknudnw==}
    engines: {node: ^14 || ^16 || >=18}
    peerDependencies:
      postcss: ^8.4
    dependencies:
      '@csstools/css-color-parser': 1.6.2(@csstools/css-parser-algorithms@2.6.1)(@csstools/css-tokenizer@2.2.4)
      '@csstools/css-parser-algorithms': 2.6.1(@csstools/css-tokenizer@2.2.4)
      '@csstools/css-tokenizer': 2.2.4
      '@csstools/postcss-progressive-custom-properties': 3.1.1(postcss@8.4.38)
      '@csstools/utilities': 1.0.0(postcss@8.4.38)
      postcss: 8.4.38
    dev: false

  /@csstools/postcss-scope-pseudo-class@3.0.1(postcss@8.4.38):
    resolution: {integrity: sha512-3ZFonK2gfgqg29gUJ2w7xVw2wFJ1eNWVDONjbzGkm73gJHVCYK5fnCqlLr+N+KbEfv2XbWAO0AaOJCFB6Fer6A==}
    engines: {node: ^14 || ^16 || >=18}
    peerDependencies:
      postcss: ^8.4
    dependencies:
      postcss: 8.4.38
      postcss-selector-parser: 6.0.16
    dev: false

  /@csstools/postcss-stepped-value-functions@3.0.6(postcss@8.4.38):
    resolution: {integrity: sha512-rnyp8tWRuBXERTHVdB5hjUlif5dQgPcyN+BX55wUnYpZ3LN9QPfK2Z3/HUZymwyou8Gg6vhd6X2W+g1pLq1jYg==}
    engines: {node: ^14 || ^16 || >=18}
    peerDependencies:
      postcss: ^8.4
    dependencies:
      '@csstools/css-calc': 1.2.0(@csstools/css-parser-algorithms@2.6.1)(@csstools/css-tokenizer@2.2.4)
      '@csstools/css-parser-algorithms': 2.6.1(@csstools/css-tokenizer@2.2.4)
      '@csstools/css-tokenizer': 2.2.4
      postcss: 8.4.38
    dev: false

  /@csstools/postcss-text-decoration-shorthand@3.0.4(postcss@8.4.38):
    resolution: {integrity: sha512-yUZmbnUemgQmja7SpOZeU45+P49wNEgQguRdyTktFkZsHf7Gof+ZIYfvF6Cm+LsU1PwSupy4yUeEKKjX5+k6cQ==}
    engines: {node: ^14 || ^16 || >=18}
    peerDependencies:
      postcss: ^8.4
    dependencies:
      '@csstools/color-helpers': 4.0.0
      postcss: 8.4.38
      postcss-value-parser: 4.2.0
    dev: false

  /@csstools/postcss-trigonometric-functions@3.0.6(postcss@8.4.38):
    resolution: {integrity: sha512-i5Zd0bMJooZAn+ZcDmPij2WCkcOJJJ6opzK+QeDjxbMrYmoGQl0CY8FDHdeQyBF1Nly+Q0Fq3S7QfdNLKBBaCg==}
    engines: {node: ^14 || ^16 || >=18}
    peerDependencies:
      postcss: ^8.4
    dependencies:
      '@csstools/css-calc': 1.2.0(@csstools/css-parser-algorithms@2.6.1)(@csstools/css-tokenizer@2.2.4)
      '@csstools/css-parser-algorithms': 2.6.1(@csstools/css-tokenizer@2.2.4)
      '@csstools/css-tokenizer': 2.2.4
      postcss: 8.4.38
    dev: false

  /@csstools/postcss-unset-value@3.0.1(postcss@8.4.38):
    resolution: {integrity: sha512-dbDnZ2ja2U8mbPP0Hvmt2RMEGBiF1H7oY6HYSpjteXJGihYwgxgTr6KRbbJ/V6c+4wd51M+9980qG4gKVn5ttg==}
    engines: {node: ^14 || ^16 || >=18}
    peerDependencies:
      postcss: ^8.4
    dependencies:
      postcss: 8.4.38
    dev: false

  /@csstools/selector-resolve-nested@1.1.0(postcss-selector-parser@6.0.16):
    resolution: {integrity: sha512-uWvSaeRcHyeNenKg8tp17EVDRkpflmdyvbE0DHo6D/GdBb6PDnCYYU6gRpXhtICMGMcahQmj2zGxwFM/WC8hCg==}
    engines: {node: ^14 || ^16 || >=18}
    peerDependencies:
      postcss-selector-parser: ^6.0.13
    dependencies:
      postcss-selector-parser: 6.0.16
    dev: false

  /@csstools/selector-specificity@3.0.2(postcss-selector-parser@6.0.16):
    resolution: {integrity: sha512-RpHaZ1h9LE7aALeQXmXrJkRG84ZxIsctEN2biEUmFyKpzFM3zZ35eUMcIzZFsw/2olQE6v69+esEqU2f1MKycg==}
    engines: {node: ^14 || ^16 || >=18}
    peerDependencies:
      postcss-selector-parser: ^6.0.13
    dependencies:
      postcss-selector-parser: 6.0.16
    dev: false

  /@csstools/utilities@1.0.0(postcss@8.4.38):
    resolution: {integrity: sha512-tAgvZQe/t2mlvpNosA4+CkMiZ2azISW5WPAcdSalZlEjQvUfghHxfQcrCiK/7/CrfAWVxyM88kGFYO82heIGDg==}
    engines: {node: ^14 || ^16 || >=18}
    peerDependencies:
      postcss: ^8.4
    dependencies:
      postcss: 8.4.38
    dev: false

  /@dword-design/dedent@0.7.0:
    resolution: {integrity: sha512-OFmAmzKiDUh9m7WRMYcoEOPI7b5tS5hdqQmtKDwF+ZssVJv8a+GHo9VOtFsmlw3h8Roh/9QzFWIsjSFZyQUMdg==}
    dependencies:
      babel-plugin-add-module-exports: 1.0.4
    dev: true

  /@dword-design/endent@1.4.1:
    resolution: {integrity: sha512-e2sCTzth5kyRdM0o+yEb5wBVzUdJL8Y6HblRGRV0Bif0knf1ZjRLhUjdCrqM+Muirb68X/xJzgdRDJVmLqgXGA==}
    dependencies:
      '@dword-design/dedent': 0.7.0
      fast-json-parse: 1.0.3
      objectorarray: 1.0.5
    dev: true

  /@dword-design/eslint-plugin-import-alias@4.0.9:
    resolution: {integrity: sha512-GbDZ0HJOnLgc8X2iGM+SW/2Y2Zi8qJ96+zsJWO4nhfEmHSKPcC3MUldVFLrrHy1z5R+MEba6tp7455U2UYB0bQ==}
    engines: {node: '>=16'}
    dependencies:
      '@babel/core': 7.23.0
      '@dword-design/functions': 5.0.24
      babel-plugin-module-resolver: 5.0.0
      deepmerge: 4.3.1
      jiti: 1.20.0
    transitivePeerDependencies:
      - supports-color
    dev: true

  /@dword-design/functions@5.0.24:
    resolution: {integrity: sha512-gTNkRMMAnmQa29sExIdYxqYxHWZtPo7b5sk0vHVK5iKKQu41QBTD6QHZH9mmohdkXGndA+qkVP3+KYKU3iMo7Q==}
    engines: {node: '>=14'}
    dependencies:
      '@dword-design/endent': 1.4.1
      delay: 5.0.0
      lodash: 4.17.21
      tinycolor2: 1.6.0
    dev: true

  /@esbuild/aix-ppc64@0.20.2:
    resolution: {integrity: sha512-D+EBOJHXdNZcLJRBkhENNG8Wji2kgc9AZ9KiPr1JuZjsNtyHzrsfLRrY0tk2H2aoFu6RANO1y1iPPUCDYWkb5g==}
    engines: {node: '>=12'}
    cpu: [ppc64]
    os: [aix]
    requiresBuild: true
    optional: true

  /@esbuild/android-arm64@0.20.2:
    resolution: {integrity: sha512-mRzjLacRtl/tWU0SvD8lUEwb61yP9cqQo6noDZP/O8VkwafSYwZ4yWy24kan8jE/IMERpYncRt2dw438LP3Xmg==}
    engines: {node: '>=12'}
    cpu: [arm64]
    os: [android]
    requiresBuild: true
    optional: true

  /@esbuild/android-arm@0.20.2:
    resolution: {integrity: sha512-t98Ra6pw2VaDhqNWO2Oph2LXbz/EJcnLmKLGBJwEwXX/JAN83Fym1rU8l0JUWK6HkIbWONCSSatf4sf2NBRx/w==}
    engines: {node: '>=12'}
    cpu: [arm]
    os: [android]
    requiresBuild: true
    optional: true

  /@esbuild/android-x64@0.20.2:
    resolution: {integrity: sha512-btzExgV+/lMGDDa194CcUQm53ncxzeBrWJcncOBxuC6ndBkKxnHdFJn86mCIgTELsooUmwUm9FkhSp5HYu00Rg==}
    engines: {node: '>=12'}
    cpu: [x64]
    os: [android]
    requiresBuild: true
    optional: true

  /@esbuild/darwin-arm64@0.20.2:
    resolution: {integrity: sha512-4J6IRT+10J3aJH3l1yzEg9y3wkTDgDk7TSDFX+wKFiWjqWp/iCfLIYzGyasx9l0SAFPT1HwSCR+0w/h1ES/MjA==}
    engines: {node: '>=12'}
    cpu: [arm64]
    os: [darwin]
    requiresBuild: true
    optional: true

  /@esbuild/darwin-x64@0.20.2:
    resolution: {integrity: sha512-tBcXp9KNphnNH0dfhv8KYkZhjc+H3XBkF5DKtswJblV7KlT9EI2+jeA8DgBjp908WEuYll6pF+UStUCfEpdysA==}
    engines: {node: '>=12'}
    cpu: [x64]
    os: [darwin]
    requiresBuild: true
    optional: true

  /@esbuild/freebsd-arm64@0.20.2:
    resolution: {integrity: sha512-d3qI41G4SuLiCGCFGUrKsSeTXyWG6yem1KcGZVS+3FYlYhtNoNgYrWcvkOoaqMhwXSMrZRl69ArHsGJ9mYdbbw==}
    engines: {node: '>=12'}
    cpu: [arm64]
    os: [freebsd]
    requiresBuild: true
    optional: true

  /@esbuild/freebsd-x64@0.20.2:
    resolution: {integrity: sha512-d+DipyvHRuqEeM5zDivKV1KuXn9WeRX6vqSqIDgwIfPQtwMP4jaDsQsDncjTDDsExT4lR/91OLjRo8bmC1e+Cw==}
    engines: {node: '>=12'}
    cpu: [x64]
    os: [freebsd]
    requiresBuild: true
    optional: true

  /@esbuild/linux-arm64@0.20.2:
    resolution: {integrity: sha512-9pb6rBjGvTFNira2FLIWqDk/uaf42sSyLE8j1rnUpuzsODBq7FvpwHYZxQ/It/8b+QOS1RYfqgGFNLRI+qlq2A==}
    engines: {node: '>=12'}
    cpu: [arm64]
    os: [linux]
    requiresBuild: true
    optional: true

  /@esbuild/linux-arm@0.20.2:
    resolution: {integrity: sha512-VhLPeR8HTMPccbuWWcEUD1Az68TqaTYyj6nfE4QByZIQEQVWBB8vup8PpR7y1QHL3CpcF6xd5WVBU/+SBEvGTg==}
    engines: {node: '>=12'}
    cpu: [arm]
    os: [linux]
    requiresBuild: true
    optional: true

  /@esbuild/linux-ia32@0.20.2:
    resolution: {integrity: sha512-o10utieEkNPFDZFQm9CoP7Tvb33UutoJqg3qKf1PWVeeJhJw0Q347PxMvBgVVFgouYLGIhFYG0UGdBumROyiig==}
    engines: {node: '>=12'}
    cpu: [ia32]
    os: [linux]
    requiresBuild: true
    optional: true

  /@esbuild/linux-loong64@0.20.2:
    resolution: {integrity: sha512-PR7sp6R/UC4CFVomVINKJ80pMFlfDfMQMYynX7t1tNTeivQ6XdX5r2XovMmha/VjR1YN/HgHWsVcTRIMkymrgQ==}
    engines: {node: '>=12'}
    cpu: [loong64]
    os: [linux]
    requiresBuild: true
    optional: true

  /@esbuild/linux-mips64el@0.20.2:
    resolution: {integrity: sha512-4BlTqeutE/KnOiTG5Y6Sb/Hw6hsBOZapOVF6njAESHInhlQAghVVZL1ZpIctBOoTFbQyGW+LsVYZ8lSSB3wkjA==}
    engines: {node: '>=12'}
    cpu: [mips64el]
    os: [linux]
    requiresBuild: true
    optional: true

  /@esbuild/linux-ppc64@0.20.2:
    resolution: {integrity: sha512-rD3KsaDprDcfajSKdn25ooz5J5/fWBylaaXkuotBDGnMnDP1Uv5DLAN/45qfnf3JDYyJv/ytGHQaziHUdyzaAg==}
    engines: {node: '>=12'}
    cpu: [ppc64]
    os: [linux]
    requiresBuild: true
    optional: true

  /@esbuild/linux-riscv64@0.20.2:
    resolution: {integrity: sha512-snwmBKacKmwTMmhLlz/3aH1Q9T8v45bKYGE3j26TsaOVtjIag4wLfWSiZykXzXuE1kbCE+zJRmwp+ZbIHinnVg==}
    engines: {node: '>=12'}
    cpu: [riscv64]
    os: [linux]
    requiresBuild: true
    optional: true

  /@esbuild/linux-s390x@0.20.2:
    resolution: {integrity: sha512-wcWISOobRWNm3cezm5HOZcYz1sKoHLd8VL1dl309DiixxVFoFe/o8HnwuIwn6sXre88Nwj+VwZUvJf4AFxkyrQ==}
    engines: {node: '>=12'}
    cpu: [s390x]
    os: [linux]
    requiresBuild: true
    optional: true

  /@esbuild/linux-x64@0.20.2:
    resolution: {integrity: sha512-1MdwI6OOTsfQfek8sLwgyjOXAu+wKhLEoaOLTjbijk6E2WONYpH9ZU2mNtR+lZ2B4uwr+usqGuVfFT9tMtGvGw==}
    engines: {node: '>=12'}
    cpu: [x64]
    os: [linux]
    requiresBuild: true
    optional: true

  /@esbuild/netbsd-x64@0.20.2:
    resolution: {integrity: sha512-K8/DhBxcVQkzYc43yJXDSyjlFeHQJBiowJ0uVL6Tor3jGQfSGHNNJcWxNbOI8v5k82prYqzPuwkzHt3J1T1iZQ==}
    engines: {node: '>=12'}
    cpu: [x64]
    os: [netbsd]
    requiresBuild: true
    optional: true

  /@esbuild/openbsd-x64@0.20.2:
    resolution: {integrity: sha512-eMpKlV0SThJmmJgiVyN9jTPJ2VBPquf6Kt/nAoo6DgHAoN57K15ZghiHaMvqjCye/uU4X5u3YSMgVBI1h3vKrQ==}
    engines: {node: '>=12'}
    cpu: [x64]
    os: [openbsd]
    requiresBuild: true
    optional: true

  /@esbuild/sunos-x64@0.20.2:
    resolution: {integrity: sha512-2UyFtRC6cXLyejf/YEld4Hajo7UHILetzE1vsRcGL3earZEW77JxrFjH4Ez2qaTiEfMgAXxfAZCm1fvM/G/o8w==}
    engines: {node: '>=12'}
    cpu: [x64]
    os: [sunos]
    requiresBuild: true
    optional: true

  /@esbuild/win32-arm64@0.20.2:
    resolution: {integrity: sha512-GRibxoawM9ZCnDxnP3usoUDO9vUkpAxIIZ6GQI+IlVmr5kP3zUq+l17xELTHMWTWzjxa2guPNyrpq1GWmPvcGQ==}
    engines: {node: '>=12'}
    cpu: [arm64]
    os: [win32]
    requiresBuild: true
    optional: true

  /@esbuild/win32-ia32@0.20.2:
    resolution: {integrity: sha512-HfLOfn9YWmkSKRQqovpnITazdtquEW8/SoHW7pWpuEeguaZI4QnCRW6b+oZTztdBnZOS2hqJ6im/D5cPzBTTlQ==}
    engines: {node: '>=12'}
    cpu: [ia32]
    os: [win32]
    requiresBuild: true
    optional: true

  /@esbuild/win32-x64@0.20.2:
    resolution: {integrity: sha512-N49X4lJX27+l9jbLKSqZ6bKNjzQvHaT8IIFUy+YIqmXQdjYCToGWwOItDrfby14c78aDd5NHQl29xingXfCdLQ==}
    engines: {node: '>=12'}
    cpu: [x64]
    os: [win32]
    requiresBuild: true
    optional: true

  /@eslint-community/eslint-utils@4.4.0(eslint@8.57.0):
    resolution: {integrity: sha512-1/sA4dwrzBAyeUoQ6oxahHKmrZvsnLCg4RfxW3ZFGGmQkSNQPFNLV9CUEFQP1x9EYXHTo5p6xdhZM1Ne9p/AfA==}
    engines: {node: ^12.22.0 || ^14.17.0 || >=16.0.0}
    peerDependencies:
      eslint: ^6.0.0 || ^7.0.0 || >=8.0.0
    dependencies:
      eslint: 8.57.0
      eslint-visitor-keys: 3.4.3

  /@eslint-community/regexpp@4.10.0:
    resolution: {integrity: sha512-Cu96Sd2By9mCNTx2iyKOmq10v22jUVQv0lQnlGNy16oE9589yE+QADPbrMGCkA51cKZSg3Pu/aTJVTGfL/qjUA==}
    engines: {node: ^12.0.0 || ^14.0.0 || >=16.0.0}

  /@eslint/eslintrc@2.1.4:
    resolution: {integrity: sha512-269Z39MS6wVJtsoUl10L60WdkhJVdPG24Q4eZTH3nnF6lpvSShEK3wQjDX9JRWAUPvPh7COouPpU9IrqaZFvtQ==}
    engines: {node: ^12.22.0 || ^14.17.0 || >=16.0.0}
    dependencies:
      ajv: 6.12.6
      debug: 4.3.4
      espree: 9.6.1
      globals: 13.24.0
      ignore: 5.3.1
      import-fresh: 3.3.0
      js-yaml: 4.1.0
      minimatch: 3.1.2
      strip-json-comments: 3.1.1
    transitivePeerDependencies:
      - supports-color

  /@eslint/js@8.57.0:
    resolution: {integrity: sha512-Ys+3g2TaW7gADOJzPt83SJtCDhMjndcDMFVQ/Tj9iA1BfJzFKD9mAUXT3OenpuPHbI6P/myECxRJrofUsDx/5g==}
    engines: {node: ^12.22.0 || ^14.17.0 || >=16.0.0}

  /@fluent/bundle@0.18.0:
    resolution: {integrity: sha512-8Wfwu9q8F9g2FNnv82g6Ch/E1AW1wwljsUOolH5NEtdJdv0sZTuWvfCM7c3teB9dzNaJA8rn4khpidpozHWYEA==}
    engines: {node: '>=14.0.0', npm: '>=7.0.0'}
    dev: false

  /@fluent/react@0.15.2(@fluent/bundle@0.18.0)(react@18.2.0):
    resolution: {integrity: sha512-M2klqXTUJTD8o2VDm6vEXApE/pSc16YtB7DSZ/Q8cPYF63FgDkvquVLHjzzG1PvrK9JlKJKPzl3wJ7hTAqSK4w==}
    engines: {node: '>=14.0.0', npm: '>=7.0.0'}
    peerDependencies:
      '@fluent/bundle': '>=0.16.0'
      react: '>=16.8.0'
    dependencies:
      '@fluent/bundle': 0.18.0
      '@fluent/sequence': 0.8.0(@fluent/bundle@0.18.0)
      cached-iterable: 0.3.0
      react: 18.2.0
    dev: false

  /@fluent/sequence@0.8.0(@fluent/bundle@0.18.0):
    resolution: {integrity: sha512-eV5QlEEVV/wR3AFQLXO67x4yPRPQXyqke0c8yucyMSeW36B3ecZyVFlY1UprzrfFV8iPJB4TAehDy/dLGbvQ1Q==}
    engines: {node: '>=14.0.0', npm: '>=7.0.0'}
    peerDependencies:
      '@fluent/bundle': '>= 0.13.0'
    dependencies:
      '@fluent/bundle': 0.18.0
    dev: false

  /@fontsource/poppins@5.0.12:
    resolution: {integrity: sha512-0qzBxtIJLh82iMJ9pCXKYwGs1zyS+jyUmwVJ59+JdYnEaFVkDsxVOk9yDWfVOs14ALUneodU2m5YSGma6dCYCw==}
    dev: false

  /@formatjs/intl-localematcher@0.2.32:
    resolution: {integrity: sha512-k/MEBstff4sttohyEpXxCmC3MqbUn9VvHGlZ8fauLzkbwXmVrEeyzS+4uhrvAk9DWU9/7otYWxyDox4nT/KVLQ==}
    dependencies:
      tslib: 2.6.2
    dev: false

  /@humanwhocodes/config-array@0.11.14:
    resolution: {integrity: sha512-3T8LkOmg45BV5FICb15QQMsyUSWrQ8AygVfC7ZG32zOalnqrilm018ZVCw0eapXux8FtA33q8PSRSstjee3jSg==}
    engines: {node: '>=10.10.0'}
    dependencies:
      '@humanwhocodes/object-schema': 2.0.2
      debug: 4.3.4
      minimatch: 3.1.2
    transitivePeerDependencies:
      - supports-color

  /@humanwhocodes/module-importer@1.0.1:
    resolution: {integrity: sha512-bxveV4V8v5Yb4ncFTT3rPSgZBOpCkjfK0y4oVVVJwIuDVBRMDXrPyXRL988i5ap9m9bnyEEjWfm5WkBmtffLfA==}
    engines: {node: '>=12.22'}

  /@humanwhocodes/object-schema@2.0.2:
    resolution: {integrity: sha512-6EwiSjwWYP7pTckG6I5eyFANjPhmPjUX9JRLUSfNPC7FX7zK9gyZAfUEaECL6ALTpGX5AjnBq3C9XmVWPitNpw==}

  /@isaacs/cliui@8.0.2:
    resolution: {integrity: sha512-O8jcjabXaleOG9DQ0+ARXWZBTfnP4WNAqzuiJK7ll44AmxGKv/J2M4TPjxjY3znBCfvBXFzucm1twdyFybFqEA==}
    engines: {node: '>=12'}
    dependencies:
      string-width: 5.1.2
      string-width-cjs: /string-width@4.2.3
      strip-ansi: 7.1.0
      strip-ansi-cjs: /strip-ansi@6.0.1
      wrap-ansi: 8.1.0
      wrap-ansi-cjs: /wrap-ansi@7.0.0
    dev: true

  /@jridgewell/gen-mapping@0.3.3:
    resolution: {integrity: sha512-HLhSWOLRi875zjjMG/r+Nv0oCW8umGb0BgEhyX3dDX3egwZtB8PqLnjz3yedt8R5StBrzcg4aBpnh8UA9D1BoQ==}
    engines: {node: '>=6.0.0'}
    dependencies:
      '@jridgewell/set-array': 1.1.2
      '@jridgewell/sourcemap-codec': 1.4.15
      '@jridgewell/trace-mapping': 0.3.19

  /@jridgewell/gen-mapping@0.3.5:
    resolution: {integrity: sha512-IzL8ZoEDIBRWEzlCcRhOaCupYyN5gdIK+Q6fbFdPDg6HqX6jpkItn7DFIpW9LQzXG6Df9sA7+OKnq0qlz/GaQg==}
    engines: {node: '>=6.0.0'}
    dependencies:
      '@jridgewell/set-array': 1.2.1
      '@jridgewell/sourcemap-codec': 1.4.15
      '@jridgewell/trace-mapping': 0.3.25

  /@jridgewell/resolve-uri@3.1.1:
    resolution: {integrity: sha512-dSYZh7HhCDtCKm4QakX0xFpsRDqjjtZf/kjI/v3T3Nwt5r8/qz/M19F9ySyOqU94SXBmeG9ttTul+YnR4LOxFA==}
    engines: {node: '>=6.0.0'}

  /@jridgewell/resolve-uri@3.1.2:
    resolution: {integrity: sha512-bRISgCIjP20/tbWSPWMEi54QVPRZExkuD9lJL+UIxUKtwVJA8wW1Trb1jMs1RFXo1CBTNZ/5hpC9QvmKWdopKw==}
    engines: {node: '>=6.0.0'}

  /@jridgewell/set-array@1.1.2:
    resolution: {integrity: sha512-xnkseuNADM0gt2bs+BvhO0p78Mk762YnZdsuzFV018NoG1Sj1SCQvpSqa7XUaTam5vAGasABV9qXASMKnFMwMw==}
    engines: {node: '>=6.0.0'}

  /@jridgewell/set-array@1.2.1:
    resolution: {integrity: sha512-R8gLRTZeyp03ymzP/6Lil/28tGeGEzhx1q2k703KGWRAI1VdvPIXdG70VJc2pAMw3NA6JKL5hhFu1sJX0Mnn/A==}
    engines: {node: '>=6.0.0'}

  /@jridgewell/source-map@0.3.6:
    resolution: {integrity: sha512-1ZJTZebgqllO79ue2bm3rIGud/bOe0pP5BjSRCRxxYkEZS8STV7zN84UBbiYu7jy+eCKSnVIUgoWWE/tt+shMQ==}
    dependencies:
      '@jridgewell/gen-mapping': 0.3.5
      '@jridgewell/trace-mapping': 0.3.25
    dev: false

  /@jridgewell/sourcemap-codec@1.4.15:
    resolution: {integrity: sha512-eF2rxCRulEKXHTRiDrDy6erMYWqNw4LPdQ8UQA4huuxaQsVeRPFl2oM8oDGxMFhJUWZf9McpLtJasDDZb/Bpeg==}

  /@jridgewell/trace-mapping@0.3.19:
    resolution: {integrity: sha512-kf37QtfW+Hwx/buWGMPcR60iF9ziHa6r/CZJIHbmcm4+0qrXiVdxegAH0F6yddEVQ7zdkjcGCgCzUu+BcbhQxw==}
    dependencies:
      '@jridgewell/resolve-uri': 3.1.1
      '@jridgewell/sourcemap-codec': 1.4.15

  /@jridgewell/trace-mapping@0.3.25:
    resolution: {integrity: sha512-vNk6aEwybGtawWmy/PzwnGDOjCkLWSD2wqvjGGAgOAwCGWySYXfYoxt00IJkTF+8Lb57DwOb3Aa0o9CApepiYQ==}
    dependencies:
      '@jridgewell/resolve-uri': 3.1.2
      '@jridgewell/sourcemap-codec': 1.4.15

  /@mediapipe/tasks-vision@0.10.8:
    resolution: {integrity: sha512-Rp7ll8BHrKB3wXaRFKhrltwZl1CiXGdibPxuWXvqGnKTnv8fqa/nvftYNuSbf+pbJWKYCXdBtYTITdAUTGGh0Q==}
    dev: false

  /@mgit-at/typescript-flatbuffers-codegen@0.1.3:
    resolution: {integrity: sha512-sf9vaoiR/SR0dpV568GhsoLbd6659StJ4Gl9jszZL/bsJJaF5VmLYbI57OSI4JDm+L6d3osVMl9mkchox9j6/g==}
    hasBin: true
    dependencies:
      deep-equal: 2.2.2
      ebnf: 1.9.1
      ebnf-parser: 0.1.10
      execa: 4.1.0
      flatbuffers: 1.12.0
      pegjs: 0.10.0
      ts-node: 9.1.1(typescript@4.8.4)
      typescript: 4.8.4
      yargs: 16.2.0
    dev: true

  /@monogrid/gainmap-js@3.0.5(three@0.163.0):
    resolution: {integrity: sha512-53sCTG4FaJBaAq/tcufARtVYDMDGqyBT9i7F453pWGhZ5LqubDHDWtYoHo9VhQqMcHTEexdJqSsR58y+9HVmQA==}
    peerDependencies:
      three: '>= 0.159.0'
    dependencies:
      promise-worker-transferable: 1.0.4
      three: 0.163.0
    dev: false

  /@nicolo-ribaudo/eslint-scope-5-internals@5.1.1-v1:
    resolution: {integrity: sha512-54/JRvkLIzzDWshCWfuhadfrfZVPiElY8Fcgmg1HroEly/EDSszzhBAsarCux+D/kOslTRquNzuyGSmUSTTHGg==}
    dependencies:
      eslint-scope: 5.1.1
    dev: false

  /@nodelib/fs.scandir@2.1.5:
    resolution: {integrity: sha512-vq24Bq3ym5HEQm2NKCr3yXDwjc7vTsEThRDnkp2DK9p1uqLR+DHurm/NOTo0KG7HYHU7eppKZj3MyqYuMBf62g==}
    engines: {node: '>= 8'}
    dependencies:
      '@nodelib/fs.stat': 2.0.5
      run-parallel: 1.2.0

  /@nodelib/fs.stat@2.0.5:
    resolution: {integrity: sha512-RkhPPp2zrqDAQA/2jNhnztcPAlv64XdhIp7a7454A5ovI7Bukxgt7MX7udwAu3zg1DcpPU0rz3VV1SeaqvY4+A==}
    engines: {node: '>= 8'}

  /@nodelib/fs.walk@1.2.8:
    resolution: {integrity: sha512-oGB+UxlgWcgQkgwo8GcEGwemoTFt3FIO9ababBmaGwXIoBKZ+GTy0pP185beGg7Llih/NSHSV2XAs1lnznocSg==}
    engines: {node: '>= 8'}
    dependencies:
      '@nodelib/fs.scandir': 2.1.5
      fastq: 1.15.0

  /@pkgjs/parseargs@0.11.0:
    resolution: {integrity: sha512-+1VkjdD0QBLPodGrJUeqarH8VAIvQODIbwh9XpP5Syisf7YoQgsJKPNFoqqLQlu+VQ/tVSshMR6loPMn8U+dPg==}
    engines: {node: '>=14'}
    requiresBuild: true
    dev: true
    optional: true

  /@react-spring/animated@9.6.1(react@18.2.0):
    resolution: {integrity: sha512-ls/rJBrAqiAYozjLo5EPPLLOb1LM0lNVQcXODTC1SMtS6DbuBCPaKco5svFUQFMP2dso3O+qcC4k9FsKc0KxMQ==}
    peerDependencies:
      react: ^16.8.0 || ^17.0.0 || ^18.0.0
    dependencies:
      '@react-spring/shared': 9.6.1(react@18.2.0)
      '@react-spring/types': 9.6.1
      react: 18.2.0
    dev: false

  /@react-spring/core@9.6.1(react@18.2.0):
    resolution: {integrity: sha512-3HAAinAyCPessyQNNXe5W0OHzRfa8Yo5P748paPcmMowZ/4sMfaZ2ZB6e5x5khQI8NusOHj8nquoutd6FRY5WQ==}
    peerDependencies:
      react: ^16.8.0 || ^17.0.0 || ^18.0.0
    dependencies:
      '@react-spring/animated': 9.6.1(react@18.2.0)
      '@react-spring/rafz': 9.6.1
      '@react-spring/shared': 9.6.1(react@18.2.0)
      '@react-spring/types': 9.6.1
      react: 18.2.0
    dev: false

  /@react-spring/rafz@9.6.1:
    resolution: {integrity: sha512-v6qbgNRpztJFFfSE3e2W1Uz+g8KnIBs6SmzCzcVVF61GdGfGOuBrbjIcp+nUz301awVmREKi4eMQb2Ab2gGgyQ==}
    dev: false

  /@react-spring/shared@9.6.1(react@18.2.0):
    resolution: {integrity: sha512-PBFBXabxFEuF8enNLkVqMC9h5uLRBo6GQhRMQT/nRTnemVENimgRd+0ZT4yFnAQ0AxWNiJfX3qux+bW2LbG6Bw==}
    peerDependencies:
      react: ^16.8.0 || ^17.0.0 || ^18.0.0
    dependencies:
      '@react-spring/rafz': 9.6.1
      '@react-spring/types': 9.6.1
      react: 18.2.0
    dev: false

  /@react-spring/three@9.6.1(@react-three/fiber@8.16.1)(react@18.2.0)(three@0.163.0):
    resolution: {integrity: sha512-Tyw2YhZPKJAX3t2FcqvpLRb71CyTe1GvT3V+i+xJzfALgpk10uPGdGaQQ5Xrzmok1340DAeg2pR/MCfaW7b8AA==}
    peerDependencies:
      '@react-three/fiber': '>=6.0'
      react: ^16.8.0 || ^17.0.0 || ^18.0.0
      three: '>=0.126'
    dependencies:
      '@react-spring/animated': 9.6.1(react@18.2.0)
      '@react-spring/core': 9.6.1(react@18.2.0)
      '@react-spring/shared': 9.6.1(react@18.2.0)
      '@react-spring/types': 9.6.1
      '@react-three/fiber': 8.16.1(react-dom@18.2.0)(react@18.2.0)(three@0.163.0)
      react: 18.2.0
      three: 0.163.0
    dev: false

  /@react-spring/types@9.6.1:
    resolution: {integrity: sha512-POu8Mk0hIU3lRXB3bGIGe4VHIwwDsQyoD1F394OK7STTiX9w4dG3cTLljjYswkQN+hDSHRrj4O36kuVa7KPU8Q==}
    dev: false

  /@react-three/drei@9.105.1(@react-three/fiber@8.16.1)(@types/react@18.2.73)(@types/three@0.163.0)(react-dom@18.2.0)(react@18.2.0)(three@0.163.0):
    resolution: {integrity: sha512-yDplhbP8MOGIJmYpBqSzgQ1oZ2e3J6172Q95M69PT37jLcpTQKrVDAlMktoGdAlqSV+924XVr75ZYaHDP0Zhfw==}
    peerDependencies:
      '@react-three/fiber': '>=8.0'
      react: '>=18.0'
      react-dom: '>=18.0'
      three: '>=0.137'
    peerDependenciesMeta:
      react-dom:
        optional: true
    dependencies:
      '@babel/runtime': 7.24.1
      '@mediapipe/tasks-vision': 0.10.8
      '@monogrid/gainmap-js': 3.0.5(three@0.163.0)
      '@react-spring/three': 9.6.1(@react-three/fiber@8.16.1)(react@18.2.0)(three@0.163.0)
      '@react-three/fiber': 8.16.1(react-dom@18.2.0)(react@18.2.0)(three@0.163.0)
      '@use-gesture/react': 10.2.27(react@18.2.0)
      camera-controls: 2.7.0(three@0.163.0)
      cross-env: 7.0.3
      detect-gpu: 5.0.36
      glsl-noise: 0.0.0
      hls.js: 1.3.5
      maath: 0.10.7(@types/three@0.163.0)(three@0.163.0)
      meshline: 3.1.6(three@0.163.0)
      react: 18.2.0
      react-composer: 5.0.3(react@18.2.0)
      react-dom: 18.2.0(react@18.2.0)
      stats-gl: 2.0.1
      stats.js: 0.17.0
      suspend-react: 0.1.3(react@18.2.0)
      three: 0.163.0
      three-mesh-bvh: 0.7.2(three@0.163.0)
      three-stdlib: 2.29.4(three@0.163.0)
      troika-three-text: 0.49.0(three@0.163.0)
      tunnel-rat: 0.1.2(@types/react@18.2.73)(react@18.2.0)
      utility-types: 3.10.0
      uuid: 9.0.1
      zustand: 3.7.2(react@18.2.0)
    transitivePeerDependencies:
      - '@types/react'
      - '@types/three'
      - immer
    dev: false

  /@react-three/fiber@8.16.1(react-dom@18.2.0)(react@18.2.0)(three@0.163.0):
    resolution: {integrity: sha512-Rgjn+xcR+6Do2Ic4b6RROIvCGs3RhoVJEamfmtMSfkgIRH3PeiPdqRxcfJlO9y6KDvYA5fIUGruz9h/sTeLlpw==}
    peerDependencies:
      expo: '>=43.0'
      expo-asset: '>=8.4'
      expo-file-system: '>=11.0'
      expo-gl: '>=11.0'
      react: '>=18.0'
      react-dom: '>=18.0'
      react-native: '>=0.64'
      three: '>=0.133'
    peerDependenciesMeta:
      expo:
        optional: true
      expo-asset:
        optional: true
      expo-file-system:
        optional: true
      expo-gl:
        optional: true
      react-dom:
        optional: true
      react-native:
        optional: true
    dependencies:
      '@babel/runtime': 7.24.1
      '@types/react-reconciler': 0.26.7
      '@types/webxr': 0.5.14
      base64-js: 1.5.1
      buffer: 6.0.3
      its-fine: 1.1.1(react@18.2.0)
      react: 18.2.0
      react-dom: 18.2.0(react@18.2.0)
      react-reconciler: 0.27.0(react@18.2.0)
      react-use-measure: 2.1.1(react-dom@18.2.0)(react@18.2.0)
      scheduler: 0.21.0
      suspend-react: 0.1.3(react@18.2.0)
      three: 0.163.0
      zustand: 3.7.2(react@18.2.0)
    dev: false

  /@remix-run/router@1.15.3:
    resolution: {integrity: sha512-Oy8rmScVrVxWZVOpEF57ovlnhpZ8CCPlnIIumVcV9nFdiSIrus99+Lw78ekXyGvVDlIsFJbSfmSovJUhCWYV3w==}
    engines: {node: '>=14.0.0'}
    dev: false

  /@rollup/rollup-android-arm-eabi@4.13.2:
    resolution: {integrity: sha512-3XFIDKWMFZrMnao1mJhnOT1h2g0169Os848NhhmGweEcfJ4rCi+3yMCOLG4zA61rbJdkcrM/DjVZm9Hg5p5w7g==}
    cpu: [arm]
    os: [android]
    requiresBuild: true
    optional: true

  /@rollup/rollup-android-arm64@4.13.2:
    resolution: {integrity: sha512-GdxxXbAuM7Y/YQM9/TwwP+L0omeE/lJAR1J+olu36c3LqqZEBdsIWeQ91KBe6nxwOnb06Xh7JS2U5ooWU5/LgQ==}
    cpu: [arm64]
    os: [android]
    requiresBuild: true
    optional: true

  /@rollup/rollup-darwin-arm64@4.13.2:
    resolution: {integrity: sha512-mCMlpzlBgOTdaFs83I4XRr8wNPveJiJX1RLfv4hggyIVhfB5mJfN4P8Z6yKh+oE4Luz+qq1P3kVdWrCKcMYrrA==}
    cpu: [arm64]
    os: [darwin]
    requiresBuild: true
    optional: true

  /@rollup/rollup-darwin-x64@4.13.2:
    resolution: {integrity: sha512-yUoEvnH0FBef/NbB1u6d3HNGyruAKnN74LrPAfDQL3O32e3k3OSfLrPgSJmgb3PJrBZWfPyt6m4ZhAFa2nZp2A==}
    cpu: [x64]
    os: [darwin]
    requiresBuild: true
    optional: true

  /@rollup/rollup-linux-arm-gnueabihf@4.13.2:
    resolution: {integrity: sha512-GYbLs5ErswU/Xs7aGXqzc3RrdEjKdmoCrgzhJWyFL0r5fL3qd1NPcDKDowDnmcoSiGJeU68/Vy+OMUluRxPiLQ==}
    cpu: [arm]
    os: [linux]
    requiresBuild: true
    optional: true

  /@rollup/rollup-linux-arm64-gnu@4.13.2:
    resolution: {integrity: sha512-L1+D8/wqGnKQIlh4Zre9i4R4b4noxzH5DDciyahX4oOz62CphY7WDWqJoQ66zNR4oScLNOqQJfNSIAe/6TPUmQ==}
    cpu: [arm64]
    os: [linux]
    requiresBuild: true
    optional: true

  /@rollup/rollup-linux-arm64-musl@4.13.2:
    resolution: {integrity: sha512-tK5eoKFkXdz6vjfkSTCupUzCo40xueTOiOO6PeEIadlNBkadH1wNOH8ILCPIl8by/Gmb5AGAeQOFeLev7iZDOA==}
    cpu: [arm64]
    os: [linux]
    requiresBuild: true
    optional: true

  /@rollup/rollup-linux-powerpc64le-gnu@4.13.2:
    resolution: {integrity: sha512-zvXvAUGGEYi6tYhcDmb9wlOckVbuD+7z3mzInCSTACJ4DQrdSLPNUeDIcAQW39M3q6PDquqLWu7pnO39uSMRzQ==}
    cpu: [ppc64le]
    os: [linux]
    requiresBuild: true
    optional: true

  /@rollup/rollup-linux-riscv64-gnu@4.13.2:
    resolution: {integrity: sha512-C3GSKvMtdudHCN5HdmAMSRYR2kkhgdOfye4w0xzyii7lebVr4riCgmM6lRiSCnJn2w1Xz7ZZzHKuLrjx5620kw==}
    cpu: [riscv64]
    os: [linux]
    requiresBuild: true
    optional: true

  /@rollup/rollup-linux-s390x-gnu@4.13.2:
    resolution: {integrity: sha512-l4U0KDFwzD36j7HdfJ5/TveEQ1fUTjFFQP5qIt9gBqBgu1G8/kCaq5Ok05kd5TG9F8Lltf3MoYsUMw3rNlJ0Yg==}
    cpu: [s390x]
    os: [linux]
    requiresBuild: true
    optional: true

  /@rollup/rollup-linux-x64-gnu@4.13.2:
    resolution: {integrity: sha512-xXMLUAMzrtsvh3cZ448vbXqlUa7ZL8z0MwHp63K2IIID2+DeP5iWIT6g1SN7hg1VxPzqx0xZdiDM9l4n9LRU1A==}
    cpu: [x64]
    os: [linux]
    requiresBuild: true
    optional: true

  /@rollup/rollup-linux-x64-musl@4.13.2:
    resolution: {integrity: sha512-M/JYAWickafUijWPai4ehrjzVPKRCyDb1SLuO+ZyPfoXgeCEAlgPkNXewFZx0zcnoIe3ay4UjXIMdXQXOZXWqA==}
    cpu: [x64]
    os: [linux]
    requiresBuild: true
    optional: true

  /@rollup/rollup-win32-arm64-msvc@4.13.2:
    resolution: {integrity: sha512-2YWwoVg9KRkIKaXSh0mz3NmfurpmYoBBTAXA9qt7VXk0Xy12PoOP40EFuau+ajgALbbhi4uTj3tSG3tVseCjuA==}
    cpu: [arm64]
    os: [win32]
    requiresBuild: true
    optional: true

  /@rollup/rollup-win32-ia32-msvc@4.13.2:
    resolution: {integrity: sha512-2FSsE9aQ6OWD20E498NYKEQLneShWes0NGMPQwxWOdws35qQXH+FplabOSP5zEe1pVjurSDOGEVCE2agFwSEsw==}
    cpu: [ia32]
    os: [win32]
    requiresBuild: true
    optional: true

  /@rollup/rollup-win32-x64-msvc@4.13.2:
    resolution: {integrity: sha512-7h7J2nokcdPePdKykd8wtc8QqqkqxIrUz7MHj6aNr8waBRU//NLDVnNjQnqQO6fqtjrtCdftpbTuOKAyrAQETQ==}
    cpu: [x64]
    os: [win32]
    requiresBuild: true
    optional: true

  /@rushstack/eslint-patch@1.5.0:
    resolution: {integrity: sha512-EF3948ckf3f5uPgYbQ6GhyA56Dmv8yg0+ir+BroRjwdxyZJsekhZzawOecC2rOTPCz173t7ZcR1HHZu0dZgOCw==}
    dev: false

  /@tailwindcss/forms@0.5.7(tailwindcss@3.4.3):
    resolution: {integrity: sha512-QE7X69iQI+ZXwldE+rzasvbJiyV/ju1FGHH0Qn2W3FKbuYtqp8LKcy6iSw79fVUT5/Vvf+0XgLCeYVG+UV6hOw==}
    peerDependencies:
      tailwindcss: '>=3.0.0 || >= 3.0.0-alpha.1'
    dependencies:
      mini-svg-data-uri: 1.4.4
      tailwindcss: 3.4.3
    dev: true

  /@tauri-apps/api@2.0.0-beta.4:
    resolution: {integrity: sha512-Nxtj28NYUo5iwYkpYslxmOPkdI2WkELU2e3UH9nbJm9Ydki2CQwJVGQxx4EANtdZcMNsEsUzRqaDTvEUYH1l6w==}
    engines: {node: '>= 18', npm: '>= 6.6.0', yarn: '>= 1.19.1'}
    dev: false

  /@tauri-apps/api@2.0.0-beta.7:
    resolution: {integrity: sha512-cM7SJQP4DBkLLMOdybLFYUURWn/tng2FEdAnXlu42f3NhFxKL4KVeeQTkuwlgC7ePwwwvDSqiXGiF+dKOadY7w==}
    engines: {node: '>= 18', npm: '>= 6.6.0', yarn: '>= 1.19.1'}
    dev: false

  /@tauri-apps/cli-darwin-arm64@2.0.0-beta.12:
    resolution: {integrity: sha512-+Ksrxc4QQE1R62OreCybM8PNnF090qhf+ZeRZTZ9JxOujz4Tq/RiE1vC5nRlDu+Cd3pL63fZ2TsANj2PnpN+qw==}
    engines: {node: '>= 10'}
    cpu: [arm64]
    os: [darwin]
    requiresBuild: true
    dev: true
    optional: true

  /@tauri-apps/cli-darwin-x64@2.0.0-beta.12:
    resolution: {integrity: sha512-KEkcJp7jfWMEiRFTJ3/yJhy8EFwgJPNGnNYjKTD5CAba9wMexxs23U7YLAWdSNrbSgPAox0pBqXaSj6p2HH0Wg==}
    engines: {node: '>= 10'}
    cpu: [x64]
    os: [darwin]
    requiresBuild: true
    dev: true
    optional: true

  /@tauri-apps/cli-linux-arm-gnueabihf@2.0.0-beta.12:
    resolution: {integrity: sha512-EUDen1XNF/WfG5hjTZ6P/8IcpYPFm2Ox/FwlBPlePKZJrc+/3IveME/oyC3wrloscodV41yL2ise4SZuJtNAHA==}
    engines: {node: '>= 10'}
    cpu: [arm]
    os: [linux]
    requiresBuild: true
    dev: true
    optional: true

  /@tauri-apps/cli-linux-arm64-gnu@2.0.0-beta.12:
    resolution: {integrity: sha512-VUhCBB6kaQmi7MyXTRccqemmz7s5n15Z718OIW1n6wI68oh0IsvC9KsrbDfgOLZVG6RXzmtzyXwnaIFQAgl+Cg==}
    engines: {node: '>= 10'}
    cpu: [arm64]
    os: [linux]
    requiresBuild: true
    dev: true
    optional: true

  /@tauri-apps/cli-linux-arm64-musl@2.0.0-beta.12:
    resolution: {integrity: sha512-eus/fGCQZPcvwEa2HH2TJh1Xb2FeeVrnxL6lQseLPkgD7Wcu5mWz07AlLCMDOreUobb5vyOmm0L7d1HMIPrvEQ==}
    engines: {node: '>= 10'}
    cpu: [arm64]
    os: [linux]
    requiresBuild: true
    dev: true
    optional: true

  /@tauri-apps/cli-linux-x64-gnu@2.0.0-beta.12:
    resolution: {integrity: sha512-C4SkDnjuhFSdSgsK8KNRj2b/oe/j1vrvI8+ZxUj+/o1jK71A2eiCN8pJlyMZYCN8wZUksGazxaFz62g0jceAEg==}
    engines: {node: '>= 10'}
    cpu: [x64]
    os: [linux]
    requiresBuild: true
    dev: true
    optional: true

  /@tauri-apps/cli-linux-x64-musl@2.0.0-beta.12:
    resolution: {integrity: sha512-V8NlJ8wgNcMfKTGOubgfjRyyJVQsZxpOZkGjdfn/YK0UNdOC6iLuqxIki47hbnoJMqvuxa37lr7Z1JVawOMUyw==}
    engines: {node: '>= 10'}
    cpu: [x64]
    os: [linux]
    requiresBuild: true
    dev: true
    optional: true

  /@tauri-apps/cli-win32-arm64-msvc@2.0.0-beta.12:
    resolution: {integrity: sha512-dIsE5U4JRoVImW0PX9K82/dMjwugqc3DmgKbFKLYXgTFmSNaTNdojI/5VOPmbOIMJ8BNGDF8sjS80I0PZuEqvw==}
    engines: {node: '>= 10'}
    cpu: [arm64]
    os: [win32]
    requiresBuild: true
    dev: true
    optional: true

  /@tauri-apps/cli-win32-ia32-msvc@2.0.0-beta.12:
    resolution: {integrity: sha512-vTNrGzVV/LclD+4u+IOOwl1Ia2CqwZYK6AmMLp0ROLzbSn/9ROJJYe47V5VAZrnMjThEdb9fRL0FPYPk9yDaNA==}
    engines: {node: '>= 10'}
    cpu: [ia32]
    os: [win32]
    requiresBuild: true
    dev: true
    optional: true

  /@tauri-apps/cli-win32-x64-msvc@2.0.0-beta.12:
    resolution: {integrity: sha512-Z/++lJ1FraoN1ZaNxYuCynNm7SyEGC+yd/adYQvhaQyudZa5HW/8eFkLx8FRcIQkEkSqLBkHf9VpwjnTDBVlwQ==}
    engines: {node: '>= 10'}
    cpu: [x64]
    os: [win32]
    requiresBuild: true
    dev: true
    optional: true

  /@tauri-apps/cli@2.0.0-beta.12:
    resolution: {integrity: sha512-MFh4Z093O+PXWI6KFR8E2zIOgpJ4zL8waDhFXVQgBpqiD4ieiqywjmbmNIWkVqYBGAia7ZI0juxpkZSyXT4f1A==}
    engines: {node: '>= 10'}
    hasBin: true
    optionalDependencies:
      '@tauri-apps/cli-darwin-arm64': 2.0.0-beta.12
      '@tauri-apps/cli-darwin-x64': 2.0.0-beta.12
      '@tauri-apps/cli-linux-arm-gnueabihf': 2.0.0-beta.12
      '@tauri-apps/cli-linux-arm64-gnu': 2.0.0-beta.12
      '@tauri-apps/cli-linux-arm64-musl': 2.0.0-beta.12
      '@tauri-apps/cli-linux-x64-gnu': 2.0.0-beta.12
      '@tauri-apps/cli-linux-x64-musl': 2.0.0-beta.12
      '@tauri-apps/cli-win32-arm64-msvc': 2.0.0-beta.12
      '@tauri-apps/cli-win32-ia32-msvc': 2.0.0-beta.12
      '@tauri-apps/cli-win32-x64-msvc': 2.0.0-beta.12
    dev: true

  /@tauri-apps/plugin-dialog@2.0.0-beta.2:
    resolution: {integrity: sha512-WugTn/8d5jYA0GL1JRIJgA1OSxG0h2V4PSZZzehgA3v7rPlIU6w9s2+dSRqj55aMj6hm3Az9YbQqC18nuaHkpw==}
    dependencies:
      '@tauri-apps/api': 2.0.0-beta.4
    dev: false

  /@tauri-apps/plugin-fs@2.0.0-beta.2:
    resolution: {integrity: sha512-jqeRBrm0h9QUoep5OzHx5R0vgFCYVAmZIy45jJpR7hHvnEgUwDU8JLUUVPvWniq6tUtxjwr1V/a0Hm9pE9V+NQ==}
    dependencies:
      '@tauri-apps/api': 2.0.0-beta.4
    dev: false

  /@tauri-apps/plugin-os@2.0.0-beta.2:
    resolution: {integrity: sha512-rhJ/sEYvEAeMUQt6UiFODi5dT6F/ciNZYBQrbFTwhIqwQ2fp87dmzsscMy7FQ9LOor8AW+kL1KWoadfgzA/mSA==}
    dependencies:
      '@tauri-apps/api': 2.0.0-beta.4
    dev: false

  /@tauri-apps/plugin-shell@2.0.0-beta.2:
    resolution: {integrity: sha512-9rWsfN7Wt+EuWmpmNnK8bCs+04fzhEYrHtWyLIAYxb9diFdcJrEoctCP9YM2v+Uf8/y8qFC7VCbZ/9VQHANymQ==}
    dependencies:
      '@tauri-apps/api': 2.0.0-beta.4
    dev: false

  /@tauri-apps/plugin-store@2.0.0-beta.2:
    resolution: {integrity: sha512-9TdMLLYEPqRSABRX3GtwFNWiulfW+SUHdi+5dVgdk73B8PtGf457gdtwvgrP/O2k9Vt/ET2X6Nurimx1185AzA==}
    dependencies:
      '@tauri-apps/api': 2.0.0-beta.4
    dev: false

  /@tweenjs/tween.js@23.1.1:
    resolution: {integrity: sha512-ZpboH7pCPPeyBWKf8c7TJswtCEQObFo3bOBYalm99NzZarATALYCo5OhbCa/n4RQyJyHfhkdx+hNrdL5ByFYDw==}

  /@types/babel__core@7.20.5:
    resolution: {integrity: sha512-qoQprZvz5wQFJwMDqeseRXWv3rqMvhgpbXFfVyWhbx9X47POIA6i/+dXefEmZKoAgOaTdaIgNSMqMIU61yRyzA==}
    dependencies:
      '@babel/parser': 7.23.0
      '@babel/types': 7.23.0
      '@types/babel__generator': 7.6.8
      '@types/babel__template': 7.4.4
      '@types/babel__traverse': 7.20.5
    dev: false

  /@types/babel__generator@7.6.8:
    resolution: {integrity: sha512-ASsj+tpEDsEiFr1arWrlN6V3mdfjRMZt6LtK/Vp/kreFLnr5QH5+DhvD5nINYZXzwJvXeGq+05iUXcAzVrqWtw==}
    dependencies:
      '@babel/types': 7.23.0
    dev: false

  /@types/babel__template@7.4.4:
    resolution: {integrity: sha512-h/NUaSyG5EyxBIp8YRxo4RMe2/qQgvyowRwVMzhYhBCONbW8PUsg4lkFMrhgZhUe5z3L3MiLDuvyJ/CaPa2A8A==}
    dependencies:
      '@babel/parser': 7.23.0
      '@babel/types': 7.23.0
    dev: false

  /@types/babel__traverse@7.20.5:
    resolution: {integrity: sha512-WXCyOcRtH37HAUkpXhUduaxdm82b4GSlyTqajXviN4EfiuPgNYR109xMCKvpl6zPIpua0DGlMEDCq+g8EdoheQ==}
    dependencies:
      '@babel/types': 7.23.0
    dev: false

  /@types/draco3d@1.4.2:
    resolution: {integrity: sha512-goh23EGr6CLV6aKPwN1p8kBD/7tT5V/bLpToSbarKrwVejqNrspVrv8DhliteYkkhZYrlq/fwKZRRUzH4XN88w==}
    dev: false

  /@types/eslint-scope@3.7.7:
    resolution: {integrity: sha512-MzMFlSLBqNF2gcHWO0G1vP/YQyfvrxZ0bF+u7mzUdZ1/xK4A4sru+nraZz5i3iEIk1l1uyicaDVTB4QbbEkAYg==}
    dependencies:
      '@types/eslint': 8.56.6
      '@types/estree': 1.0.5
    dev: false

  /@types/eslint@8.56.6:
    resolution: {integrity: sha512-ymwc+qb1XkjT/gfoQwxIeHZ6ixH23A+tCT2ADSA/DPVKzAjwYkTXBMCQ/f6fe4wEa85Lhp26VPeUxI7wMhAi7A==}
    dependencies:
      '@types/estree': 1.0.5
      '@types/json-schema': 7.0.15
    dev: false

  /@types/estree@1.0.5:
    resolution: {integrity: sha512-/kYRxGDLWzHOB7q+wtSUQlFrtcdUccpfy+X+9iMBpHK8QLLhx2wIPYuS5DYtR9Wa/YlZAbIovy7qVdB1Aq6Lyw==}

  /@types/file-saver@2.0.7:
    resolution: {integrity: sha512-dNKVfHd/jk0SkR/exKGj2ggkB45MAkzvWCaqLUUgkyjITkGNzH8H+yUwr+BLJUBjZOe9w8X3wgmXhZDRg1ED6A==}
    dev: true

  /@types/json-schema@7.0.13:
    resolution: {integrity: sha512-RbSSoHliUbnXj3ny0CNFOoxrIDV6SUGyStHsvDqosw6CkdPV8TtWGlfecuK4ToyMEAql6pzNxgCFKanovUzlgQ==}
    dev: false

  /@types/json-schema@7.0.15:
    resolution: {integrity: sha512-5+fP8P8MFNC+AyZCDxrB2pkZFPGzqQWUzpSeuuVLvm8VMcorNYavBqoFcxK8bQz4Qsbn4oUEEem4wDLfcysGHA==}

  /@types/json5@0.0.29:
    resolution: {integrity: sha512-dRLjCWHYg4oaA77cxO64oO+7JwCwnIzkZPdrrC71jQmQtlhM556pwKo5bUzqvZndkVbeFLIIi+9TC40JNF5hNQ==}

  /@types/node@20.11.30:
    resolution: {integrity: sha512-dHM6ZxwlmuZaRmUPfv1p+KrdD1Dci04FbdEm/9wEMouFqxYoFl5aMkt0VMAUtYRQDyYvD41WJLukhq/ha3YuTw==}
    dependencies:
      undici-types: 5.26.5
    dev: false

  /@types/offscreencanvas@2019.7.0:
    resolution: {integrity: sha512-PGcyveRIpL1XIqK8eBsmRBt76eFgtzuPiSTyKHZxnGemp2yzGzWpjYKAfK3wIMiU7eH+851yEpiuP8JZerTmWg==}
    dev: false

  /@types/parse-json@4.0.0:
    resolution: {integrity: sha512-//oorEZjL6sbPcKUaCdIGlIUeH26mgzimjBB77G6XRgnDl/L5wOnpyBGRe/Mmf5CVW3PwEBE1NjiMZ/ssFh4wA==}
    dev: false

  /@types/prop-types@15.7.12:
    resolution: {integrity: sha512-5zvhXYtRNRluoE/jAp4GVsSduVUzNWKkOZrCDBWYtE7biZywwdC2AcEzg+cSMLFRfVgeAFqpfNabiPjxFddV1Q==}

  /@types/react-dom@18.2.23:
    resolution: {integrity: sha512-ZQ71wgGOTmDYpnav2knkjr3qXdAFu0vsk8Ci5w3pGAIdj7/kKAyn+VsQDhXsmzzzepAiI9leWMmubXz690AI/A==}
    dependencies:
      '@types/react': 18.2.73
    dev: true

  /@types/react-helmet@6.1.11:
    resolution: {integrity: sha512-0QcdGLddTERotCXo3VFlUSWO3ztraw8nZ6e3zJSgG7apwV5xt+pJUS8ewPBqT4NYB1optGLprNQzFleIY84u/g==}
    dependencies:
      '@types/react': 18.2.73
    dev: true

  /@types/react-modal@3.16.3:
    resolution: {integrity: sha512-xXuGavyEGaFQDgBv4UVm8/ZsG+qxeQ7f77yNrW3n+1J6XAstUy5rYHeIHPh1KzsGc6IkCIdu6lQ2xWzu1jBTLg==}
    dependencies:
      '@types/react': 18.2.73
    dev: true

  /@types/react-reconciler@0.26.7:
    resolution: {integrity: sha512-mBDYl8x+oyPX/VBb3E638N0B7xG+SPk/EAMcVPeexqus/5aTpTphQi0curhhshOqRrc9t6OPoJfEUkbymse/lQ==}
    dependencies:
      '@types/react': 18.2.73
    dev: false

  /@types/react-reconciler@0.28.4:
    resolution: {integrity: sha512-Xd55E2aLI9Q/ikDQEmfRzIwYJs4oO0h9ZHA3FZDakzt1WR6JMZcpqtCZlF97I72KVjoY4rHXU5TfvkRDOyr/rg==}
    dependencies:
      '@types/react': 18.2.73
    dev: false

  /@types/react@18.2.73:
    resolution: {integrity: sha512-XcGdod0Jjv84HOC7N5ziY3x+qL0AfmubvKOZ9hJjJ2yd5EE+KYjWhdOjt387e9HPheHkdggF9atTifMRtyAaRA==}
    dependencies:
      '@types/prop-types': 15.7.12
      csstype: 3.1.3

  /@types/semver@7.5.8:
    resolution: {integrity: sha512-I8EUhyrgfLrcTkzV3TSsGyl1tSuPrEDzr0yd5m90UgNxQkyDXULk3b6MlQqTCpZpNtWe1K0hzclnZkTcLBe2UQ==}

  /@types/stats.js@0.17.3:
    resolution: {integrity: sha512-pXNfAD3KHOdif9EQXZ9deK82HVNaXP5ZIF5RP2QG6OQFNTaY2YIetfrE9t528vEreGQvEPRDDc8muaoYeK0SxQ==}

  /@types/three@0.163.0:
    resolution: {integrity: sha512-uIdDhsXRpQiBUkflBS/i1l3JX14fW6Ot9csed60nfbZNXHDTRsnV2xnTVwXcgbvTiboAR4IW+t+lTL5f1rqIqA==}
    dependencies:
      '@tweenjs/tween.js': 23.1.1
      '@types/stats.js': 0.17.3
      '@types/webxr': 0.5.14
      fflate: 0.8.2
      meshoptimizer: 0.18.1

  /@types/webxr@0.5.14:
    resolution: {integrity: sha512-UEMMm/Xn3DtEa+gpzUrOcDj+SJS1tk5YodjwOxcqStNhCfPcwgyC5Srg2ToVKyg2Fhq16Ffpb0UWUQHqoT9AMA==}

  /@typescript-eslint/eslint-plugin@5.62.0(@typescript-eslint/parser@5.62.0)(eslint@8.57.0)(typescript@5.4.3):
    resolution: {integrity: sha512-TiZzBSJja/LbhNPvk6yc0JrX9XqhQ0hdh6M2svYfsHGejaKFIAGd9MQ+ERIMzLGlN/kZoYIgdxFV0PuljTKXag==}
    engines: {node: ^12.22.0 || ^14.17.0 || >=16.0.0}
    peerDependencies:
      '@typescript-eslint/parser': ^5.0.0
      eslint: ^6.0.0 || ^7.0.0 || ^8.0.0
      typescript: '*'
    peerDependenciesMeta:
      typescript:
        optional: true
    dependencies:
      '@eslint-community/regexpp': 4.10.0
      '@typescript-eslint/parser': 5.62.0(eslint@8.57.0)(typescript@5.4.3)
      '@typescript-eslint/scope-manager': 5.62.0
      '@typescript-eslint/type-utils': 5.62.0(eslint@8.57.0)(typescript@5.4.3)
      '@typescript-eslint/utils': 5.62.0(eslint@8.57.0)(typescript@5.4.3)
      debug: 4.3.4
      eslint: 8.57.0
      graphemer: 1.4.0
      ignore: 5.3.1
      natural-compare-lite: 1.4.0
      semver: 7.6.0
      tsutils: 3.21.0(typescript@5.4.3)
      typescript: 5.4.3
    transitivePeerDependencies:
      - supports-color
    dev: false

  /@typescript-eslint/eslint-plugin@7.4.0(@typescript-eslint/parser@7.4.0)(eslint@8.57.0)(typescript@5.4.3):
    resolution: {integrity: sha512-yHMQ/oFaM7HZdVrVm/M2WHaNPgyuJH4WelkSVEWSSsir34kxW2kDJCxlXRhhGWEsMN0WAW/vLpKfKVcm8k+MPw==}
    engines: {node: ^18.18.0 || >=20.0.0}
    peerDependencies:
      '@typescript-eslint/parser': ^7.0.0
      eslint: ^8.56.0
      typescript: '*'
    peerDependenciesMeta:
      typescript:
        optional: true
    dependencies:
      '@eslint-community/regexpp': 4.10.0
      '@typescript-eslint/parser': 7.4.0(eslint@8.57.0)(typescript@5.4.3)
      '@typescript-eslint/scope-manager': 7.4.0
      '@typescript-eslint/type-utils': 7.4.0(eslint@8.57.0)(typescript@5.4.3)
      '@typescript-eslint/utils': 7.4.0(eslint@8.57.0)(typescript@5.4.3)
      '@typescript-eslint/visitor-keys': 7.4.0
      debug: 4.3.4
      eslint: 8.57.0
      graphemer: 1.4.0
      ignore: 5.3.1
      natural-compare: 1.4.0
      semver: 7.6.0
      ts-api-utils: 1.3.0(typescript@5.4.3)
      typescript: 5.4.3
    transitivePeerDependencies:
      - supports-color
    dev: true

  /@typescript-eslint/experimental-utils@5.62.0(eslint@8.57.0)(typescript@5.4.3):
    resolution: {integrity: sha512-RTXpeB3eMkpoclG3ZHft6vG/Z30azNHuqY6wKPBHlVMZFuEvrtlEDe8gMqDb+SO+9hjC/pLekeSCryf9vMZlCw==}
    engines: {node: ^12.22.0 || ^14.17.0 || >=16.0.0}
    peerDependencies:
      eslint: ^6.0.0 || ^7.0.0 || ^8.0.0
    dependencies:
      '@typescript-eslint/utils': 5.62.0(eslint@8.57.0)(typescript@5.4.3)
      eslint: 8.57.0
    transitivePeerDependencies:
      - supports-color
      - typescript
    dev: false

  /@typescript-eslint/parser@5.62.0(eslint@8.57.0)(typescript@5.4.3):
    resolution: {integrity: sha512-VlJEV0fOQ7BExOsHYAGrgbEiZoi8D+Bl2+f6V2RrXerRSylnp+ZBHmPvaIa8cz0Ajx7WO7Z5RqfgYg7ED1nRhA==}
    engines: {node: ^12.22.0 || ^14.17.0 || >=16.0.0}
    peerDependencies:
      eslint: ^6.0.0 || ^7.0.0 || ^8.0.0
      typescript: '*'
    peerDependenciesMeta:
      typescript:
        optional: true
    dependencies:
      '@typescript-eslint/scope-manager': 5.62.0
      '@typescript-eslint/types': 5.62.0
      '@typescript-eslint/typescript-estree': 5.62.0(typescript@5.4.3)
      debug: 4.3.4
      eslint: 8.57.0
      typescript: 5.4.3
    transitivePeerDependencies:
      - supports-color
    dev: false

  /@typescript-eslint/parser@7.4.0(eslint@8.57.0)(typescript@5.4.3):
    resolution: {integrity: sha512-ZvKHxHLusweEUVwrGRXXUVzFgnWhigo4JurEj0dGF1tbcGh6buL+ejDdjxOQxv6ytcY1uhun1p2sm8iWStlgLQ==}
    engines: {node: ^18.18.0 || >=20.0.0}
    peerDependencies:
      eslint: ^8.56.0
      typescript: '*'
    peerDependenciesMeta:
      typescript:
        optional: true
    dependencies:
      '@typescript-eslint/scope-manager': 7.4.0
      '@typescript-eslint/types': 7.4.0
      '@typescript-eslint/typescript-estree': 7.4.0(typescript@5.4.3)
      '@typescript-eslint/visitor-keys': 7.4.0
      debug: 4.3.4
      eslint: 8.57.0
      typescript: 5.4.3
    transitivePeerDependencies:
      - supports-color

  /@typescript-eslint/scope-manager@5.62.0:
    resolution: {integrity: sha512-VXuvVvZeQCQb5Zgf4HAxc04q5j+WrNAtNh9OwCsCgpKqESMTu3tF/jhZ3xG6T4NZwWl65Bg8KuS2uEvhSfLl0w==}
    engines: {node: ^12.22.0 || ^14.17.0 || >=16.0.0}
    dependencies:
      '@typescript-eslint/types': 5.62.0
      '@typescript-eslint/visitor-keys': 5.62.0
    dev: false

  /@typescript-eslint/scope-manager@7.4.0:
    resolution: {integrity: sha512-68VqENG5HK27ypafqLVs8qO+RkNc7TezCduYrx8YJpXq2QGZ30vmNZGJJJC48+MVn4G2dCV8m5ZTVnzRexTVtw==}
    engines: {node: ^18.18.0 || >=20.0.0}
    dependencies:
      '@typescript-eslint/types': 7.4.0
      '@typescript-eslint/visitor-keys': 7.4.0

  /@typescript-eslint/type-utils@5.62.0(eslint@8.57.0)(typescript@5.4.3):
    resolution: {integrity: sha512-xsSQreu+VnfbqQpW5vnCJdq1Z3Q0U31qiWmRhr98ONQmcp/yhiPJFPq8MXiJVLiksmOKSjIldZzkebzHuCGzew==}
    engines: {node: ^12.22.0 || ^14.17.0 || >=16.0.0}
    peerDependencies:
      eslint: '*'
      typescript: '*'
    peerDependenciesMeta:
      typescript:
        optional: true
    dependencies:
      '@typescript-eslint/typescript-estree': 5.62.0(typescript@5.4.3)
      '@typescript-eslint/utils': 5.62.0(eslint@8.57.0)(typescript@5.4.3)
      debug: 4.3.4
      eslint: 8.57.0
      tsutils: 3.21.0(typescript@5.4.3)
      typescript: 5.4.3
    transitivePeerDependencies:
      - supports-color
    dev: false

  /@typescript-eslint/type-utils@7.4.0(eslint@8.57.0)(typescript@5.4.3):
    resolution: {integrity: sha512-247ETeHgr9WTRMqHbbQdzwzhuyaJ8dPTuyuUEMANqzMRB1rj/9qFIuIXK7l0FX9i9FXbHeBQl/4uz6mYuCE7Aw==}
    engines: {node: ^18.18.0 || >=20.0.0}
    peerDependencies:
      eslint: ^8.56.0
      typescript: '*'
    peerDependenciesMeta:
      typescript:
        optional: true
    dependencies:
      '@typescript-eslint/typescript-estree': 7.4.0(typescript@5.4.3)
      '@typescript-eslint/utils': 7.4.0(eslint@8.57.0)(typescript@5.4.3)
      debug: 4.3.4
      eslint: 8.57.0
      ts-api-utils: 1.3.0(typescript@5.4.3)
      typescript: 5.4.3
    transitivePeerDependencies:
      - supports-color
    dev: true

  /@typescript-eslint/types@5.62.0:
    resolution: {integrity: sha512-87NVngcbVXUahrRTqIK27gD2t5Cu1yuCXxbLcFtCzZGlfyVWWh8mLHkoxzjsB6DDNnvdL+fW8MiwPEJyGJQDgQ==}
    engines: {node: ^12.22.0 || ^14.17.0 || >=16.0.0}
    dev: false

  /@typescript-eslint/types@7.4.0:
    resolution: {integrity: sha512-mjQopsbffzJskos5B4HmbsadSJQWaRK0UxqQ7GuNA9Ga4bEKeiO6b2DnB6cM6bpc8lemaPseh0H9B/wyg+J7rw==}
    engines: {node: ^18.18.0 || >=20.0.0}

  /@typescript-eslint/typescript-estree@5.62.0(typescript@5.4.3):
    resolution: {integrity: sha512-CmcQ6uY7b9y694lKdRB8FEel7JbU/40iSAPomu++SjLMntB+2Leay2LO6i8VnJk58MtE9/nQSFIH6jpyRWyYzA==}
    engines: {node: ^12.22.0 || ^14.17.0 || >=16.0.0}
    peerDependencies:
      typescript: '*'
    peerDependenciesMeta:
      typescript:
        optional: true
    dependencies:
      '@typescript-eslint/types': 5.62.0
      '@typescript-eslint/visitor-keys': 5.62.0
      debug: 4.3.4
      globby: 11.1.0
      is-glob: 4.0.3
      semver: 7.6.0
      tsutils: 3.21.0(typescript@5.4.3)
      typescript: 5.4.3
    transitivePeerDependencies:
      - supports-color
    dev: false

  /@typescript-eslint/typescript-estree@7.4.0(typescript@5.4.3):
    resolution: {integrity: sha512-A99j5AYoME/UBQ1ucEbbMEmGkN7SE0BvZFreSnTd1luq7yulcHdyGamZKizU7canpGDWGJ+Q6ZA9SyQobipePg==}
    engines: {node: ^18.18.0 || >=20.0.0}
    peerDependencies:
      typescript: '*'
    peerDependenciesMeta:
      typescript:
        optional: true
    dependencies:
      '@typescript-eslint/types': 7.4.0
      '@typescript-eslint/visitor-keys': 7.4.0
      debug: 4.3.4
      globby: 11.1.0
      is-glob: 4.0.3
      minimatch: 9.0.3
      semver: 7.6.0
      ts-api-utils: 1.3.0(typescript@5.4.3)
      typescript: 5.4.3
    transitivePeerDependencies:
      - supports-color

  /@typescript-eslint/utils@5.62.0(eslint@8.57.0)(typescript@5.4.3):
    resolution: {integrity: sha512-n8oxjeb5aIbPFEtmQxQYOLI0i9n5ySBEY/ZEHHZqKQSFnxio1rv6dthascc9dLuwrL0RC5mPCxB7vnAVGAYWAQ==}
    engines: {node: ^12.22.0 || ^14.17.0 || >=16.0.0}
    peerDependencies:
      eslint: ^6.0.0 || ^7.0.0 || ^8.0.0
    dependencies:
      '@eslint-community/eslint-utils': 4.4.0(eslint@8.57.0)
      '@types/json-schema': 7.0.15
      '@types/semver': 7.5.8
      '@typescript-eslint/scope-manager': 5.62.0
      '@typescript-eslint/types': 5.62.0
      '@typescript-eslint/typescript-estree': 5.62.0(typescript@5.4.3)
      eslint: 8.57.0
      eslint-scope: 5.1.1
      semver: 7.6.0
    transitivePeerDependencies:
      - supports-color
      - typescript
    dev: false

  /@typescript-eslint/utils@7.4.0(eslint@8.57.0)(typescript@5.4.3):
    resolution: {integrity: sha512-NQt9QLM4Tt8qrlBVY9lkMYzfYtNz8/6qwZg8pI3cMGlPnj6mOpRxxAm7BMJN9K0AiY+1BwJ5lVC650YJqYOuNg==}
    engines: {node: ^18.18.0 || >=20.0.0}
    peerDependencies:
      eslint: ^8.56.0
    dependencies:
      '@eslint-community/eslint-utils': 4.4.0(eslint@8.57.0)
      '@types/json-schema': 7.0.15
      '@types/semver': 7.5.8
      '@typescript-eslint/scope-manager': 7.4.0
      '@typescript-eslint/types': 7.4.0
      '@typescript-eslint/typescript-estree': 7.4.0(typescript@5.4.3)
      eslint: 8.57.0
      semver: 7.6.0
    transitivePeerDependencies:
      - supports-color
      - typescript
    dev: true

  /@typescript-eslint/visitor-keys@5.62.0:
    resolution: {integrity: sha512-07ny+LHRzQXepkGg6w0mFY41fVUNBrL2Roj/++7V1txKugfjm/Ci/qSND03r2RhlJhJYMcTn9AhhSSqQp0Ysyw==}
    engines: {node: ^12.22.0 || ^14.17.0 || >=16.0.0}
    dependencies:
      '@typescript-eslint/types': 5.62.0
      eslint-visitor-keys: 3.4.3
    dev: false

  /@typescript-eslint/visitor-keys@7.4.0:
    resolution: {integrity: sha512-0zkC7YM0iX5Y41homUUeW1CHtZR01K3ybjM1l6QczoMuay0XKtrb93kv95AxUGwdjGr64nNqnOCwmEl616N8CA==}
    engines: {node: ^18.18.0 || >=20.0.0}
    dependencies:
      '@typescript-eslint/types': 7.4.0
      eslint-visitor-keys: 3.4.3

  /@ungap/structured-clone@1.2.0:
    resolution: {integrity: sha512-zuVdFrMJiuCDQUMCzQaD6KL28MjnqqN8XnAqiEq9PNm/hCPTSGfrXCOfwj1ow4LFb/tNymJPwsNbVePc1xFqrQ==}

  /@use-gesture/core@10.2.27:
    resolution: {integrity: sha512-V4XV7hn9GAD2MYu8yBBVi5iuWBsAMfjPRMsEVzoTNGYH72tf0kFP+OKqGKc8YJFQIJx6yj+AOqxmEHOmx2/MEA==}
    dev: false

  /@use-gesture/react@10.2.27(react@18.2.0):
    resolution: {integrity: sha512-7E5vnWCxeslWlxwZ8uKIcnUZVMTRMZ8cvSnLLKF1NkyNb3PnNiAzoXM4G1vTKJKRhgOTeI6wK1YsEpwo9ABV5w==}
    peerDependencies:
      react: '>= 16.8.0'
    dependencies:
      '@use-gesture/core': 10.2.27
      react: 18.2.0
    dev: false

  /@vitejs/plugin-react@4.2.1(vite@5.2.7):
    resolution: {integrity: sha512-oojO9IDc4nCUUi8qIR11KoQm0XFFLIwsRBwHRR4d/88IWghn1y6ckz/bJ8GHDCsYEJee8mDzqtJxh15/cisJNQ==}
    engines: {node: ^14.18.0 || >=16.0.0}
    peerDependencies:
      vite: ^4.2.0 || ^5.0.0
    dependencies:
      '@babel/core': 7.23.9
      '@babel/plugin-transform-react-jsx-self': 7.23.3(@babel/core@7.23.9)
      '@babel/plugin-transform-react-jsx-source': 7.23.3(@babel/core@7.23.9)
      '@types/babel__core': 7.20.5
      react-refresh: 0.14.0
      vite: 5.2.7
    transitivePeerDependencies:
      - supports-color
    dev: false

  /@webassemblyjs/ast@1.12.1:
    resolution: {integrity: sha512-EKfMUOPRRUTy5UII4qJDGPpqfwjOmZ5jeGFwid9mnoqIFK+e0vqoi1qH56JpmZSzEL53jKnNzScdmftJyG5xWg==}
    dependencies:
      '@webassemblyjs/helper-numbers': 1.11.6
      '@webassemblyjs/helper-wasm-bytecode': 1.11.6
    dev: false

  /@webassemblyjs/floating-point-hex-parser@1.11.6:
    resolution: {integrity: sha512-ejAj9hfRJ2XMsNHk/v6Fu2dGS+i4UaXBXGemOfQ/JfQ6mdQg/WXtwleQRLLS4OvfDhv8rYnVwH27YJLMyYsxhw==}
    dev: false

  /@webassemblyjs/helper-api-error@1.11.6:
    resolution: {integrity: sha512-o0YkoP4pVu4rN8aTJgAyj9hC2Sv5UlkzCHhxqWj8butaLvnpdc2jOwh4ewE6CX0txSfLn/UYaV/pheS2Txg//Q==}
    dev: false

  /@webassemblyjs/helper-buffer@1.12.1:
    resolution: {integrity: sha512-nzJwQw99DNDKr9BVCOZcLuJJUlqkJh+kVzVl6Fmq/tI5ZtEyWT1KZMyOXltXLZJmDtvLCDgwsyrkohEtopTXCw==}
    dev: false

  /@webassemblyjs/helper-numbers@1.11.6:
    resolution: {integrity: sha512-vUIhZ8LZoIWHBohiEObxVm6hwP034jwmc9kuq5GdHZH0wiLVLIPcMCdpJzG4C11cHoQ25TFIQj9kaVADVX7N3g==}
    dependencies:
      '@webassemblyjs/floating-point-hex-parser': 1.11.6
      '@webassemblyjs/helper-api-error': 1.11.6
      '@xtuc/long': 4.2.2
    dev: false

  /@webassemblyjs/helper-wasm-bytecode@1.11.6:
    resolution: {integrity: sha512-sFFHKwcmBprO9e7Icf0+gddyWYDViL8bpPjJJl0WHxCdETktXdmtWLGVzoHbqUcY4Be1LkNfwTmXOJUFZYSJdA==}
    dev: false

  /@webassemblyjs/helper-wasm-section@1.12.1:
    resolution: {integrity: sha512-Jif4vfB6FJlUlSbgEMHUyk1j234GTNG9dBJ4XJdOySoj518Xj0oGsNi59cUQF4RRMS9ouBUxDDdyBVfPTypa5g==}
    dependencies:
      '@webassemblyjs/ast': 1.12.1
      '@webassemblyjs/helper-buffer': 1.12.1
      '@webassemblyjs/helper-wasm-bytecode': 1.11.6
      '@webassemblyjs/wasm-gen': 1.12.1
    dev: false

  /@webassemblyjs/ieee754@1.11.6:
    resolution: {integrity: sha512-LM4p2csPNvbij6U1f19v6WR56QZ8JcHg3QIJTlSwzFcmx6WSORicYj6I63f9yU1kEUtrpG+kjkiIAkevHpDXrg==}
    dependencies:
      '@xtuc/ieee754': 1.2.0
    dev: false

  /@webassemblyjs/leb128@1.11.6:
    resolution: {integrity: sha512-m7a0FhE67DQXgouf1tbN5XQcdWoNgaAuoULHIfGFIEVKA6tu/edls6XnIlkmS6FrXAquJRPni3ZZKjw6FSPjPQ==}
    dependencies:
      '@xtuc/long': 4.2.2
    dev: false

  /@webassemblyjs/utf8@1.11.6:
    resolution: {integrity: sha512-vtXf2wTQ3+up9Zsg8sa2yWiQpzSsMyXj0qViVP6xKGCUT8p8YJ6HqI7l5eCnWx1T/FYdsv07HQs2wTFbbof/RA==}
    dev: false

  /@webassemblyjs/wasm-edit@1.12.1:
    resolution: {integrity: sha512-1DuwbVvADvS5mGnXbE+c9NfA8QRcZ6iKquqjjmR10k6o+zzsRVesil54DKexiowcFCPdr/Q0qaMgB01+SQ1u6g==}
    dependencies:
      '@webassemblyjs/ast': 1.12.1
      '@webassemblyjs/helper-buffer': 1.12.1
      '@webassemblyjs/helper-wasm-bytecode': 1.11.6
      '@webassemblyjs/helper-wasm-section': 1.12.1
      '@webassemblyjs/wasm-gen': 1.12.1
      '@webassemblyjs/wasm-opt': 1.12.1
      '@webassemblyjs/wasm-parser': 1.12.1
      '@webassemblyjs/wast-printer': 1.12.1
    dev: false

  /@webassemblyjs/wasm-gen@1.12.1:
    resolution: {integrity: sha512-TDq4Ojh9fcohAw6OIMXqiIcTq5KUXTGRkVxbSo1hQnSy6lAM5GSdfwWeSxpAo0YzgsgF182E/U0mDNhuA0tW7w==}
    dependencies:
      '@webassemblyjs/ast': 1.12.1
      '@webassemblyjs/helper-wasm-bytecode': 1.11.6
      '@webassemblyjs/ieee754': 1.11.6
      '@webassemblyjs/leb128': 1.11.6
      '@webassemblyjs/utf8': 1.11.6
    dev: false

  /@webassemblyjs/wasm-opt@1.12.1:
    resolution: {integrity: sha512-Jg99j/2gG2iaz3hijw857AVYekZe2SAskcqlWIZXjji5WStnOpVoat3gQfT/Q5tb2djnCjBtMocY/Su1GfxPBg==}
    dependencies:
      '@webassemblyjs/ast': 1.12.1
      '@webassemblyjs/helper-buffer': 1.12.1
      '@webassemblyjs/wasm-gen': 1.12.1
      '@webassemblyjs/wasm-parser': 1.12.1
    dev: false

  /@webassemblyjs/wasm-parser@1.12.1:
    resolution: {integrity: sha512-xikIi7c2FHXysxXe3COrVUPSheuBtpcfhbpFj4gmu7KRLYOzANztwUU0IbsqvMqzuNK2+glRGWCEqZo1WCLyAQ==}
    dependencies:
      '@webassemblyjs/ast': 1.12.1
      '@webassemblyjs/helper-api-error': 1.11.6
      '@webassemblyjs/helper-wasm-bytecode': 1.11.6
      '@webassemblyjs/ieee754': 1.11.6
      '@webassemblyjs/leb128': 1.11.6
      '@webassemblyjs/utf8': 1.11.6
    dev: false

  /@webassemblyjs/wast-printer@1.12.1:
    resolution: {integrity: sha512-+X4WAlOisVWQMikjbcvY2e0rwPsKQ9F688lksZhBcPycBBuii3O7m8FACbDMWDojpAqvjIncrG8J0XHKyQfVeA==}
    dependencies:
      '@webassemblyjs/ast': 1.12.1
      '@xtuc/long': 4.2.2
    dev: false

  /@xtuc/ieee754@1.2.0:
    resolution: {integrity: sha512-DX8nKgqcGwsc0eJSqYt5lwP4DH5FlHnmuWWBRy7X0NcaGR0ZtuyeESgMwTYVEtxmsNGY+qit4QYT/MIYTOTPeA==}
    dev: false

  /@xtuc/long@4.2.2:
    resolution: {integrity: sha512-NuHqBY1PB/D8xU6s/thBgOAiAP7HOYDQ32+BFZILJ8ivkUkAHQnWfn6WhL79Owj1qmUnoN/YPhktdIoucipkAQ==}
    dev: false

  /acorn-import-assertions@1.9.0(acorn@8.11.3):
    resolution: {integrity: sha512-cmMwop9x+8KFhxvKrKfPYmN6/pKTYYHBqLa0DfvVZcKMJWNyWLnaqND7dx/qn66R7ewM1UX5XMaDVP5wlVTaVA==}
    peerDependencies:
      acorn: ^8
    dependencies:
      acorn: 8.11.3
    dev: false

  /acorn-jsx@5.3.2(acorn@8.11.3):
    resolution: {integrity: sha512-rq9s+JNhf0IChjtDXxllJ7g41oZk5SlXtp0LHwyA5cejwn7vKmKp4pPri6YEePv2PU65sAsegbXtIinmDFDXgQ==}
    peerDependencies:
      acorn: ^6.0.0 || ^7.0.0 || ^8.0.0
    dependencies:
      acorn: 8.11.3

  /acorn@8.11.3:
    resolution: {integrity: sha512-Y9rRfJG5jcKOE0CLisYbojUjIrIEE7AGMzA/Sm4BslANhbS+cDMpgBdcPT91oJ7OuJ9hYJBx59RjbhxVnrF8Xg==}
    engines: {node: '>=0.4.0'}
    hasBin: true

  /address@1.2.2:
    resolution: {integrity: sha512-4B/qKCfeE/ODUaAUpSwfzazo5x29WD4r3vXiWsB7I2mSDAihwEqKO+g8GELZUQSSAo5e1XTYh3ZVfLyxBc12nA==}
    engines: {node: '>= 10.0.0'}
    dev: false

  /ajv-keywords@3.5.2(ajv@6.12.6):
    resolution: {integrity: sha512-5p6WTN0DdTGVQk6VjcEju19IgaHudalcfabD7yhDGeA6bcQnmL+CpveLJq/3hvfwd1aof6L386Ougkx6RfyMIQ==}
    peerDependencies:
      ajv: ^6.9.1
    dependencies:
      ajv: 6.12.6
    dev: false

  /ajv@6.12.6:
    resolution: {integrity: sha512-j3fVLgvTo527anyYyJOGTYJbG+vnnQYvE0m5mmkc1TK+nxAppkCLMIL0aZ4dblVCNoGShhm+kzE4ZUykBoMg4g==}
    dependencies:
      fast-deep-equal: 3.1.3
      fast-json-stable-stringify: 2.1.0
      json-schema-traverse: 0.4.1
      uri-js: 4.4.1

  /ansi-escapes@5.0.0:
    resolution: {integrity: sha512-5GFMVX8HqE/TB+FuBJGuO5XG0WrsA6ptUqoODaT/n9mmUaZFkqnBueB4leqGBCmrUHnCnC4PCZTCd0E7QQ83bA==}
    engines: {node: '>=12'}
    dependencies:
      type-fest: 1.4.0
    dev: true

  /ansi-regex@5.0.1:
    resolution: {integrity: sha512-quJQXlTSUGL2LH9SUXo8VwsY4soanhgo6LNSm84E1LBcE8s3O0wpdiRzyR9z/ZZJMlMWv37qOOb9pdJlMUEKFQ==}
    engines: {node: '>=8'}

  /ansi-regex@6.0.1:
    resolution: {integrity: sha512-n5M855fKb2SsfMIiFFoVrABHJC8QtHwVx+mHWP3QcEqBHYienj5dHSgjbxtC0WEZXYt4wcD6zrQElDPhFuZgfA==}
    engines: {node: '>=12'}
    dev: true

  /ansi-styles@3.2.1:
    resolution: {integrity: sha512-VT0ZI6kZRdTh8YyJw3SMbYm/u+NqfsAxEpWO0Pf9sq8/e94WxxOpPKx9FR1FlyCtOVDNOQ+8ntlqFxiRc+r5qA==}
    engines: {node: '>=4'}
    dependencies:
      color-convert: 1.9.3

  /ansi-styles@4.3.0:
    resolution: {integrity: sha512-zbB9rCJAT1rbjiVDb2hqKFHNYLxgtk8NURxZ3IZwD3F6NtxbXZQCnnSi1Lkx+IDohdPlFp222wVALIheZJQSEg==}
    engines: {node: '>=8'}
    dependencies:
      color-convert: 2.0.1

  /ansi-styles@6.2.1:
    resolution: {integrity: sha512-bN798gFfQX+viw3R7yrGWRqnrN2oRkEkUjjl4JNn4E8GxxbjtG3FbrEIIY3l8/hrwUwIeCZvi4QuOTP4MErVug==}
    engines: {node: '>=12'}
    dev: true

  /any-promise@1.3.0:
    resolution: {integrity: sha512-7UvmKalWRt1wgjL1RrGxoSJW/0QZFIegpeGvZG9kjp8vrRu55XTHbwnqq2GpXm9uLbcuhxm3IqX9OB4MZR1b2A==}
    dev: true

  /anymatch@3.1.3:
    resolution: {integrity: sha512-KMReFUr0B4t+D+OBkjR3KYqvocp2XaSzO55UcB6mgQMd3KbcE+mWTyvVV7D/zsdEbNnV6acZUutkiHQXvTr1Rw==}
    engines: {node: '>= 8'}
    dependencies:
      normalize-path: 3.0.0
      picomatch: 2.3.1

  /arg@4.1.3:
    resolution: {integrity: sha512-58S9QDqG0Xx27YwPSt9fJxivjYl432YCwfDMfZ+71RAqUrZef7LrKQZ3LHLOwCS4FLNBplP533Zx895SeOCHvA==}
    dev: true

  /arg@5.0.2:
    resolution: {integrity: sha512-PYjyFOLKQ9y57JvQ6QLo8dAgNqswh8M1RMJYdQduT6xbWSgK36P/Z/v+p888pM69jMMfS8Xd8F6I1kQ/I9HUGg==}
    dev: true

  /argparse@2.0.1:
    resolution: {integrity: sha512-8+9WqebbFzpX9OR+Wa6O29asIogeRMzcGtAINdpMHHyAg10f05aSFVBbcEqGf/PXw1EjAZ+q2/bEBg3DvurK3Q==}

  /aria-query@5.3.0:
    resolution: {integrity: sha512-b0P0sZPKtyu8HkeRAfCq0IfURZK+SuwMjY1UXGBU27wpAiTwQAIlq56IbIO+ytk/JjS1fMR14ee5WBBfKi5J6A==}
    dependencies:
      dequal: 2.0.3

  /array-buffer-byte-length@1.0.0:
    resolution: {integrity: sha512-LPuwb2P+NrQw3XhxGc36+XSvuBPopovXYTR9Ew++Du9Yb/bx5AzBfrIsBoj0EZUifjQU+sHL21sseZ3jerWO/A==}
    dependencies:
      call-bind: 1.0.2
      is-array-buffer: 3.0.2

  /array-buffer-byte-length@1.0.1:
    resolution: {integrity: sha512-ahC5W1xgou+KTXix4sAO8Ki12Q+jf4i0+tmk3sC+zgcynshkHxzpXdImBehiUYKKKDwvfFiJl1tZt6ewscS1Mg==}
    engines: {node: '>= 0.4'}
    dependencies:
      call-bind: 1.0.7
      is-array-buffer: 3.0.4

  /array-includes@3.1.7:
    resolution: {integrity: sha512-dlcsNBIiWhPkHdOEEKnehA+RNUWDc4UqFtnIXU4uuYDPtA4LDkr7qip2p0VvFAEXNDr0yWZ9PJyIRiGjRLQzwQ==}
    engines: {node: '>= 0.4'}
    dependencies:
      call-bind: 1.0.2
      define-properties: 1.2.1
      es-abstract: 1.22.2
      get-intrinsic: 1.2.1
      is-string: 1.0.7

  /array-includes@3.1.8:
    resolution: {integrity: sha512-itaWrbYbqpGXkGhZPGUulwnhVf5Hpy1xiCFsGqyIGglbBxmG5vSjxQen3/WGOjPpNEv1RtBLKxbmVXm8HpJStQ==}
    engines: {node: '>= 0.4'}
    dependencies:
      call-bind: 1.0.7
      define-properties: 1.2.1
      es-abstract: 1.23.3
      es-object-atoms: 1.0.0
      get-intrinsic: 1.2.4
      is-string: 1.0.7

  /array-union@2.1.0:
    resolution: {integrity: sha512-HGyxoOTYUyCM6stUe6EJgnd4EoewAI7zMdfqO+kGjnlZmBDz/cR5pf8r/cR4Wq60sL/p0IkcjUEEPwS3GFrIyw==}
    engines: {node: '>=8'}

  /array.prototype.findlast@1.2.5:
    resolution: {integrity: sha512-CVvd6FHg1Z3POpBLxO6E6zr+rSKEQ9L6rZHAaY7lLfhKsWYUBBOuMs0e9o24oopj6H+geRCX0YJ+TJLBK2eHyQ==}
    engines: {node: '>= 0.4'}
    dependencies:
      call-bind: 1.0.7
      define-properties: 1.2.1
      es-abstract: 1.23.3
      es-errors: 1.3.0
      es-object-atoms: 1.0.0
      es-shim-unscopables: 1.0.2

  /array.prototype.findlastindex@1.2.3:
    resolution: {integrity: sha512-LzLoiOMAxvy+Gd3BAq3B7VeIgPdo+Q8hthvKtXybMvRV0jrXfJM/t8mw7nNlpEcVlVUnCnM2KSX4XU5HmpodOA==}
    engines: {node: '>= 0.4'}
    dependencies:
      call-bind: 1.0.2
      define-properties: 1.2.1
      es-abstract: 1.22.2
      es-shim-unscopables: 1.0.0
      get-intrinsic: 1.2.1

  /array.prototype.flat@1.3.2:
    resolution: {integrity: sha512-djYB+Zx2vLewY8RWlNCUdHjDXs2XOgm602S9E7P/UpHgfeHL00cRiIF+IN/G/aUJ7kGPb6yO/ErDI5V2s8iycA==}
    engines: {node: '>= 0.4'}
    dependencies:
      call-bind: 1.0.2
      define-properties: 1.2.1
      es-abstract: 1.22.2
      es-shim-unscopables: 1.0.0

  /array.prototype.flatmap@1.3.2:
    resolution: {integrity: sha512-Ewyx0c9PmpcsByhSW4r+9zDU7sGjFc86qf/kKtuSCRdhfbk0SNLLkaT5qvcHnRGgc5NP/ly/y+qkXkqONX54CQ==}
    engines: {node: '>= 0.4'}
    dependencies:
      call-bind: 1.0.2
      define-properties: 1.2.1
      es-abstract: 1.22.2
      es-shim-unscopables: 1.0.0

  /array.prototype.toreversed@1.1.2:
    resolution: {integrity: sha512-wwDCoT4Ck4Cz7sLtgUmzR5UV3YF5mFHUlbChCzZBQZ+0m2cl/DH3tKgvphv1nKgFsJ48oCSg6p91q2Vm0I/ZMA==}
    dependencies:
      call-bind: 1.0.7
      define-properties: 1.2.1
      es-abstract: 1.23.3
      es-shim-unscopables: 1.0.2

  /array.prototype.tosorted@1.1.3:
    resolution: {integrity: sha512-/DdH4TiTmOKzyQbp/eadcCVexiCb36xJg7HshYOYJnNZFDj33GEv0P7GxsynpShhq4OLYJzbGcBDkLsDt7MnNg==}
    dependencies:
      call-bind: 1.0.7
      define-properties: 1.2.1
      es-abstract: 1.23.3
      es-errors: 1.3.0
      es-shim-unscopables: 1.0.2

  /arraybuffer.prototype.slice@1.0.2:
    resolution: {integrity: sha512-yMBKppFur/fbHu9/6USUe03bZ4knMYiwFBcyiaXB8Go0qNehwX6inYPzK9U0NeQvGxKthcmHcaR8P5MStSRBAw==}
    engines: {node: '>= 0.4'}
    dependencies:
      array-buffer-byte-length: 1.0.0
      call-bind: 1.0.2
      define-properties: 1.2.1
      es-abstract: 1.22.2
      get-intrinsic: 1.2.1
      is-array-buffer: 3.0.2
      is-shared-array-buffer: 1.0.2

  /arraybuffer.prototype.slice@1.0.3:
    resolution: {integrity: sha512-bMxMKAjg13EBSVscxTaYA4mRc5t1UAXa2kXiGTNfZ079HIWXEkKmkgFrh/nJqamaLSrXO5H4WFFkPEaLJWbs3A==}
    engines: {node: '>= 0.4'}
    dependencies:
      array-buffer-byte-length: 1.0.1
      call-bind: 1.0.7
      define-properties: 1.2.1
      es-abstract: 1.23.3
      es-errors: 1.3.0
      get-intrinsic: 1.2.4
      is-array-buffer: 3.0.4
      is-shared-array-buffer: 1.0.3

  /ast-types-flow@0.0.8:
    resolution: {integrity: sha512-OH/2E5Fg20h2aPrbe+QL8JZQFko0YZaF+j4mnQ7BGhfavO7OpSLa8a0y9sBwomHdSbkhTS8TQNayBfnW5DwbvQ==}

  /asynciterator.prototype@1.0.0:
    resolution: {integrity: sha512-wwHYEIS0Q80f5mosx3L/dfG5t5rjEa9Ft51GTaNt862EnpyGHpgz2RkZvLPp1oF5TnAiTohkEKVEu8pQPJI7Vg==}
    dependencies:
      has-symbols: 1.0.3

  /at-least-node@1.0.0:
    resolution: {integrity: sha512-+q/t7Ekv1EDY2l6Gda6LLiX14rU9TV20Wa3ofeQmwPFZbOMo9DXrLbOjFaaclkXKWidIaopwAObQDqwWtGUjqg==}
    engines: {node: '>= 4.0.0'}
    dev: false

  /autoprefixer@10.4.19(postcss@8.4.38):
    resolution: {integrity: sha512-BaENR2+zBZ8xXhM4pUaKUxlVdxZ0EZhjvbopwnXmxRUfqDmwSpC2lAi/QXvx7NRdPCo1WKEcEF6mV64si1z4Ew==}
    engines: {node: ^10 || ^12 || >=14}
    hasBin: true
    peerDependencies:
      postcss: ^8.1.0
    dependencies:
      browserslist: 4.23.0
      caniuse-lite: 1.0.30001600
      fraction.js: 4.3.7
      normalize-range: 0.1.2
      picocolors: 1.0.0
      postcss: 8.4.38
      postcss-value-parser: 4.2.0

  /available-typed-arrays@1.0.5:
    resolution: {integrity: sha512-DMD0KiN46eipeziST1LPP/STfDU0sufISXmjSgvVsoU2tqxctQeASejWcfNtxYKqETM1UxQ8sp2OrSBWpHY6sw==}
    engines: {node: '>= 0.4'}

  /available-typed-arrays@1.0.7:
    resolution: {integrity: sha512-wvUjBtSGN7+7SjNpq/9M2Tg350UZD3q62IFZLbRAR1bSMlCo1ZaeW+BJ+D090e4hIIZLBcTDWe4Mh4jvUDajzQ==}
    engines: {node: '>= 0.4'}
    dependencies:
      possible-typed-array-names: 1.0.0

  /axe-core@4.7.0:
    resolution: {integrity: sha512-M0JtH+hlOL5pLQwHOLNYZaXuhqmvS8oExsqB1SBYgA4Dk7u/xx+YdGHXaK5pyUfed5mYXdlYiphWq3G8cRi5JQ==}
    engines: {node: '>=4'}

  /axobject-query@3.2.1:
    resolution: {integrity: sha512-jsyHu61e6N4Vbz/v18DHwWYKK0bSWLqn47eeDSKPB7m8tqMHF9YJ+mhIk2lVteyZrY8tnSj/jHOv4YiTCuCJgg==}
    dependencies:
      dequal: 2.0.3

  /babel-plugin-add-module-exports@1.0.4:
    resolution: {integrity: sha512-g+8yxHUZ60RcyaUpfNzy56OtWW+x9cyEe9j+CranqLiqbju2yf/Cy6ZtYK40EZxtrdHllzlVZgLmcOUCTlJ7Jg==}
    dev: true

  /babel-plugin-macros@3.1.0:
    resolution: {integrity: sha512-Cg7TFGpIr01vOQNODXOOaGz2NpCU5gl8x1qJFbb6hbZxR7XrcE2vtbAsTAbJ7/xwJtUuJEw8K8Zr/AE0LHlesg==}
    engines: {node: '>=10', npm: '>=6'}
    dependencies:
      '@babel/runtime': 7.23.1
      cosmiconfig: 7.1.0
      resolve: 1.22.6
    dev: false

  /babel-plugin-module-resolver@5.0.0:
    resolution: {integrity: sha512-g0u+/ChLSJ5+PzYwLwP8Rp8Rcfowz58TJNCe+L/ui4rpzE/mg//JVX0EWBUYoxaextqnwuGHzfGp2hh0PPV25Q==}
    engines: {node: '>= 16'}
    dependencies:
      find-babel-config: 2.0.0
      glob: 8.1.0
      pkg-up: 3.1.0
      reselect: 4.1.8
      resolve: 1.22.6
    dev: true

  /babel-plugin-polyfill-corejs2@0.4.5(@babel/core@7.23.0):
    resolution: {integrity: sha512-19hwUH5FKl49JEsvyTcoHakh6BE0wgXLLptIyKZ3PijHc/Ci521wygORCUCCred+E/twuqRyAkE02BAWPmsHOg==}
    peerDependencies:
      '@babel/core': ^7.4.0 || ^8.0.0-0 <8.0.0
    dependencies:
      '@babel/compat-data': 7.22.20
      '@babel/core': 7.23.0
      '@babel/helper-define-polyfill-provider': 0.4.2(@babel/core@7.23.0)
      semver: 6.3.1
    transitivePeerDependencies:
      - supports-color
    dev: false

  /babel-plugin-polyfill-corejs3@0.8.4(@babel/core@7.23.0):
    resolution: {integrity: sha512-9l//BZZsPR+5XjyJMPtZSK4jv0BsTO1zDac2GC6ygx9WLGlcsnRd1Co0B2zT5fF5Ic6BZy+9m3HNZ3QcOeDKfg==}
    peerDependencies:
      '@babel/core': ^7.4.0 || ^8.0.0-0 <8.0.0
    dependencies:
      '@babel/core': 7.23.0
      '@babel/helper-define-polyfill-provider': 0.4.2(@babel/core@7.23.0)
      core-js-compat: 3.32.2
    transitivePeerDependencies:
      - supports-color
    dev: false

  /babel-plugin-polyfill-regenerator@0.5.2(@babel/core@7.23.0):
    resolution: {integrity: sha512-tAlOptU0Xj34V1Y2PNTL4Y0FOJMDB6bZmoW39FeCQIhigGLkqu3Fj6uiXpxIf6Ij274ENdYx64y6Au+ZKlb1IA==}
    peerDependencies:
      '@babel/core': ^7.4.0 || ^8.0.0-0 <8.0.0
    dependencies:
      '@babel/core': 7.23.0
      '@babel/helper-define-polyfill-provider': 0.4.2(@babel/core@7.23.0)
    transitivePeerDependencies:
      - supports-color
    dev: false

  /babel-plugin-transform-react-remove-prop-types@0.4.24:
    resolution: {integrity: sha512-eqj0hVcJUR57/Ug2zE1Yswsw4LhuqqHhD+8v120T1cl3kjg76QwtyBrdIk4WVwK+lAhBJVYCd/v+4nc4y+8JsA==}
    dev: false

  /babel-preset-react-app@10.0.1:
    resolution: {integrity: sha512-b0D9IZ1WhhCWkrTXyFuIIgqGzSkRIH5D5AmB0bXbzYAB1OBAwHcUeyWW2LorutLWF5btNo/N7r/cIdmvvKJlYg==}
    dependencies:
      '@babel/core': 7.23.0
      '@babel/plugin-proposal-class-properties': 7.18.6(@babel/core@7.23.0)
      '@babel/plugin-proposal-decorators': 7.23.0(@babel/core@7.23.0)
      '@babel/plugin-proposal-nullish-coalescing-operator': 7.18.6(@babel/core@7.23.0)
      '@babel/plugin-proposal-numeric-separator': 7.18.6(@babel/core@7.23.0)
      '@babel/plugin-proposal-optional-chaining': 7.21.0(@babel/core@7.23.0)
      '@babel/plugin-proposal-private-methods': 7.18.6(@babel/core@7.23.0)
      '@babel/plugin-proposal-private-property-in-object': 7.21.11(@babel/core@7.23.0)
      '@babel/plugin-transform-flow-strip-types': 7.22.5(@babel/core@7.23.0)
      '@babel/plugin-transform-react-display-name': 7.22.5(@babel/core@7.23.0)
      '@babel/plugin-transform-runtime': 7.22.15(@babel/core@7.23.0)
      '@babel/preset-env': 7.22.20(@babel/core@7.23.0)
      '@babel/preset-react': 7.22.15(@babel/core@7.23.0)
      '@babel/preset-typescript': 7.23.0(@babel/core@7.23.0)
      '@babel/runtime': 7.23.1
      babel-plugin-macros: 3.1.0
      babel-plugin-transform-react-remove-prop-types: 0.4.24
    transitivePeerDependencies:
      - supports-color
    dev: false

  /balanced-match@1.0.2:
    resolution: {integrity: sha512-3oSeUO0TMV67hN1AmbXsK4yaqU7tjiHlbxRDZOpH0KW9+CeX4bRAaX0Anxt0tx2MrpRpWwQaPwIlISEJhYU5Pw==}

  /base64-js@1.5.1:
    resolution: {integrity: sha512-AKpaYlHn8t4SVbOHCy+b5+KKgvR4vrsD8vbvrbiQJps7fKDTkjkDry6ji0rUJjC0kzbNePLwzxq8iypo41qeWA==}
    dev: false

  /bidi-js@1.0.3:
    resolution: {integrity: sha512-RKshQI1R3YQ+n9YJz2QQ147P66ELpa1FQEg20Dk8oW9t2KgLbpDLLp9aGZ7y8WHSshDknG0bknqGw5/tyCs5tw==}
    dependencies:
      require-from-string: 2.0.2
    dev: false

  /binary-extensions@2.3.0:
    resolution: {integrity: sha512-Ceh+7ox5qe7LJuLHoY0feh3pHuUDHAcRUeyL2VYghZwfpkNIy/+8Ocg0a3UuSoYzavmylwuLWQOf3hl0jjMMIw==}
    engines: {node: '>=8'}

  /brace-expansion@1.1.11:
    resolution: {integrity: sha512-iCuPHDFgrHX7H2vEI/5xpz07zSHB00TpugqhmYtVmMO6518mCuRMoOYFldEBl0g187ufozdaHgWKcYFb61qGiA==}
    dependencies:
      balanced-match: 1.0.2
      concat-map: 0.0.1

  /brace-expansion@2.0.1:
    resolution: {integrity: sha512-XnAIvQ8eM+kC6aULx6wuQiwVsnzsi9d3WxzV3FpWTGA19F621kwdbsAcFKXgKUHZWsy+mY6iL1sHTxWEFCytDA==}
    dependencies:
      balanced-match: 1.0.2

  /braces@3.0.2:
    resolution: {integrity: sha512-b8um+L1RzM3WDSzvhm6gIz1yfTbBt6YTlcEKAvsmqCZZFw46z626lVj9j1yEPW33H5H+lBQpZMP1k8l+78Ha0A==}
    engines: {node: '>=8'}
    dependencies:
      fill-range: 7.0.1

  /browser-fs-access@0.35.0:
    resolution: {integrity: sha512-sLoadumpRfsjprP8XzVjpQc0jK8yqHBx0PtUTGYj2fftT+P/t+uyDAQdMgGAPKD011in/O+YYGh7fIs0oG/viw==}
    dev: false

  /browserslist@4.23.0:
    resolution: {integrity: sha512-QW8HiM1shhT2GuzkvklfjcKDiWFXHOeFCIA/huJPwHsslwcydgk7X+z2zXpEijP98UCY7HbubZt5J2Zgvf0CaQ==}
    engines: {node: ^6 || ^7 || ^8 || ^9 || ^10 || ^11 || ^12 || >=13.7}
    hasBin: true
    dependencies:
      caniuse-lite: 1.0.30001600
      electron-to-chromium: 1.4.722
      node-releases: 2.0.14
      update-browserslist-db: 1.0.13(browserslist@4.23.0)

  /buffer-from@1.1.2:
    resolution: {integrity: sha512-E+XQCRwSbaaiChtv6k6Dwgc+bx+Bs6vuKJHHl5kox/BaKbhiXzqQOwK4cO22yElGp2OCmjwVhT3HmxgyPGnJfQ==}

  /buffer@6.0.3:
    resolution: {integrity: sha512-FTiCpNxtwiZZHEZbcbTIcZjERVICn9yq/pDFkTl95/AxzD1naBctN7YO68riM/gLSDY7sdrMby8hofADYuuqOA==}
    dependencies:
      base64-js: 1.5.1
      ieee754: 1.2.1
    dev: false

  /cached-iterable@0.3.0:
    resolution: {integrity: sha512-MDqM6TpBVebZD4UDtmlFp8EjVtRcsB6xt9aRdWymjk0fWVUUGgmt/V7o0H0gkI2Tkvv8B0ucjidZm4mLosdlWw==}
    engines: {node: '>=8.9.0'}
    dev: false

  /call-bind@1.0.2:
    resolution: {integrity: sha512-7O+FbCihrB5WGbFYesctwmTKae6rOiIzmz1icreWJ+0aA7LJfuqhEso2T9ncpcFtzMQtzXf2QGGueWJGTYsqrA==}
    dependencies:
      function-bind: 1.1.1
      get-intrinsic: 1.2.1

  /call-bind@1.0.7:
    resolution: {integrity: sha512-GHTSNSYICQ7scH7sZ+M2rFopRoLh8t2bLSW6BbgrtLsahOIB5iyAVJf9GjWK3cYTDaMj4XdBpM1cA6pIS0Kv2w==}
    engines: {node: '>= 0.4'}
    dependencies:
      es-define-property: 1.0.0
      es-errors: 1.3.0
      function-bind: 1.1.2
      get-intrinsic: 1.2.4
      set-function-length: 1.2.2

  /callsites@3.1.0:
    resolution: {integrity: sha512-P8BjAsXvZS+VIDUI11hHCQEv74YT67YUi5JJFNWIqL235sBmjX4+qx9Muvls5ivyNENctx46xQLQ3aTuE7ssaQ==}
    engines: {node: '>=6'}

  /camelcase-css@2.0.1:
    resolution: {integrity: sha512-QOSvevhslijgYwRx6Rv7zKdMF8lbRmx+uQGx2+vDc+KI/eBnsy9kit5aj23AgGu3pa4t9AgwbnXWqS+iOY+2aA==}
    engines: {node: '>= 6'}
    dev: true

  /camera-controls@2.7.0(three@0.163.0):
    resolution: {integrity: sha512-HONMoMYHieOCQOoweS639bdWHP/P/fvVGR08imnECGVUp04mqGfsX/zp1ZufLeiAA5hA6i1JhP6SrnOwh01C0w==}
    peerDependencies:
      three: '>=0.126.1'
    dependencies:
      three: 0.163.0
    dev: false

  /caniuse-lite@1.0.30001600:
    resolution: {integrity: sha512-+2S9/2JFhYmYaDpZvo0lKkfvuKIglrx68MwOBqMGHhQsNkLjB5xtc/TGoEPs+MxjSyN/72qer2g97nzR641mOQ==}

  /chalk@2.4.2:
    resolution: {integrity: sha512-Mti+f9lpJNcwF4tWV8/OrTTtF1gZi+f8FqlyAdouralcFWFQWF2+NgCHShjkCb+IFBLq9buZwE1xckQU4peSuQ==}
    engines: {node: '>=4'}
    dependencies:
      ansi-styles: 3.2.1
      escape-string-regexp: 1.0.5
      supports-color: 5.5.0

  /chalk@4.1.2:
    resolution: {integrity: sha512-oKnbhFyRIXpUuez8iBMmyEa4nbj4IOQyuhc/wy9kY7/WVPcwIO9VA668Pu8RkO7+0G76SLROeyw9CpQ061i4mA==}
    engines: {node: '>=10'}
    dependencies:
      ansi-styles: 4.3.0
      supports-color: 7.2.0

  /chalk@5.3.0:
    resolution: {integrity: sha512-dLitG79d+GV1Nb/VYcCDFivJeK1hiukt9QjRNVOsUtTy1rR1YJsmpGGTZ3qJos+uw7WmWF4wUwBd9jxjocFC2w==}
    engines: {node: ^12.17.0 || ^14.13 || >=16.0.0}
    dev: true

  /chokidar@3.6.0:
    resolution: {integrity: sha512-7VT13fmjotKpGipCW9JEQAusEPE+Ei8nl6/g4FBAmIm0GOOLMua9NDDo/DWp0ZAxCr3cPq5ZpBqmPAQgDda2Pw==}
    engines: {node: '>= 8.10.0'}
    dependencies:
      anymatch: 3.1.3
      braces: 3.0.2
      glob-parent: 5.1.2
      is-binary-path: 2.1.0
      is-glob: 4.0.3
      normalize-path: 3.0.0
      readdirp: 3.6.0
    optionalDependencies:
      fsevents: 2.3.3

  /chrome-trace-event@1.0.3:
    resolution: {integrity: sha512-p3KULyQg4S7NIHixdwbGX+nFHkoBiA4YQmyWtjb8XngSKV124nJmRysgAeujbUVb15vh+RvFUfCPqU7rXk+hZg==}
    engines: {node: '>=6.0'}
    dev: false

  /classnames@2.5.1:
    resolution: {integrity: sha512-saHYOzhIQs6wy2sVxTM6bUDsQO4F50V9RQ22qBpEdCW+I+/Wmke2HOl6lS6dTpdxVhb88/I6+Hs+438c3lfUow==}
    dev: false

  /cli-cursor@4.0.0:
    resolution: {integrity: sha512-VGtlMu3x/4DOtIUwEkRezxUZ2lBacNJCHash0N0WeZDBS+7Ux1dm3XWAgWYxLJFMMdOeXMHXorshEFhbMSGelg==}
    engines: {node: ^12.20.0 || ^14.13.1 || >=16.0.0}
    dependencies:
      restore-cursor: 4.0.0
    dev: true

  /cli-truncate@3.1.0:
    resolution: {integrity: sha512-wfOBkjXteqSnI59oPcJkcPl/ZmwvMMOj340qUIY1SKZCv0B9Cf4D4fAucRkIKQmsIuYK3x1rrgU7MeGRruiuiA==}
    engines: {node: ^12.20.0 || ^14.13.1 || >=16.0.0}
    dependencies:
      slice-ansi: 5.0.0
      string-width: 5.1.2
    dev: true

  /cliui@7.0.4:
    resolution: {integrity: sha512-OcRE68cOsVMXp1Yvonl/fzkQOyjLSu/8bhPDfQt0e0/Eb283TKP20Fs2MqoPsr9SwA595rRCA+QMzYc9nBP+JQ==}
    dependencies:
      string-width: 4.2.3
      strip-ansi: 6.0.1
      wrap-ansi: 7.0.0
    dev: true

  /cliui@8.0.1:
    resolution: {integrity: sha512-BSeNnyus75C4//NQ9gQt1/csTXyo/8Sb+afLAkzAptFuMsod9HFokGNudZpi/oQV73hnVK+sR+5PVRMd+Dr7YQ==}
    engines: {node: '>=12'}
    dependencies:
      string-width: 4.2.3
      strip-ansi: 6.0.1
      wrap-ansi: 7.0.0
    dev: true

  /color-convert@1.9.3:
    resolution: {integrity: sha512-QfAUtd+vFdAtFQcC8CCyYt1fYWxSqAiK2cSD6zDB8N3cpsEBAvRxp9zOGg6G/SHHJYAT88/az/IuDGALsNVbGg==}
    dependencies:
      color-name: 1.1.3

  /color-convert@2.0.1:
    resolution: {integrity: sha512-RRECPsj7iu/xb5oKYcsFHSppFNnsj/52OVTRKb4zP5onXwVF3zVmmToNcOfGC+CRDpfK/U584fMg38ZHCaElKQ==}
    engines: {node: '>=7.0.0'}
    dependencies:
      color-name: 1.1.4

  /color-name@1.1.3:
    resolution: {integrity: sha512-72fSenhMw2HZMTVHeCA9KCmpEIbzWiQsjN+BHcBbS9vr1mtt+vJjPdksIBNUmKAW8TFUDPJK5SUU3QhE9NEXDw==}

  /color-name@1.1.4:
    resolution: {integrity: sha512-dOy+3AuW3a2wNbZHIuMZpTcgjGuLU/uBL/ubcZF9OXbDo8ff4O8yVp5Bf0efS8uEoYo5q4Fx7dY9OgQGXgAsQA==}

  /colorette@2.0.20:
    resolution: {integrity: sha512-IfEDxwoWIjkeXL1eXcDiow4UbKjhLdq6/EuSVR9GMN7KVH3r9gQ83e73hsz1Nd1T3ijd5xv1wcWRYO+D6kCI2w==}
    dev: true

  /commander@11.0.0:
    resolution: {integrity: sha512-9HMlXtt/BNoYr8ooyjjNRdIilOTkVJXB+GhxMTtOKwk0R4j4lS4NpjuqmRxroBfnfTSHQIHQB7wryHhXarNjmQ==}
    engines: {node: '>=16'}
    dev: true

  /commander@2.20.3:
    resolution: {integrity: sha512-GpVkmM8vF2vQUkj2LvZmD35JxeJOLCwJ9cUkugyk2nuhbv3+mJvpLYYt+0+USMxE+oj+ey/lJEnhZw75x/OMcQ==}
    dev: false

  /commander@4.1.1:
    resolution: {integrity: sha512-NOKm8xhkzAjzFx8B2v5OAHT+u5pRQc2UCa2Vq9jYL/31o2wi9mxBA7LIFs3sV5VSC49z6pEhfbMULvShKj26WA==}
    engines: {node: '>= 6'}
    dev: true

  /concat-map@0.0.1:
    resolution: {integrity: sha512-/Srv4dswyQNBfohGpz9o6Yb3Gz3SrUDqBH5rTuhGR7ahtlbYKnVxw2bCFMRljaA7EXHaXZ8wsHdodFvbkhKmqg==}

  /confusing-browser-globals@1.0.11:
    resolution: {integrity: sha512-JsPKdmh8ZkmnHxDk55FZ1TqVLvEQTvoByJZRN9jzI0UjxK/QgAmsphz7PGtqgPieQZ/CQcHWXCR7ATDNhGe+YA==}

  /convert-source-map@2.0.0:
    resolution: {integrity: sha512-Kvp459HrV2FEJ1CAsi1Ku+MY3kasH19TFykTz2xWmMeq6bk2NU3XXvfJ+Q61m0xktWwt+1HSYf3JZsTms3aRJg==}

  /core-js-compat@3.32.2:
    resolution: {integrity: sha512-+GjlguTDINOijtVRUxrQOv3kfu9rl+qPNdX2LTbJ/ZyVTuxK+ksVSAGX1nHstu4hrv1En/uPTtWgq2gI5wt4AQ==}
    dependencies:
      browserslist: 4.23.0
    dev: false

  /cosmiconfig@6.0.0:
    resolution: {integrity: sha512-xb3ZL6+L8b9JLLCx3ZdoZy4+2ECphCMo2PwqgP1tlfVq6M6YReyzBJtvWWtbDSpNr9hn96pkCiZqUcFEc+54Qg==}
    engines: {node: '>=8'}
    dependencies:
      '@types/parse-json': 4.0.0
      import-fresh: 3.3.0
      parse-json: 5.2.0
      path-type: 4.0.0
      yaml: 1.10.2
    dev: false

  /cosmiconfig@7.1.0:
    resolution: {integrity: sha512-AdmX6xUzdNASswsFtmwSt7Vj8po9IuqXm0UXz7QKPuEUmPB4XyjGfaAr2PSuELMwkRMVH1EpIkX5bTZGRB3eCA==}
    engines: {node: '>=10'}
    dependencies:
      '@types/parse-json': 4.0.0
      import-fresh: 3.3.0
      parse-json: 5.2.0
      path-type: 4.0.0
      yaml: 1.10.2
    dev: false

  /create-require@1.1.1:
    resolution: {integrity: sha512-dcKFX3jn0MpIaXjisoRvexIJVEKzaq7z2rZKxf+MSr9TkdmHmsU4m2lcLojrj/FHl8mk5VxMmYA+ftRkP/3oKQ==}
    dev: true

  /cross-env@7.0.3:
    resolution: {integrity: sha512-+/HKd6EgcQCJGh2PSjZuUitQBQynKor4wrFbRg4DtAgS1aWO+gU52xpH7M9ScGgXSYmAVS9bIJ8EzuaGw0oNAw==}
    engines: {node: '>=10.14', npm: '>=6', yarn: '>=1'}
    hasBin: true
    dependencies:
      cross-spawn: 7.0.3

  /cross-spawn@7.0.3:
    resolution: {integrity: sha512-iRDPJKUPVEND7dHPO8rkbOnPpyDygcDFtWjpeWNCgy8WP2rXcxXL8TskReQl6OrB2G7+UJrags1q15Fudc7G6w==}
    engines: {node: '>= 8'}
    dependencies:
      path-key: 3.1.1
      shebang-command: 2.0.0
      which: 2.0.2

  /css-blank-pseudo@6.0.1(postcss@8.4.38):
    resolution: {integrity: sha512-goSnEITByxTzU4Oh5oJZrEWudxTqk7L6IXj1UW69pO6Hv0UdX+Vsrt02FFu5DweRh2bLu6WpX/+zsQCu5O1gKw==}
    engines: {node: ^14 || ^16 || >=18}
    peerDependencies:
      postcss: ^8.4
    dependencies:
      postcss: 8.4.38
      postcss-selector-parser: 6.0.16
    dev: false

  /css-has-pseudo@6.0.2(postcss@8.4.38):
    resolution: {integrity: sha512-Z2Qm5yyOvJRTy6THdUlnGIX6PW/1wOc4FHWlfkcBkfkpZ3oz6lPdG+h+J7t1HZHT4uSSVR8XatXiMpqMUADXow==}
    engines: {node: ^14 || ^16 || >=18}
    peerDependencies:
      postcss: ^8.4
    dependencies:
      '@csstools/selector-specificity': 3.0.2(postcss-selector-parser@6.0.16)
      postcss: 8.4.38
      postcss-selector-parser: 6.0.16
      postcss-value-parser: 4.2.0
    dev: false

  /css-mediaquery@0.1.2:
    resolution: {integrity: sha512-COtn4EROW5dBGlE/4PiKnh6rZpAPxDeFLaEEwt4i10jpDMFt2EhQGS79QmmrO+iKCHv0PU/HrOWEhijFd1x99Q==}
    dev: false

  /css-prefers-color-scheme@9.0.1(postcss@8.4.38):
    resolution: {integrity: sha512-iFit06ochwCKPRiWagbTa1OAWCvWWVdEnIFd8BaRrgO8YrrNh4RAWUQTFcYX5tdFZgFl1DJ3iiULchZyEbnF4g==}
    engines: {node: ^14 || ^16 || >=18}
    peerDependencies:
      postcss: ^8.4
    dependencies:
      postcss: 8.4.38
    dev: false

  /cssdb@7.11.2:
    resolution: {integrity: sha512-lhQ32TFkc1X4eTefGfYPvgovRSzIMofHkigfH8nWtyRL4XJLsRhJFreRvEgKzept7x1rjBuy3J/MurXLaFxW/A==}
    dev: false

  /cssesc@3.0.0:
    resolution: {integrity: sha512-/Tb/JcjK111nNScGob5MNtsntNM1aCNUDipB/TkwZFhyDrrE47SOx/18wF2bbjgc3ZzCSKW1T5nt5EbFoAz/Vg==}
    engines: {node: '>=4'}
    hasBin: true

  /csstype@3.1.3:
    resolution: {integrity: sha512-M1uQkMl8rQK/szD0LNhtqxIPLpimGm8sOBwU7lLnCpSbTyY3yeU1Vc7l4KT5zT4s/yOxHH5O7tIuuLOCnLADRw==}

  /damerau-levenshtein@1.0.8:
    resolution: {integrity: sha512-sdQSFB7+llfUcQHUQO3+B8ERRj0Oa4w9POWMI/puGtuf7gFywGmkaLCElnudfTiKZV+NvHqL0ifzdrI8Ro7ESA==}

  /data-view-buffer@1.0.1:
    resolution: {integrity: sha512-0lht7OugA5x3iJLOWFhWK/5ehONdprk0ISXqVFn/NFrDu+cuc8iADFrGQz5BnRK7LLU3JmkbXSxaqX+/mXYtUA==}
    engines: {node: '>= 0.4'}
    dependencies:
      call-bind: 1.0.7
      es-errors: 1.3.0
      is-data-view: 1.0.1

  /data-view-byte-length@1.0.1:
    resolution: {integrity: sha512-4J7wRJD3ABAzr8wP+OcIcqq2dlUKp4DVflx++hs5h5ZKydWMI6/D/fAot+yh6g2tHh8fLFTvNOaVN357NvSrOQ==}
    engines: {node: '>= 0.4'}
    dependencies:
      call-bind: 1.0.7
      es-errors: 1.3.0
      is-data-view: 1.0.1

  /data-view-byte-offset@1.0.0:
    resolution: {integrity: sha512-t/Ygsytq+R995EJ5PZlD4Cu56sWa8InXySaViRzw9apusqsOO2bQP+SbYzAhR0pFKoB+43lYy8rWban9JSuXnA==}
    engines: {node: '>= 0.4'}
    dependencies:
      call-bind: 1.0.7
      es-errors: 1.3.0
      is-data-view: 1.0.1

  /debounce@1.2.1:
    resolution: {integrity: sha512-XRRe6Glud4rd/ZGQfiV1ruXSfbvfJedlV9Y6zOlP+2K04vBYiJEte6stfFkCP03aMnY5tsipamumUjL14fofug==}
    dev: false

  /debug@2.6.9:
    resolution: {integrity: sha512-bC7ElrdJaJnPbAP+1EotYvqZsb3ecl5wi6Bfi6BJTUcNowp6cvspg0jXznRTKDjm/E7AdgFBVeAPVMNcKGsHMA==}
    peerDependencies:
      supports-color: '*'
    peerDependenciesMeta:
      supports-color:
        optional: true
    dependencies:
      ms: 2.0.0
    dev: false

  /debug@3.2.7:
    resolution: {integrity: sha512-CFjzYYAi4ThfiQvizrFQevTTXHtnCqWfe7x1AhgEscTz6ZbLbfoLRLPugTQyBth6f8ZERVUSyWHFD/7Wu4t1XQ==}
    peerDependencies:
      supports-color: '*'
    peerDependenciesMeta:
      supports-color:
        optional: true
    dependencies:
      ms: 2.1.2

  /debug@4.3.4:
    resolution: {integrity: sha512-PRWFHuSU3eDtQJPvnNY7Jcket1j0t5OuOsFzPPzsekD52Zl8qUfFIPEiswXqIvHWGVHOgX+7G/vCNNhehwxfkQ==}
    engines: {node: '>=6.0'}
    peerDependencies:
      supports-color: '*'
    peerDependenciesMeta:
      supports-color:
        optional: true
    dependencies:
      ms: 2.1.2

  /deep-equal@2.2.2:
    resolution: {integrity: sha512-xjVyBf0w5vH0I42jdAZzOKVldmPgSulmiyPRywoyq7HXC9qdgo17kxJE+rdnif5Tz6+pIrpJI8dCpMNLIGkUiA==}
    dependencies:
      array-buffer-byte-length: 1.0.0
      call-bind: 1.0.2
      es-get-iterator: 1.1.3
      get-intrinsic: 1.2.1
      is-arguments: 1.1.1
      is-array-buffer: 3.0.2
      is-date-object: 1.0.5
      is-regex: 1.1.4
      is-shared-array-buffer: 1.0.2
      isarray: 2.0.5
      object-is: 1.1.5
      object-keys: 1.1.1
      object.assign: 4.1.4
      regexp.prototype.flags: 1.5.1
      side-channel: 1.0.4
      which-boxed-primitive: 1.0.2
      which-collection: 1.0.1
      which-typed-array: 1.1.11
    dev: true

  /deep-is@0.1.4:
    resolution: {integrity: sha512-oIPzksmTg4/MriiaYGO+okXDT7ztn/w3Eptv/+gSIdMdKsJo0u4CfYNFJPy+4SKMuCqGw2wxnA+URMg3t8a/bQ==}

  /deepmerge@4.3.1:
    resolution: {integrity: sha512-3sUqbMEc77XqpdNO7FRyRog+eW3ph+GYCbj+rK+uYyRMuwsVy0rMiVtPn+QJlKFvWP/1PYpapqYn0Me2knFn+A==}
    engines: {node: '>=0.10.0'}

  /define-data-property@1.1.0:
    resolution: {integrity: sha512-UzGwzcjyv3OtAvolTj1GoyNYzfFR+iqbGjcnBEENZVCpM4/Ng1yhGNvS3lR/xDS74Tb2wGG9WzNSNIOS9UVb2g==}
    engines: {node: '>= 0.4'}
    dependencies:
      get-intrinsic: 1.2.1
      gopd: 1.0.1
      has-property-descriptors: 1.0.0

  /define-data-property@1.1.4:
    resolution: {integrity: sha512-rBMvIzlpA8v6E+SJZoo++HAYqsLrkg7MSfIinMPFhmkorw7X+dOXVJQs+QT69zGkzMyfDnIMN2Wid1+NbL3T+A==}
    engines: {node: '>= 0.4'}
    dependencies:
      es-define-property: 1.0.0
      es-errors: 1.3.0
      gopd: 1.0.1

  /define-lazy-prop@2.0.0:
    resolution: {integrity: sha512-Ds09qNh8yw3khSjiJjiUInaGX9xlqZDY7JVryGxdxV7NPeuqQfplOpQ66yJFZut3jLa5zOwkXw1g9EI2uKh4Og==}
    engines: {node: '>=8'}

  /define-properties@1.2.1:
    resolution: {integrity: sha512-8QmQKqEASLd5nx0U1B1okLElbUuuttJ/AnYmRXbbbGDWh6uS208EjD4Xqq/I9wK7u0v6O08XhTWnt5XtEbR6Dg==}
    engines: {node: '>= 0.4'}
    dependencies:
      define-data-property: 1.1.0
      has-property-descriptors: 1.0.0
      object-keys: 1.1.1

  /delay@5.0.0:
    resolution: {integrity: sha512-ReEBKkIfe4ya47wlPYf/gu5ib6yUG0/Aez0JQZQz94kiWtRQvZIQbTiehsnwHvLSWJnQdhVeqYue7Id1dKr0qw==}
    engines: {node: '>=10'}
    dev: true

  /dequal@2.0.3:
    resolution: {integrity: sha512-0je+qPKHEMohvfRTCEo3CrPG6cAzAYgmzKyxRiYSSDkS6eGJdyVJm7WaYA5ECaAD9wLB2T4EEeymA5aFVcYXCA==}
    engines: {node: '>=6'}

  /detect-gpu@5.0.36:
    resolution: {integrity: sha512-fc+ylg9AnplrKW3POCQhyJ93bjsJK3AzxP5RI9hnRvHzGit8kWN38LLIivzNMCX80EaXFok/1P2+KZXZVbZgoA==}
    dependencies:
      webgl-constants: 1.1.1
    dev: false

  /detect-port-alt@1.1.6:
    resolution: {integrity: sha512-5tQykt+LqfJFBEYaDITx7S7cR7mJ/zQmLXZ2qt5w04ainYZw6tBf9dBunMjVeVOdYVRUzUOE4HkY5J7+uttb5Q==}
    engines: {node: '>= 4.2.1'}
    hasBin: true
    dependencies:
      address: 1.2.2
      debug: 2.6.9
    transitivePeerDependencies:
      - supports-color
    dev: false

  /didyoumean@1.2.2:
    resolution: {integrity: sha512-gxtyfqMg7GKyhQmb056K7M3xszy/myH8w+B4RT+QXBQsvAOdc3XymqDDPHx1BgPgsdAA5SIifona89YtRATDzw==}
    dev: true

  /diff@4.0.2:
    resolution: {integrity: sha512-58lmxKSA4BNyLz+HHMUzlOEpg09FV+ev6ZMe3vJihgdxzgcwZ8VoEEPmALCZG9LmqfVoNMMKpttIYTVG6uDY7A==}
    engines: {node: '>=0.3.1'}
    dev: true

  /dir-glob@3.0.1:
    resolution: {integrity: sha512-WkrWp9GR4KXfKGYzOLmTuGVi1UWFfws377n9cc55/tb6DuqyF6pcQ5AbiHEshaDpY9v6oaSr2XCDidGmMwdzIA==}
    engines: {node: '>=8'}
    dependencies:
      path-type: 4.0.0

  /dlv@1.1.3:
    resolution: {integrity: sha512-+HlytyjlPKnIG8XuRG8WvmBP8xs8P71y+SKKS6ZXWoEgLuePxtDoUEiH7WkdePWrQ5JBpE6aoVqfZfJUQkjXwA==}
    dev: true

  /doctrine@2.1.0:
    resolution: {integrity: sha512-35mSku4ZXK0vfCuHEDAwt55dg2jNajHZ1odvF+8SSr82EsZY4QmXfuWso8oEd8zRhVObSN18aM0CjSdoBX7zIw==}
    engines: {node: '>=0.10.0'}
    dependencies:
      esutils: 2.0.3

  /doctrine@3.0.0:
    resolution: {integrity: sha512-yS+Q5i3hBf7GBkd4KG8a7eBNNWNGLTaEwwYWUijIYM7zrlYDM0BFXHjjPWlWZ1Rg7UaddZeIDmi9jF3HmqiQ2w==}
    engines: {node: '>=6.0.0'}
    dependencies:
      esutils: 2.0.3

  /draco3d@1.5.6:
    resolution: {integrity: sha512-+3NaRjWktb5r61ZFoDejlykPEFKT5N/LkbXsaddlw6xNSXBanUYpFc2AXXpbJDilPHazcSreU/DpQIaxfX0NfQ==}
    dev: false

  /duplexer@0.1.2:
    resolution: {integrity: sha512-jtD6YG370ZCIi/9GTaJKQxWTZD045+4R4hTk/x1UyoqadyJ9x9CgSi1RlVDQF8U2sxLLSnFkCaMihqljHIWgMg==}
    dev: false

  /eastasianwidth@0.2.0:
    resolution: {integrity: sha512-I88TYZWc9XiYHRQ4/3c5rjjfgkjhLyW2luGIheGERbNQ6OY7yTybanSpDXZa8y7VUP9YmDcYa+eyq4ca7iLqWA==}
    dev: true

  /ebnf-parser@0.1.10:
    resolution: {integrity: sha512-urvSxVQ6XJcoTpc+/x2pWhhuOX4aljCNQpwzw+ifZvV1andZkAmiJc3Rq1oGEAQmcjiLceyMXOy1l8ms8qs2fQ==}
    dev: true

  /ebnf@1.9.1:
    resolution: {integrity: sha512-uW2UKSsuty9ANJ3YByIQE4ANkD8nqUPO7r6Fwcc1ADKPe9FRdcPpMl3VEput4JSvKBJ4J86npIC2MLP0pYkCuw==}
    hasBin: true
    dev: true

  /electron-to-chromium@1.4.722:
    resolution: {integrity: sha512-5nLE0TWFFpZ80Crhtp4pIp8LXCztjYX41yUcV6b+bKR2PqzjskTMOOlBi1VjBHlvHwS+4gar7kNKOrsbsewEZQ==}

  /emoji-regex@8.0.0:
    resolution: {integrity: sha512-MSjYzcWNOA0ewAHpz0MxpYFvwg6yjy1NG3xteoqz644VCo/RPgnr1/GGt+ic3iJTzQ8Eu3TdM14SawnVUmGE6A==}
    dev: true

  /emoji-regex@9.2.2:
    resolution: {integrity: sha512-L18DaJsXSUk2+42pv8mLs5jJT2hqFkFE4j21wOmgbUqsZ2hL72NsUU785g9RXgo3s0ZNgVl42TiHp3ZtOv/Vyg==}

  /end-of-stream@1.4.4:
    resolution: {integrity: sha512-+uw1inIHVPQoaVuHzRyXd21icM+cnt4CzD5rW+NC1wjOUSTOs+Te7FOv7AhN7vS9x/oIyhLP5PR1H+phQAHu5Q==}
    dependencies:
      once: 1.4.0
    dev: true

  /enhanced-resolve@5.15.0:
    resolution: {integrity: sha512-LXYT42KJ7lpIKECr2mAXIaMldcNCh/7E0KBKOu4KSfkHmP+mZmSs+8V5gBAqisWBy0OO4W5Oyys0GO1Y8KtdKg==}
    engines: {node: '>=10.13.0'}
    dependencies:
      graceful-fs: 4.2.11
      tapable: 2.2.1

  /enhanced-resolve@5.16.0:
    resolution: {integrity: sha512-O+QWCviPNSSLAD9Ucn8Awv+poAkqn3T1XY5/N7kR7rQO9yfSGWkYZDwpJ+iKF7B8rxaQKWngSqACpgzeapSyoA==}
    engines: {node: '>=10.13.0'}
    dependencies:
      graceful-fs: 4.2.11
      tapable: 2.2.1
    dev: false

  /error-ex@1.3.2:
    resolution: {integrity: sha512-7dFHNmqeFSEt2ZBsCriorKnn3Z2pj+fd9kmI6QoWw4//DL+icEBfc0U7qJCisqrTsKTjw4fNFy2pW9OqStD84g==}
    dependencies:
      is-arrayish: 0.2.1
    dev: false

  /es-abstract@1.22.2:
    resolution: {integrity: sha512-YoxfFcDmhjOgWPWsV13+2RNjq1F6UQnfs+8TftwNqtzlmFzEXvlUwdrNrYeaizfjQzRMxkZ6ElWMOJIFKdVqwA==}
    engines: {node: '>= 0.4'}
    dependencies:
      array-buffer-byte-length: 1.0.0
      arraybuffer.prototype.slice: 1.0.2
      available-typed-arrays: 1.0.5
      call-bind: 1.0.2
      es-set-tostringtag: 2.0.1
      es-to-primitive: 1.2.1
      function.prototype.name: 1.1.6
      get-intrinsic: 1.2.1
      get-symbol-description: 1.0.0
      globalthis: 1.0.3
      gopd: 1.0.1
      has: 1.0.3
      has-property-descriptors: 1.0.0
      has-proto: 1.0.1
      has-symbols: 1.0.3
      internal-slot: 1.0.5
      is-array-buffer: 3.0.2
      is-callable: 1.2.7
      is-negative-zero: 2.0.2
      is-regex: 1.1.4
      is-shared-array-buffer: 1.0.2
      is-string: 1.0.7
      is-typed-array: 1.1.12
      is-weakref: 1.0.2
      object-inspect: 1.12.3
      object-keys: 1.1.1
      object.assign: 4.1.4
      regexp.prototype.flags: 1.5.1
      safe-array-concat: 1.0.1
      safe-regex-test: 1.0.0
      string.prototype.trim: 1.2.8
      string.prototype.trimend: 1.0.7
      string.prototype.trimstart: 1.0.7
      typed-array-buffer: 1.0.0
      typed-array-byte-length: 1.0.0
      typed-array-byte-offset: 1.0.0
      typed-array-length: 1.0.4
      unbox-primitive: 1.0.2
      which-typed-array: 1.1.11

  /es-abstract@1.23.3:
    resolution: {integrity: sha512-e+HfNH61Bj1X9/jLc5v1owaLYuHdeHHSQlkhCBiTK8rBvKaULl/beGMxwrMXjpYrv4pz22BlY570vVePA2ho4A==}
    engines: {node: '>= 0.4'}
    dependencies:
      array-buffer-byte-length: 1.0.1
      arraybuffer.prototype.slice: 1.0.3
      available-typed-arrays: 1.0.7
      call-bind: 1.0.7
      data-view-buffer: 1.0.1
      data-view-byte-length: 1.0.1
      data-view-byte-offset: 1.0.0
      es-define-property: 1.0.0
      es-errors: 1.3.0
      es-object-atoms: 1.0.0
      es-set-tostringtag: 2.0.3
      es-to-primitive: 1.2.1
      function.prototype.name: 1.1.6
      get-intrinsic: 1.2.4
      get-symbol-description: 1.0.2
      globalthis: 1.0.3
      gopd: 1.0.1
      has-property-descriptors: 1.0.2
      has-proto: 1.0.3
      has-symbols: 1.0.3
      hasown: 2.0.2
      internal-slot: 1.0.7
      is-array-buffer: 3.0.4
      is-callable: 1.2.7
      is-data-view: 1.0.1
      is-negative-zero: 2.0.3
      is-regex: 1.1.4
      is-shared-array-buffer: 1.0.3
      is-string: 1.0.7
      is-typed-array: 1.1.13
      is-weakref: 1.0.2
      object-inspect: 1.13.1
      object-keys: 1.1.1
      object.assign: 4.1.5
      regexp.prototype.flags: 1.5.2
      safe-array-concat: 1.1.2
      safe-regex-test: 1.0.3
      string.prototype.trim: 1.2.9
      string.prototype.trimend: 1.0.8
      string.prototype.trimstart: 1.0.8
      typed-array-buffer: 1.0.2
      typed-array-byte-length: 1.0.1
      typed-array-byte-offset: 1.0.2
      typed-array-length: 1.0.6
      unbox-primitive: 1.0.2
      which-typed-array: 1.1.15

  /es-define-property@1.0.0:
    resolution: {integrity: sha512-jxayLKShrEqqzJ0eumQbVhTYQM27CfT1T35+gCgDFoL82JLsXqTJ76zv6A0YLOgEnLUMvLzsDsGIrl8NFpT2gQ==}
    engines: {node: '>= 0.4'}
    dependencies:
      get-intrinsic: 1.2.4

  /es-errors@1.3.0:
    resolution: {integrity: sha512-Zf5H2Kxt2xjTvbJvP2ZWLEICxA6j+hAmMzIlypy4xcBg1vKVnx89Wy0GbS+kf5cwCVFFzdCFh2XSCFNULS6csw==}
    engines: {node: '>= 0.4'}

  /es-get-iterator@1.1.3:
    resolution: {integrity: sha512-sPZmqHBe6JIiTfN5q2pEi//TwxmAFHwj/XEuYjTuse78i8KxaqMTTzxPoFKuzRpDpTJ+0NAbpfenkmH2rePtuw==}
    dependencies:
      call-bind: 1.0.2
      get-intrinsic: 1.2.1
      has-symbols: 1.0.3
      is-arguments: 1.1.1
      is-map: 2.0.2
      is-set: 2.0.2
      is-string: 1.0.7
      isarray: 2.0.5
      stop-iteration-iterator: 1.0.0
    dev: true

  /es-iterator-helpers@1.0.15:
    resolution: {integrity: sha512-GhoY8uYqd6iwUl2kgjTm4CZAf6oo5mHK7BPqx3rKgx893YSsy0LGHV6gfqqQvZt/8xM8xeOnfXBCfqclMKkJ5g==}
    dependencies:
      asynciterator.prototype: 1.0.0
      call-bind: 1.0.2
      define-properties: 1.2.1
      es-abstract: 1.22.2
      es-set-tostringtag: 2.0.1
      function-bind: 1.1.1
      get-intrinsic: 1.2.1
      globalthis: 1.0.3
      has-property-descriptors: 1.0.0
      has-proto: 1.0.1
      has-symbols: 1.0.3
      internal-slot: 1.0.5
      iterator.prototype: 1.1.2
      safe-array-concat: 1.0.1

  /es-iterator-helpers@1.0.18:
    resolution: {integrity: sha512-scxAJaewsahbqTYrGKJihhViaM6DDZDDoucfvzNbK0pOren1g/daDQ3IAhzn+1G14rBG7w+i5N+qul60++zlKA==}
    engines: {node: '>= 0.4'}
    dependencies:
      call-bind: 1.0.7
      define-properties: 1.2.1
      es-abstract: 1.23.3
      es-errors: 1.3.0
      es-set-tostringtag: 2.0.3
      function-bind: 1.1.2
      get-intrinsic: 1.2.4
      globalthis: 1.0.3
      has-property-descriptors: 1.0.2
      has-proto: 1.0.3
      has-symbols: 1.0.3
      internal-slot: 1.0.7
      iterator.prototype: 1.1.2
      safe-array-concat: 1.1.2

  /es-module-lexer@1.5.0:
    resolution: {integrity: sha512-pqrTKmwEIgafsYZAGw9kszYzmagcE/n4dbgwGWLEXg7J4QFJVQRBld8j3Q3GNez79jzxZshq0bcT962QHOghjw==}
    dev: false

  /es-object-atoms@1.0.0:
    resolution: {integrity: sha512-MZ4iQ6JwHOBQjahnjwaC1ZtIBH+2ohjamzAO3oaHcXYup7qxjF2fixyH+Q71voWHeOkI2q/TnJao/KfXYIZWbw==}
    engines: {node: '>= 0.4'}
    dependencies:
      es-errors: 1.3.0

  /es-set-tostringtag@2.0.1:
    resolution: {integrity: sha512-g3OMbtlwY3QewlqAiMLI47KywjWZoEytKr8pf6iTC8uJq5bIAH52Z9pnQ8pVL6whrCto53JZDuUIsifGeLorTg==}
    engines: {node: '>= 0.4'}
    dependencies:
      get-intrinsic: 1.2.1
      has: 1.0.3
      has-tostringtag: 1.0.0

  /es-set-tostringtag@2.0.3:
    resolution: {integrity: sha512-3T8uNMC3OQTHkFUsFq8r/BwAXLHvU/9O9mE0fBc/MY5iq/8H7ncvO947LmYA6ldWw9Uh8Yhf25zu6n7nML5QWQ==}
    engines: {node: '>= 0.4'}
    dependencies:
      get-intrinsic: 1.2.4
      has-tostringtag: 1.0.2
      hasown: 2.0.2

  /es-shim-unscopables@1.0.0:
    resolution: {integrity: sha512-Jm6GPcCdC30eMLbZ2x8z2WuRwAws3zTBBKuusffYVUrNj/GVSUAZ+xKMaUpfNDR5IbyNA5LJbaecoUVbmUcB1w==}
    dependencies:
      has: 1.0.3

  /es-shim-unscopables@1.0.2:
    resolution: {integrity: sha512-J3yBRXCzDu4ULnQwxyToo/OjdMx6akgVC7K6few0a7F/0wLtmKKN7I73AH5T2836UuXRqN7Qg+IIUw/+YJksRw==}
    dependencies:
      hasown: 2.0.2

  /es-to-primitive@1.2.1:
    resolution: {integrity: sha512-QCOllgZJtaUo9miYBcLChTUaHNjJF3PYs1VidD7AwiEj1kYxKeQTctLAezAOH5ZKRH0g2IgPn6KwB4IT8iRpvA==}
    engines: {node: '>= 0.4'}
    dependencies:
      is-callable: 1.2.7
      is-date-object: 1.0.5
      is-symbol: 1.0.4

  /esbuild@0.20.2:
    resolution: {integrity: sha512-WdOOppmUNU+IbZ0PaDiTst80zjnrOkyJNHoKupIcVyU8Lvla3Ugx94VzkQ32Ijqd7UhHJy75gNWDMUekcrSJ6g==}
    engines: {node: '>=12'}
    hasBin: true
    requiresBuild: true
    optionalDependencies:
      '@esbuild/aix-ppc64': 0.20.2
      '@esbuild/android-arm': 0.20.2
      '@esbuild/android-arm64': 0.20.2
      '@esbuild/android-x64': 0.20.2
      '@esbuild/darwin-arm64': 0.20.2
      '@esbuild/darwin-x64': 0.20.2
      '@esbuild/freebsd-arm64': 0.20.2
      '@esbuild/freebsd-x64': 0.20.2
      '@esbuild/linux-arm': 0.20.2
      '@esbuild/linux-arm64': 0.20.2
      '@esbuild/linux-ia32': 0.20.2
      '@esbuild/linux-loong64': 0.20.2
      '@esbuild/linux-mips64el': 0.20.2
      '@esbuild/linux-ppc64': 0.20.2
      '@esbuild/linux-riscv64': 0.20.2
      '@esbuild/linux-s390x': 0.20.2
      '@esbuild/linux-x64': 0.20.2
      '@esbuild/netbsd-x64': 0.20.2
      '@esbuild/openbsd-x64': 0.20.2
      '@esbuild/sunos-x64': 0.20.2
      '@esbuild/win32-arm64': 0.20.2
      '@esbuild/win32-ia32': 0.20.2
      '@esbuild/win32-x64': 0.20.2

  /escalade@3.1.1:
    resolution: {integrity: sha512-k0er2gUkLf8O0zKJiAhmkTnJlTvINGv7ygDNPbeIsX/TJjGJZHuh9B2UxbsaEkmlEo9MfhrSzmhIlhRlI2GXnw==}
    engines: {node: '>=6'}
    dev: true

  /escalade@3.1.2:
    resolution: {integrity: sha512-ErCHMCae19vR8vQGe50xIsVomy19rg6gFu3+r3jkEO46suLMWBksvVyoGgQV+jOfl84ZSOSlmv6Gxa89PmTGmA==}
    engines: {node: '>=6'}

  /escape-string-regexp@1.0.5:
    resolution: {integrity: sha512-vbRorB5FUQWvla16U8R/qgaFIya2qGzwDrNmCZuYKrbdSUMG6I1ZCGQRefkRVhuOkIGVne7BQ35DSfo1qvJqFg==}
    engines: {node: '>=0.8.0'}

  /escape-string-regexp@4.0.0:
    resolution: {integrity: sha512-TtpcNJ3XAzx3Gq8sWRzJaVajRs0uVxA2YAkdb1jm2YkPz4G6egUFAyA3n5vtEIZefPk5Wa4UXbKuS5fKkJWdgA==}
    engines: {node: '>=10'}

  /eslint-config-airbnb-base@15.0.0(eslint-plugin-import@2.29.1)(eslint@8.57.0):
    resolution: {integrity: sha512-xaX3z4ZZIcFLvh2oUNvcX5oEofXda7giYmuplVxoOg5A7EXJMrUyqRgR+mhDhPK8LZ4PttFOBvCYDbX3sUoUig==}
    engines: {node: ^10.12.0 || >=12.0.0}
    peerDependencies:
      eslint: ^7.32.0 || ^8.2.0
      eslint-plugin-import: ^2.25.2
    dependencies:
      confusing-browser-globals: 1.0.11
      eslint: 8.57.0
      eslint-plugin-import: 2.29.1(@typescript-eslint/parser@7.4.0)(eslint-import-resolver-typescript@3.6.1)(eslint@8.57.0)
      object.assign: 4.1.4
      object.entries: 1.1.7
      semver: 6.3.1
    dev: true

  /eslint-config-airbnb@19.0.4(eslint-plugin-import@2.29.1)(eslint-plugin-jsx-a11y@6.8.0)(eslint-plugin-react-hooks@4.6.0)(eslint-plugin-react@7.34.1)(eslint@8.57.0):
    resolution: {integrity: sha512-T75QYQVQX57jiNgpF9r1KegMICE94VYwoFQyMGhrvc+lB8YF2E/M/PYDaQe1AJcWaEgqLE+ErXV1Og/+6Vyzew==}
    engines: {node: ^10.12.0 || ^12.22.0 || ^14.17.0 || >=16.0.0}
    peerDependencies:
      eslint: ^7.32.0 || ^8.2.0
      eslint-plugin-import: ^2.25.3
      eslint-plugin-jsx-a11y: ^6.5.1
      eslint-plugin-react: ^7.28.0
      eslint-plugin-react-hooks: ^4.3.0
    dependencies:
      eslint: 8.57.0
      eslint-config-airbnb-base: 15.0.0(eslint-plugin-import@2.29.1)(eslint@8.57.0)
      eslint-plugin-import: 2.29.1(@typescript-eslint/parser@7.4.0)(eslint-import-resolver-typescript@3.6.1)(eslint@8.57.0)
      eslint-plugin-jsx-a11y: 6.8.0(eslint@8.57.0)
      eslint-plugin-react: 7.34.1(eslint@8.57.0)
      eslint-plugin-react-hooks: 4.6.0(eslint@8.57.0)
      object.assign: 4.1.4
      object.entries: 1.1.7
    dev: true

  /eslint-config-react-app@7.0.1(@babel/plugin-syntax-flow@7.24.1)(@babel/plugin-transform-react-jsx@7.23.4)(eslint-import-resolver-typescript@3.6.1)(eslint@8.57.0)(typescript@5.4.3):
    resolution: {integrity: sha512-K6rNzvkIeHaTd8m/QEh1Zko0KI7BACWkkneSs6s9cKZC/J27X3eZR6Upt1jkmZ/4FK+XUOPPxMEN7+lbUXfSlA==}
    engines: {node: '>=14.0.0'}
    peerDependencies:
      eslint: ^8.0.0
      typescript: '*'
    peerDependenciesMeta:
      typescript:
        optional: true
    dependencies:
      '@babel/core': 7.23.0
      '@babel/eslint-parser': 7.22.15(@babel/core@7.23.0)(eslint@8.57.0)
      '@rushstack/eslint-patch': 1.5.0
      '@typescript-eslint/eslint-plugin': 5.62.0(@typescript-eslint/parser@5.62.0)(eslint@8.57.0)(typescript@5.4.3)
      '@typescript-eslint/parser': 5.62.0(eslint@8.57.0)(typescript@5.4.3)
      babel-preset-react-app: 10.0.1
      confusing-browser-globals: 1.0.11
      eslint: 8.57.0
      eslint-plugin-flowtype: 8.0.3(@babel/plugin-syntax-flow@7.24.1)(@babel/plugin-transform-react-jsx@7.23.4)(eslint@8.57.0)
      eslint-plugin-import: 2.29.1(@typescript-eslint/parser@5.62.0)(eslint-import-resolver-typescript@3.6.1)(eslint@8.57.0)
      eslint-plugin-jest: 25.7.0(@typescript-eslint/eslint-plugin@5.62.0)(eslint@8.57.0)(typescript@5.4.3)
      eslint-plugin-jsx-a11y: 6.8.0(eslint@8.57.0)
      eslint-plugin-react: 7.34.1(eslint@8.57.0)
      eslint-plugin-react-hooks: 4.6.0(eslint@8.57.0)
      eslint-plugin-testing-library: 5.11.1(eslint@8.57.0)(typescript@5.4.3)
      typescript: 5.4.3
    transitivePeerDependencies:
      - '@babel/plugin-syntax-flow'
      - '@babel/plugin-transform-react-jsx'
      - eslint-import-resolver-typescript
      - eslint-import-resolver-webpack
      - jest
      - supports-color
    dev: false

  /eslint-import-resolver-node@0.3.9:
    resolution: {integrity: sha512-WFj2isz22JahUv+B788TlO3N6zL3nNJGU8CcZbPZvVEkBPaJdCV4vy5wyghty5ROFbCRnm132v8BScu5/1BQ8g==}
    dependencies:
      debug: 3.2.7
      is-core-module: 2.13.1
      resolve: 1.22.8
    transitivePeerDependencies:
      - supports-color

  /eslint-import-resolver-typescript@3.6.1(@typescript-eslint/parser@7.4.0)(eslint-plugin-import@2.29.1)(eslint@8.57.0):
    resolution: {integrity: sha512-xgdptdoi5W3niYeuQxKmzVDTATvLYqhpwmykwsh7f6HIOStGWEIL9iqZgQDF9u9OEzrRwR8no5q2VT+bjAujTg==}
    engines: {node: ^14.18.0 || >=16.0.0}
    peerDependencies:
      eslint: '*'
      eslint-plugin-import: '*'
    dependencies:
      debug: 4.3.4
      enhanced-resolve: 5.15.0
      eslint: 8.57.0
      eslint-module-utils: 2.8.0(@typescript-eslint/parser@7.4.0)(eslint-import-resolver-typescript@3.6.1)(eslint@8.57.0)
      eslint-plugin-import: 2.29.1(@typescript-eslint/parser@7.4.0)(eslint-import-resolver-typescript@3.6.1)(eslint@8.57.0)
      fast-glob: 3.3.1
      get-tsconfig: 4.7.2
      is-core-module: 2.13.0
      is-glob: 4.0.3
    transitivePeerDependencies:
      - '@typescript-eslint/parser'
      - eslint-import-resolver-node
      - eslint-import-resolver-webpack
      - supports-color

  /eslint-module-utils@2.8.0(@typescript-eslint/parser@5.62.0)(eslint-import-resolver-node@0.3.9)(eslint-import-resolver-typescript@3.6.1)(eslint@8.57.0):
    resolution: {integrity: sha512-aWajIYfsqCKRDgUfjEXNN/JlrzauMuSEy5sbd7WXbtW3EH6A6MpwEh42c7qD+MqQo9QMJ6fWLAeIJynx0g6OAw==}
    engines: {node: '>=4'}
    peerDependencies:
      '@typescript-eslint/parser': '*'
      eslint: '*'
      eslint-import-resolver-node: '*'
      eslint-import-resolver-typescript: '*'
      eslint-import-resolver-webpack: '*'
    peerDependenciesMeta:
      '@typescript-eslint/parser':
        optional: true
      eslint:
        optional: true
      eslint-import-resolver-node:
        optional: true
      eslint-import-resolver-typescript:
        optional: true
      eslint-import-resolver-webpack:
        optional: true
    dependencies:
      '@typescript-eslint/parser': 5.62.0(eslint@8.57.0)(typescript@5.4.3)
      debug: 3.2.7
      eslint: 8.57.0
      eslint-import-resolver-node: 0.3.9
      eslint-import-resolver-typescript: 3.6.1(@typescript-eslint/parser@7.4.0)(eslint-plugin-import@2.29.1)(eslint@8.57.0)
    transitivePeerDependencies:
      - supports-color
    dev: false

  /eslint-module-utils@2.8.0(@typescript-eslint/parser@7.4.0)(eslint-import-resolver-node@0.3.9)(eslint-import-resolver-typescript@3.6.1)(eslint@8.57.0):
    resolution: {integrity: sha512-aWajIYfsqCKRDgUfjEXNN/JlrzauMuSEy5sbd7WXbtW3EH6A6MpwEh42c7qD+MqQo9QMJ6fWLAeIJynx0g6OAw==}
    engines: {node: '>=4'}
    peerDependencies:
      '@typescript-eslint/parser': '*'
      eslint: '*'
      eslint-import-resolver-node: '*'
      eslint-import-resolver-typescript: '*'
      eslint-import-resolver-webpack: '*'
    peerDependenciesMeta:
      '@typescript-eslint/parser':
        optional: true
      eslint:
        optional: true
      eslint-import-resolver-node:
        optional: true
      eslint-import-resolver-typescript:
        optional: true
      eslint-import-resolver-webpack:
        optional: true
    dependencies:
      '@typescript-eslint/parser': 7.4.0(eslint@8.57.0)(typescript@5.4.3)
      debug: 3.2.7
      eslint: 8.57.0
      eslint-import-resolver-node: 0.3.9
      eslint-import-resolver-typescript: 3.6.1(@typescript-eslint/parser@7.4.0)(eslint-plugin-import@2.29.1)(eslint@8.57.0)
    transitivePeerDependencies:
      - supports-color

  /eslint-module-utils@2.8.0(@typescript-eslint/parser@7.4.0)(eslint-import-resolver-typescript@3.6.1)(eslint@8.57.0):
    resolution: {integrity: sha512-aWajIYfsqCKRDgUfjEXNN/JlrzauMuSEy5sbd7WXbtW3EH6A6MpwEh42c7qD+MqQo9QMJ6fWLAeIJynx0g6OAw==}
    engines: {node: '>=4'}
    peerDependencies:
      '@typescript-eslint/parser': '*'
      eslint: '*'
      eslint-import-resolver-node: '*'
      eslint-import-resolver-typescript: '*'
      eslint-import-resolver-webpack: '*'
    peerDependenciesMeta:
      '@typescript-eslint/parser':
        optional: true
      eslint:
        optional: true
      eslint-import-resolver-node:
        optional: true
      eslint-import-resolver-typescript:
        optional: true
      eslint-import-resolver-webpack:
        optional: true
    dependencies:
      '@typescript-eslint/parser': 7.4.0(eslint@8.57.0)(typescript@5.4.3)
      debug: 3.2.7
      eslint: 8.57.0
      eslint-import-resolver-typescript: 3.6.1(@typescript-eslint/parser@7.4.0)(eslint-plugin-import@2.29.1)(eslint@8.57.0)
    transitivePeerDependencies:
      - supports-color

  /eslint-plugin-flowtype@8.0.3(@babel/plugin-syntax-flow@7.24.1)(@babel/plugin-transform-react-jsx@7.23.4)(eslint@8.57.0):
    resolution: {integrity: sha512-dX8l6qUL6O+fYPtpNRideCFSpmWOUVx5QcaGLVqe/vlDiBSe4vYljDWDETwnyFzpl7By/WVIu6rcrniCgH9BqQ==}
    engines: {node: '>=12.0.0'}
    peerDependencies:
      '@babel/plugin-syntax-flow': ^7.14.5
      '@babel/plugin-transform-react-jsx': ^7.14.9
      eslint: ^8.1.0
    dependencies:
      '@babel/plugin-syntax-flow': 7.24.1(@babel/core@7.23.0)
      '@babel/plugin-transform-react-jsx': 7.23.4(@babel/core@7.23.0)
      eslint: 8.57.0
      lodash: 4.17.21
      string-natural-compare: 3.0.1
    dev: false

  /eslint-plugin-import@2.29.1(@typescript-eslint/parser@5.62.0)(eslint-import-resolver-typescript@3.6.1)(eslint@8.57.0):
    resolution: {integrity: sha512-BbPC0cuExzhiMo4Ff1BTVwHpjjv28C5R+btTOGaCRC7UEz801up0JadwkeSk5Ued6TG34uaczuVuH6qyy5YUxw==}
    engines: {node: '>=4'}
    peerDependencies:
      '@typescript-eslint/parser': '*'
      eslint: ^2 || ^3 || ^4 || ^5 || ^6 || ^7.2.0 || ^8
    peerDependenciesMeta:
      '@typescript-eslint/parser':
        optional: true
    dependencies:
      '@typescript-eslint/parser': 5.62.0(eslint@8.57.0)(typescript@5.4.3)
      array-includes: 3.1.7
      array.prototype.findlastindex: 1.2.3
      array.prototype.flat: 1.3.2
      array.prototype.flatmap: 1.3.2
      debug: 3.2.7
      doctrine: 2.1.0
      eslint: 8.57.0
      eslint-import-resolver-node: 0.3.9
      eslint-module-utils: 2.8.0(@typescript-eslint/parser@5.62.0)(eslint-import-resolver-node@0.3.9)(eslint-import-resolver-typescript@3.6.1)(eslint@8.57.0)
      hasown: 2.0.1
      is-core-module: 2.13.1
      is-glob: 4.0.3
      minimatch: 3.1.2
      object.fromentries: 2.0.7
      object.groupby: 1.0.1
      object.values: 1.1.7
      semver: 6.3.1
      tsconfig-paths: 3.15.0
    transitivePeerDependencies:
      - eslint-import-resolver-typescript
      - eslint-import-resolver-webpack
      - supports-color
    dev: false

  /eslint-plugin-import@2.29.1(@typescript-eslint/parser@7.4.0)(eslint-import-resolver-typescript@3.6.1)(eslint@8.57.0):
    resolution: {integrity: sha512-BbPC0cuExzhiMo4Ff1BTVwHpjjv28C5R+btTOGaCRC7UEz801up0JadwkeSk5Ued6TG34uaczuVuH6qyy5YUxw==}
    engines: {node: '>=4'}
    peerDependencies:
      '@typescript-eslint/parser': '*'
      eslint: ^2 || ^3 || ^4 || ^5 || ^6 || ^7.2.0 || ^8
    peerDependenciesMeta:
      '@typescript-eslint/parser':
        optional: true
    dependencies:
      '@typescript-eslint/parser': 7.4.0(eslint@8.57.0)(typescript@5.4.3)
      array-includes: 3.1.7
      array.prototype.findlastindex: 1.2.3
      array.prototype.flat: 1.3.2
      array.prototype.flatmap: 1.3.2
      debug: 3.2.7
      doctrine: 2.1.0
      eslint: 8.57.0
      eslint-import-resolver-node: 0.3.9
      eslint-module-utils: 2.8.0(@typescript-eslint/parser@7.4.0)(eslint-import-resolver-node@0.3.9)(eslint-import-resolver-typescript@3.6.1)(eslint@8.57.0)
      hasown: 2.0.1
      is-core-module: 2.13.1
      is-glob: 4.0.3
      minimatch: 3.1.2
      object.fromentries: 2.0.7
      object.groupby: 1.0.1
      object.values: 1.1.7
      semver: 6.3.1
      tsconfig-paths: 3.15.0
    transitivePeerDependencies:
      - eslint-import-resolver-typescript
      - eslint-import-resolver-webpack
      - supports-color

  /eslint-plugin-jest@25.7.0(@typescript-eslint/eslint-plugin@5.62.0)(eslint@8.57.0)(typescript@5.4.3):
    resolution: {integrity: sha512-PWLUEXeeF7C9QGKqvdSbzLOiLTx+bno7/HC9eefePfEb257QFHg7ye3dh80AZVkaa/RQsBB1Q/ORQvg2X7F0NQ==}
    engines: {node: ^12.13.0 || ^14.15.0 || >=16.0.0}
    peerDependencies:
      '@typescript-eslint/eslint-plugin': ^4.0.0 || ^5.0.0
      eslint: ^6.0.0 || ^7.0.0 || ^8.0.0
      jest: '*'
    peerDependenciesMeta:
      '@typescript-eslint/eslint-plugin':
        optional: true
      jest:
        optional: true
    dependencies:
      '@typescript-eslint/eslint-plugin': 5.62.0(@typescript-eslint/parser@5.62.0)(eslint@8.57.0)(typescript@5.4.3)
      '@typescript-eslint/experimental-utils': 5.62.0(eslint@8.57.0)(typescript@5.4.3)
      eslint: 8.57.0
    transitivePeerDependencies:
      - supports-color
      - typescript
    dev: false

  /eslint-plugin-jsx-a11y@6.8.0(eslint@8.57.0):
    resolution: {integrity: sha512-Hdh937BS3KdwwbBaKd5+PLCOmYY6U4f2h9Z2ktwtNKvIdIEu137rjYbcb9ApSbVJfWxANNuiKTD/9tOKjK9qOA==}
    engines: {node: '>=4.0'}
    peerDependencies:
      eslint: ^3 || ^4 || ^5 || ^6 || ^7 || ^8
    dependencies:
      '@babel/runtime': 7.23.9
      aria-query: 5.3.0
      array-includes: 3.1.7
      array.prototype.flatmap: 1.3.2
      ast-types-flow: 0.0.8
      axe-core: 4.7.0
      axobject-query: 3.2.1
      damerau-levenshtein: 1.0.8
      emoji-regex: 9.2.2
      es-iterator-helpers: 1.0.15
      eslint: 8.57.0
      hasown: 2.0.1
      jsx-ast-utils: 3.3.5
      language-tags: 1.0.9
      minimatch: 3.1.2
      object.entries: 1.1.7
      object.fromentries: 2.0.7

  /eslint-plugin-react-hooks@4.6.0(eslint@8.57.0):
    resolution: {integrity: sha512-oFc7Itz9Qxh2x4gNHStv3BqJq54ExXmfC+a1NjAta66IAN87Wu0R/QArgIS9qKzX3dXKPI9H5crl9QchNMY9+g==}
    engines: {node: '>=10'}
    peerDependencies:
      eslint: ^3.0.0 || ^4.0.0 || ^5.0.0 || ^6.0.0 || ^7.0.0 || ^8.0.0-0
    dependencies:
      eslint: 8.57.0

  /eslint-plugin-react@7.34.1(eslint@8.57.0):
    resolution: {integrity: sha512-N97CxlouPT1AHt8Jn0mhhN2RrADlUAsk1/atcT2KyA/l9Q/E6ll7OIGwNumFmWfZ9skV3XXccYS19h80rHtgkw==}
    engines: {node: '>=4'}
    peerDependencies:
      eslint: ^3 || ^4 || ^5 || ^6 || ^7 || ^8
    dependencies:
      array-includes: 3.1.8
      array.prototype.findlast: 1.2.5
      array.prototype.flatmap: 1.3.2
      array.prototype.toreversed: 1.1.2
      array.prototype.tosorted: 1.1.3
      doctrine: 2.1.0
      es-iterator-helpers: 1.0.18
      eslint: 8.57.0
      estraverse: 5.3.0
      jsx-ast-utils: 3.3.5
      minimatch: 3.1.2
      object.entries: 1.1.8
      object.fromentries: 2.0.8
      object.hasown: 1.1.4
      object.values: 1.2.0
      prop-types: 15.8.1
      resolve: 2.0.0-next.5
      semver: 6.3.1
      string.prototype.matchall: 4.0.11

  /eslint-plugin-testing-library@5.11.1(eslint@8.57.0)(typescript@5.4.3):
    resolution: {integrity: sha512-5eX9e1Kc2PqVRed3taaLnAAqPZGEX75C+M/rXzUAI3wIg/ZxzUm1OVAwfe/O+vE+6YXOLetSe9g5GKD2ecXipw==}
    engines: {node: ^12.22.0 || ^14.17.0 || >=16.0.0, npm: '>=6'}
    peerDependencies:
      eslint: ^7.5.0 || ^8.0.0
    dependencies:
      '@typescript-eslint/utils': 5.62.0(eslint@8.57.0)(typescript@5.4.3)
      eslint: 8.57.0
    transitivePeerDependencies:
      - supports-color
      - typescript
    dev: false

  /eslint-scope@5.1.1:
    resolution: {integrity: sha512-2NxwbF/hZ0KpepYN0cNbo+FN6XoK7GaHlQhgx/hIZl6Va0bF45RQOOwhLIy8lQDbuCiadSLCBnH2CFYquit5bw==}
    engines: {node: '>=8.0.0'}
    dependencies:
      esrecurse: 4.3.0
      estraverse: 4.3.0
    dev: false

  /eslint-scope@7.2.2:
    resolution: {integrity: sha512-dOt21O7lTMhDM+X9mB4GX+DZrZtCUJPL/wlcTqxyrx5IvO0IYtILdtrQGQp+8n5S0gwSVmOf9NQrjMOgfQZlIg==}
    engines: {node: ^12.22.0 || ^14.17.0 || >=16.0.0}
    dependencies:
      esrecurse: 4.3.0
      estraverse: 5.3.0

  /eslint-visitor-keys@2.1.0:
    resolution: {integrity: sha512-0rSmRBzXgDzIsD6mGdJgevzgezI534Cer5L/vyMX0kHzT/jiB43jRhd9YUlMGYLQy2zprNmoT8qasCGtY+QaKw==}
    engines: {node: '>=10'}
    dev: false

  /eslint-visitor-keys@3.4.3:
    resolution: {integrity: sha512-wpc+LXeiyiisxPlEkUzU6svyS1frIO3Mgxj1fdy7Pm8Ygzguax2N3Fa/D/ag1WqbOprdI+uY6wMUl8/a2G+iag==}
    engines: {node: ^12.22.0 || ^14.17.0 || >=16.0.0}

  /eslint@8.57.0:
    resolution: {integrity: sha512-dZ6+mexnaTIbSBZWgou51U6OmzIhYM2VcNdtiTtI7qPNZm35Akpr0f6vtw3w1Kmn5PYo+tZVfh13WrhpS6oLqQ==}
    engines: {node: ^12.22.0 || ^14.17.0 || >=16.0.0}
    hasBin: true
    dependencies:
      '@eslint-community/eslint-utils': 4.4.0(eslint@8.57.0)
      '@eslint-community/regexpp': 4.10.0
      '@eslint/eslintrc': 2.1.4
      '@eslint/js': 8.57.0
      '@humanwhocodes/config-array': 0.11.14
      '@humanwhocodes/module-importer': 1.0.1
      '@nodelib/fs.walk': 1.2.8
      '@ungap/structured-clone': 1.2.0
      ajv: 6.12.6
      chalk: 4.1.2
      cross-spawn: 7.0.3
      debug: 4.3.4
      doctrine: 3.0.0
      escape-string-regexp: 4.0.0
      eslint-scope: 7.2.2
      eslint-visitor-keys: 3.4.3
      espree: 9.6.1
      esquery: 1.5.0
      esutils: 2.0.3
      fast-deep-equal: 3.1.3
      file-entry-cache: 6.0.1
      find-up: 5.0.0
      glob-parent: 6.0.2
      globals: 13.24.0
      graphemer: 1.4.0
      ignore: 5.3.1
      imurmurhash: 0.1.4
      is-glob: 4.0.3
      is-path-inside: 3.0.3
      js-yaml: 4.1.0
      json-stable-stringify-without-jsonify: 1.0.1
      levn: 0.4.1
      lodash.merge: 4.6.2
      minimatch: 3.1.2
      natural-compare: 1.4.0
      optionator: 0.9.3
      strip-ansi: 6.0.1
      text-table: 0.2.0
    transitivePeerDependencies:
      - supports-color

  /espree@9.6.1:
    resolution: {integrity: sha512-oruZaFkjorTpF32kDSI5/75ViwGeZginGGy2NoOSg3Q9bnwlnmDm4HLnkl0RE3n+njDXR037aY1+x58Z/zFdwQ==}
    engines: {node: ^12.22.0 || ^14.17.0 || >=16.0.0}
    dependencies:
      acorn: 8.11.3
      acorn-jsx: 5.3.2(acorn@8.11.3)
      eslint-visitor-keys: 3.4.3

  /esquery@1.5.0:
    resolution: {integrity: sha512-YQLXUplAwJgCydQ78IMJywZCceoqk1oH01OERdSAJc/7U2AylwjhSCLDEtqwg811idIS/9fIU5GjG73IgjKMVg==}
    engines: {node: '>=0.10'}
    dependencies:
      estraverse: 5.3.0

  /esrecurse@4.3.0:
    resolution: {integrity: sha512-KmfKL3b6G+RXvP8N1vr3Tq1kL/oCFgn2NYXEtqP8/L3pKapUA4G8cFVaoF3SU323CD4XypR/ffioHmkti6/Tag==}
    engines: {node: '>=4.0'}
    dependencies:
      estraverse: 5.3.0

  /estraverse@4.3.0:
    resolution: {integrity: sha512-39nnKffWz8xN1BU/2c79n9nB9HDzo0niYUqx6xyqUnyoAnQyyWpOTdZEeiCch8BBu515t4wp9ZmgVfVhn9EBpw==}
    engines: {node: '>=4.0'}
    dev: false

  /estraverse@5.3.0:
    resolution: {integrity: sha512-MMdARuVEQziNTeJD8DgMqmhwR11BRQ/cBP+pLtYdSTnf3MIO8fFeiINEbX36ZdNlfU/7A9f3gUw49B3oQsvwBA==}
    engines: {node: '>=4.0'}

  /esutils@2.0.3:
    resolution: {integrity: sha512-kVscqXk4OCp68SZ0dkgEKVi6/8ij300KBWTJq32P/dYeWTSwK41WyTxalN1eRmA5Z9UU/LX9D7FWSmV9SAYx6g==}
    engines: {node: '>=0.10.0'}

  /eventemitter3@5.0.1:
    resolution: {integrity: sha512-GWkBvjiSZK87ELrYOSESUYeVIc9mvLLf/nXalMOS5dYrgZq9o5OVkbZAVM06CVxYsCwH9BDZFPlQTlPA1j4ahA==}
    dev: true

  /events@3.3.0:
    resolution: {integrity: sha512-mQw+2fkQbALzQ7V0MY0IqdnXNOeTtP4r0lN9z7AAawCXgqea7bDii20AYrIBrFd/Hx0M2Ocz6S111CaFkUcb0Q==}
    engines: {node: '>=0.8.x'}
    dev: false

  /execa@4.1.0:
    resolution: {integrity: sha512-j5W0//W7f8UxAn8hXVnwG8tLwdiUy4FJLcSupCg6maBYZDpyBvTApK7KyuI4bKj8KOh1r2YH+6ucuYtJv1bTZA==}
    engines: {node: '>=10'}
    dependencies:
      cross-spawn: 7.0.3
      get-stream: 5.2.0
      human-signals: 1.1.1
      is-stream: 2.0.1
      merge-stream: 2.0.0
      npm-run-path: 4.0.1
      onetime: 5.1.2
      signal-exit: 3.0.7
      strip-final-newline: 2.0.0
    dev: true

  /execa@5.1.1:
    resolution: {integrity: sha512-8uSpZZocAZRBAPIEINJj3Lo9HyGitllczc27Eh5YYojjMFMn8yHMDMaUHE2Jqfq05D/wucwI4JGURyXt1vchyg==}
    engines: {node: '>=10'}
    dependencies:
      cross-spawn: 7.0.3
      get-stream: 6.0.1
      human-signals: 2.1.0
      is-stream: 2.0.1
      merge-stream: 2.0.0
      npm-run-path: 4.0.1
      onetime: 5.1.2
      signal-exit: 3.0.7
      strip-final-newline: 2.0.0
    dev: true

  /execa@7.2.0:
    resolution: {integrity: sha512-UduyVP7TLB5IcAQl+OzLyLcS/l32W/GLg+AhHJ+ow40FOk2U3SAllPwR44v4vmdFwIWqpdwxxpQbF1n5ta9seA==}
    engines: {node: ^14.18.0 || ^16.14.0 || >=18.0.0}
    dependencies:
      cross-spawn: 7.0.3
      get-stream: 6.0.1
      human-signals: 4.3.1
      is-stream: 3.0.0
      merge-stream: 2.0.0
      npm-run-path: 5.3.0
      onetime: 6.0.0
      signal-exit: 3.0.7
      strip-final-newline: 3.0.0
    dev: true

  /exenv@1.2.2:
    resolution: {integrity: sha512-Z+ktTxTwv9ILfgKCk32OX3n/doe+OcLTRtqK9pcL+JsP3J1/VW8Uvl4ZjLlKqeW4rzK4oesDOGMEMRIZqtP4Iw==}
    dev: false

  /fast-deep-equal@3.1.3:
    resolution: {integrity: sha512-f3qQ9oQy9j2AhBe/H9VC91wLmKBCCU/gDOnKNAYG5hswO7BLKj09Hc5HYNz9cGI++xlpDCIgDaitVs03ATR84Q==}

  /fast-glob@3.3.1:
    resolution: {integrity: sha512-kNFPyjhh5cKjrUltxs+wFx+ZkbRaxxmZ+X0ZU31SOsxCEtP9VPgtq2teZw1DebupL5GmDaNQ6yKMMVcM41iqDg==}
    engines: {node: '>=8.6.0'}
    dependencies:
      '@nodelib/fs.stat': 2.0.5
      '@nodelib/fs.walk': 1.2.8
      glob-parent: 5.1.2
      merge2: 1.4.1
      micromatch: 4.0.5

  /fast-glob@3.3.2:
    resolution: {integrity: sha512-oX2ruAFQwf/Orj8m737Y5adxDQO0LAB7/S5MnxCdTNDd4p6BsyIVsv9JQsATbTSq8KHRpLwIHbVlUNatxd+1Ow==}
    engines: {node: '>=8.6.0'}
    dependencies:
      '@nodelib/fs.stat': 2.0.5
      '@nodelib/fs.walk': 1.2.8
      glob-parent: 5.1.2
      merge2: 1.4.1
      micromatch: 4.0.5

  /fast-json-parse@1.0.3:
    resolution: {integrity: sha512-FRWsaZRWEJ1ESVNbDWmsAlqDk96gPQezzLghafp5J4GUKjbCz3OkAHuZs5TuPEtkbVQERysLp9xv6c24fBm8Aw==}
    dev: true

  /fast-json-stable-stringify@2.1.0:
    resolution: {integrity: sha512-lhd/wF+Lk98HZoTCtlVraHtfh5XYijIjalXck7saUtuanSDyLMxnHhSXEDJqHxD7msR8D0uCmqlkwjCV8xvwHw==}

  /fast-levenshtein@2.0.6:
    resolution: {integrity: sha512-DCXu6Ifhqcks7TZKY3Hxp3y6qphY5SJZmrWMDrKcERSOXWQdMhU9Ig/PYrzyw/ul9jOIyh0N4M0tbC5hodg8dw==}

  /fastq@1.15.0:
    resolution: {integrity: sha512-wBrocU2LCXXa+lWBt8RoIRD89Fi8OdABODa/kEnyeyjS5aZO5/GNvI5sEINADqP/h8M29UHTHUb53sUu5Ihqdw==}
    dependencies:
      reusify: 1.0.4

  /fflate@0.6.10:
    resolution: {integrity: sha512-IQrh3lEPM93wVCEczc9SaAOvkmcoQn/G8Bo1e8ZPlY3X3bnAxWaBdvTdvM1hP62iZp0BXWDy4vTAy4fF0+Dlpg==}
    dev: false

  /fflate@0.8.2:
    resolution: {integrity: sha512-cPJU47OaAoCbg0pBvzsgpTPhmhqI5eJjh/JIu8tPj5q+T7iLvW/JAYUqmE7KOB4R1ZyEhzBaIQpQpardBF5z8A==}

  /file-entry-cache@6.0.1:
    resolution: {integrity: sha512-7Gps/XWymbLk2QLYK4NzpMOrYjMhdIxXuIvy2QBsLE6ljuodKvdkWs/cpyJJ3CVIVpH0Oi1Hvg1ovbMzLdFBBg==}
    engines: {node: ^10.12.0 || >=12.0.0}
    dependencies:
      flat-cache: 3.2.0

  /filesize@8.0.7:
    resolution: {integrity: sha512-pjmC+bkIF8XI7fWaH8KxHcZL3DPybs1roSKP4rKDvy20tAWwIObE4+JIseG2byfGKhud5ZnM4YSGKBz7Sh0ndQ==}
    engines: {node: '>= 0.4.0'}
    dev: false

  /fill-range@7.0.1:
    resolution: {integrity: sha512-qOo9F+dMUmC2Lcb4BbVvnKJxTPjCm+RRpe4gDuGrzkL7mEVl/djYSu2OdQ2Pa302N4oqkSg9ir6jaLWJ2USVpQ==}
    engines: {node: '>=8'}
    dependencies:
      to-regex-range: 5.0.1

  /find-babel-config@2.0.0:
    resolution: {integrity: sha512-dOKT7jvF3hGzlW60Gc3ONox/0rRZ/tz7WCil0bqA1In/3I8f1BctpXahRnEKDySZqci7u+dqq93sZST9fOJpFw==}
    engines: {node: '>=16.0.0'}
    dependencies:
      json5: 2.2.3
      path-exists: 4.0.0
    dev: true

  /find-up@3.0.0:
    resolution: {integrity: sha512-1yD6RmLI1XBfxugvORwlck6f75tYL+iR0jqwsOrOxMZyGYqUuDhJ0l4AXdO1iX/FTs9cBAMEk1gWSEx1kSbylg==}
    engines: {node: '>=6'}
    dependencies:
      locate-path: 3.0.0

  /find-up@5.0.0:
    resolution: {integrity: sha512-78/PXT1wlLLDgTzDs7sjq9hzz0vXD+zn+7wypEe4fXQxCmdmqfGsEPQxmiCSQI3ajFV91bVSsvNtrJRiW6nGng==}
    engines: {node: '>=10'}
    dependencies:
      locate-path: 6.0.0
      path-exists: 4.0.0

  /flat-cache@3.2.0:
    resolution: {integrity: sha512-CYcENa+FtcUKLmhhqyctpclsq7QF38pKjZHsGNiSQF5r4FtoKDWabFDl3hzaEQMvT1LHEysw5twgLvpYYb4vbw==}
    engines: {node: ^10.12.0 || >=12.0.0}
    dependencies:
      flatted: 3.3.1
      keyv: 4.5.4
      rimraf: 3.0.2

  /flatbuffers@1.12.0:
    resolution: {integrity: sha512-c7CZADjRcl6j0PlvFy0ZqXQ67qSEZfrVPynmnL+2zPc+NtMvrF8Y0QceMo7QqnSPc7+uWjUIAbvCQ5WIKlMVdQ==}
    dev: true

  /flatbuffers@22.12.6:
    resolution: {integrity: sha512-CEwO0TRo6Z2dQ9iIfVAUC+BipwUnP2g8paCNqnrSsTh/axisRgzOwWyqTiPJMh8Si9QwhROjZ/FsFMfoESP33A==}
    dev: false

  /flatted@3.3.1:
    resolution: {integrity: sha512-X8cqMLLie7KsNUDSdzeN8FYK9rEt4Dt67OsG/DNGnYTSDBG4uFAJFBnUeiV+zCVAvwFy56IjM9sH51jVaEhNxw==}

  /for-each@0.3.3:
    resolution: {integrity: sha512-jqYfLp7mo9vIyQf8ykW2v7A+2N4QjeCeI5+Dz9XraiO1ign81wjiH7Fb9vSOWvQfNtmSa4H2RoQTrrXivdUZmw==}
    dependencies:
      is-callable: 1.2.7

  /foreground-child@3.1.1:
    resolution: {integrity: sha512-TMKDUnIte6bfb5nWv7V/caI169OHgvwjb7V4WkeUvbQQdjr5rWKqHFiKWb/fcOwB+CzBT+qbWjvj+DVwRskpIg==}
    engines: {node: '>=14'}
    dependencies:
      cross-spawn: 7.0.3
      signal-exit: 4.1.0
    dev: true

  /fork-ts-checker-webpack-plugin@6.5.3(eslint@8.57.0)(typescript@5.4.3)(webpack@5.91.0):
    resolution: {integrity: sha512-SbH/l9ikmMWycd5puHJKTkZJKddF4iRLyW3DeZ08HTI7NGyLS38MXd/KGgeWumQO7YNQbW2u/NtPT2YowbPaGQ==}
    engines: {node: '>=10', yarn: '>=1.0.0'}
    peerDependencies:
      eslint: '>= 6'
      typescript: '>= 2.7'
      vue-template-compiler: '*'
      webpack: '>= 4'
    peerDependenciesMeta:
      eslint:
        optional: true
      vue-template-compiler:
        optional: true
    dependencies:
      '@babel/code-frame': 7.22.13
      '@types/json-schema': 7.0.13
      chalk: 4.1.2
      chokidar: 3.6.0
      cosmiconfig: 6.0.0
      deepmerge: 4.3.1
      eslint: 8.57.0
      fs-extra: 9.1.0
      glob: 7.2.3
      memfs: 3.5.3
      minimatch: 3.1.2
      schema-utils: 2.7.0
      semver: 7.6.0
      tapable: 1.1.3
      typescript: 5.4.3
      webpack: 5.91.0
    dev: false

  /fraction.js@4.3.7:
    resolution: {integrity: sha512-ZsDfxO51wGAXREY55a7la9LScWpwv9RxIrYABrlvOFBlH/ShPnrtsXeuUIfXKKOVicNxQ+o8JTbJvjS4M89yew==}

  /fs-extra@9.1.0:
    resolution: {integrity: sha512-hcg3ZmepS30/7BSFqRvoo3DOMQu7IjqxO5nCDt+zM9XWjb33Wg7ziNT+Qvqbuc3+gWpzO02JubVyk2G4Zvo1OQ==}
    engines: {node: '>=10'}
    dependencies:
      at-least-node: 1.0.0
      graceful-fs: 4.2.11
      jsonfile: 6.1.0
      universalify: 2.0.0
    dev: false

  /fs-monkey@1.0.5:
    resolution: {integrity: sha512-8uMbBjrhzW76TYgEV27Y5E//W2f/lTFmx78P2w19FZSxarhI/798APGQyuGCwmkNxgwGRhrLfvWyLBvNtuOmew==}
    dev: false

  /fs.realpath@1.0.0:
    resolution: {integrity: sha512-OO0pH2lK6a0hZnAdau5ItzHPI6pUlvI7jMVnxUQRtw4owF2wk8lOSabtGDCTP4Ggrg2MbGnWO9X8K1t4+fGMDw==}

  /fsevents@2.3.3:
    resolution: {integrity: sha512-5xoDfX+fL7faATnagmWPpbFtwh/R77WmMMqqHGS65C3vvB0YHrgF+B1YmZ3441tMj5n63k0212XNoJwzlhffQw==}
    engines: {node: ^8.16.0 || ^10.6.0 || >=11.0.0}
    os: [darwin]
    requiresBuild: true
    optional: true

  /function-bind@1.1.1:
    resolution: {integrity: sha512-yIovAzMX49sF8Yl58fSCWJ5svSLuaibPxXQJFLmBObTuCr0Mf1KiPopGM9NiFjiYBCbfaa2Fh6breQ6ANVTI0A==}

  /function-bind@1.1.2:
    resolution: {integrity: sha512-7XHNxH7qX9xG5mIwxkhumTox/MIRNcOgDrxWsMt2pAr23WHp6MrRlN7FBSFpCpr+oVO0F744iUgR82nJMfG2SA==}

  /function.prototype.name@1.1.6:
    resolution: {integrity: sha512-Z5kx79swU5P27WEayXM1tBi5Ze/lbIyiNgU3qyXUOf9b2rgXYyF9Dy9Cx+IQv/Lc8WCG6L82zwUPpSS9hGehIg==}
    engines: {node: '>= 0.4'}
    dependencies:
      call-bind: 1.0.2
      define-properties: 1.2.1
      es-abstract: 1.22.2
      functions-have-names: 1.2.3

  /functions-have-names@1.2.3:
    resolution: {integrity: sha512-xckBUXyTIqT97tq2x2AMb+g163b5JFysYk0x4qxNFwbfQkmNZoiRHb6sPzI9/QV33WeuvVYBUIiD4NzNIyqaRQ==}

  /gensync@1.0.0-beta.2:
    resolution: {integrity: sha512-3hN7NaskYvMDLQY55gnW3NQ+mesEAepTqlg+VEbj7zzqEMBVNhzcGYYeqFo/TlYz6eQiFcp1HcsCZO+nGgS8zg==}
    engines: {node: '>=6.9.0'}

  /get-caller-file@2.0.5:
    resolution: {integrity: sha512-DyFP3BM/3YHTQOCUL/w0OZHR0lpKeGrxotcHWcqNEdnltqFwXVfhEBQ94eIo34AfQpo0rGki4cyIiftY06h2Fg==}
    engines: {node: 6.* || 8.* || >= 10.*}
    dev: true

  /get-intrinsic@1.2.1:
    resolution: {integrity: sha512-2DcsyfABl+gVHEfCOaTrWgyt+tb6MSEGmKq+kI5HwLbIYgjgmMcV8KQ41uaKz1xxUcn9tJtgFbQUEVcEbd0FYw==}
    dependencies:
      function-bind: 1.1.1
      has: 1.0.3
      has-proto: 1.0.1
      has-symbols: 1.0.3

  /get-intrinsic@1.2.4:
    resolution: {integrity: sha512-5uYhsJH8VJBTv7oslg4BznJYhDoRI6waYCxMmCdnTrcCrHA/fCFKoTFz2JKKE0HdDFUF7/oQuhzumXJK7paBRQ==}
    engines: {node: '>= 0.4'}
    dependencies:
      es-errors: 1.3.0
      function-bind: 1.1.2
      has-proto: 1.0.3
      has-symbols: 1.0.3
      hasown: 2.0.2

  /get-stream@5.2.0:
    resolution: {integrity: sha512-nBF+F1rAZVCu/p7rjzgA+Yb4lfYXrpl7a6VmJrU8wF9I1CKvP/QwPNZHnOlwbTkY6dvtFIzFMSyQXbLoTQPRpA==}
    engines: {node: '>=8'}
    dependencies:
      pump: 3.0.0
    dev: true

  /get-stream@6.0.1:
    resolution: {integrity: sha512-ts6Wi+2j3jQjqi70w5AlN8DFnkSwC+MqmxEzdEALB2qXZYV3X/b1CTfgPLGJNMeAWxdPfU8FO1ms3NUfaHCPYg==}
    engines: {node: '>=10'}
    dev: true

  /get-symbol-description@1.0.0:
    resolution: {integrity: sha512-2EmdH1YvIQiZpltCNgkuiUnyukzxM/R6NDJX31Ke3BG1Nq5b0S2PhX59UKi9vZpPDQVdqn+1IcaAwnzTT5vCjw==}
    engines: {node: '>= 0.4'}
    dependencies:
      call-bind: 1.0.2
      get-intrinsic: 1.2.1

  /get-symbol-description@1.0.2:
    resolution: {integrity: sha512-g0QYk1dZBxGwk+Ngc+ltRH2IBp2f7zBkBMBJZCDerh6EhlhSR6+9irMCuT/09zD6qkarHUSn529sK/yL4S27mg==}
    engines: {node: '>= 0.4'}
    dependencies:
      call-bind: 1.0.7
      es-errors: 1.3.0
      get-intrinsic: 1.2.4

  /get-tsconfig@4.7.2:
    resolution: {integrity: sha512-wuMsz4leaj5hbGgg4IvDU0bqJagpftG5l5cXIAvo8uZrqn0NJqwtfupTN00VnkQJPcIRrxYrm1Ue24btpCha2A==}
    dependencies:
      resolve-pkg-maps: 1.0.0

  /glob-parent@5.1.2:
    resolution: {integrity: sha512-AOIgSQCepiJYwP3ARnGx+5VnTu2HBYdzbGP45eLw1vr3zB3vZLeyed1sC9hnbcOc9/SrMyM5RPQrkGz4aS9Zow==}
    engines: {node: '>= 6'}
    dependencies:
      is-glob: 4.0.3

  /glob-parent@6.0.2:
    resolution: {integrity: sha512-XxwI8EOhVQgWp6iDL+3b0r86f4d6AX6zSU55HfB4ydCEuXLXc5FcYeOu+nnGftS4TEju/11rt4KJPTMgbfmv4A==}
    engines: {node: '>=10.13.0'}
    dependencies:
      is-glob: 4.0.3

  /glob-to-regexp@0.4.1:
    resolution: {integrity: sha512-lkX1HJXwyMcprw/5YUZc2s7DrpAiHB21/V+E1rHUrVNokkvB6bqMzT0VfV6/86ZNabt1k14YOIaT7nDvOX3Iiw==}
    dev: false

  /glob@10.3.12:
    resolution: {integrity: sha512-TCNv8vJ+xz4QiqTpfOJA7HvYv+tNIRHKfUWw/q+v2jdgN4ebz+KY9tGx5J4rHP0o84mNP+ApH66HRX8us3Khqg==}
    engines: {node: '>=16 || 14 >=14.17'}
    hasBin: true
    dependencies:
      foreground-child: 3.1.1
      jackspeak: 2.3.6
      minimatch: 9.0.4
      minipass: 7.0.4
      path-scurry: 1.10.2
    dev: true

  /glob@7.2.3:
    resolution: {integrity: sha512-nFR0zLpU2YCaRxwoCJvL6UvCH2JFyFVIvwTLsIf21AuHlMskA1hhTdk+LlYJtOlYt9v6dvszD2BGRqBL+iQK9Q==}
    dependencies:
      fs.realpath: 1.0.0
      inflight: 1.0.6
      inherits: 2.0.4
      minimatch: 3.1.2
      once: 1.4.0
      path-is-absolute: 1.0.1

  /glob@8.1.0:
    resolution: {integrity: sha512-r8hpEjiQEYlF2QU0df3dS+nxxSIreXQS1qRhMJM0Q5NDdR386C7jb7Hwwod8Fgiuex+k0GFjgft18yvxm5XoCQ==}
    engines: {node: '>=12'}
    dependencies:
      fs.realpath: 1.0.0
      inflight: 1.0.6
      inherits: 2.0.4
      minimatch: 5.1.6
      once: 1.4.0
    dev: true

  /global-modules@2.0.0:
    resolution: {integrity: sha512-NGbfmJBp9x8IxyJSd1P+otYK8vonoJactOogrVfFRIAEY1ukil8RSKDz2Yo7wh1oihl51l/r6W4epkeKJHqL8A==}
    engines: {node: '>=6'}
    dependencies:
      global-prefix: 3.0.0
    dev: false

  /global-prefix@3.0.0:
    resolution: {integrity: sha512-awConJSVCHVGND6x3tmMaKcQvwXLhjdkmomy2W+Goaui8YPgYgXJZewhg3fWC+DlfqqQuWg8AwqjGTD2nAPVWg==}
    engines: {node: '>=6'}
    dependencies:
      ini: 1.3.8
      kind-of: 6.0.3
      which: 1.3.1
    dev: false

  /globals@11.12.0:
    resolution: {integrity: sha512-WOBp/EEGUiIsJSp7wcv/y6MO+lV9UoncWqxuFfm8eBwzWNgyfBd6Gz+IeKQ9jCmyhoH99g15M3T+QaVHFjizVA==}
    engines: {node: '>=4'}

  /globals@13.24.0:
    resolution: {integrity: sha512-AhO5QUcj8llrbG09iWhPU2B204J1xnPeL8kQmVorSsy+Sjj1sk8gIyh6cUocGmH4L0UuhAJy+hJMRA4mgA4mFQ==}
    engines: {node: '>=8'}
    dependencies:
      type-fest: 0.20.2

  /globalthis@1.0.3:
    resolution: {integrity: sha512-sFdI5LyBiNTHjRd7cGPWapiHWMOXKyuBNX/cWJ3NfzrZQVa8GI/8cofCl74AOVqq9W5kNmguTIzJ/1s2gyI9wA==}
    engines: {node: '>= 0.4'}
    dependencies:
      define-properties: 1.2.1

  /globby@11.1.0:
    resolution: {integrity: sha512-jhIXaOzy1sb8IyocaruWSn1TjmnBVs8Ayhcy83rmxNJ8q2uWKCAj3CnJY+KpGSXCueAPc0i05kVvVKtP1t9S3g==}
    engines: {node: '>=10'}
    dependencies:
      array-union: 2.1.0
      dir-glob: 3.0.1
      fast-glob: 3.3.2
      ignore: 5.3.1
      merge2: 1.4.1
      slash: 3.0.0

  /glsl-noise@0.0.0:
    resolution: {integrity: sha512-b/ZCF6amfAUb7dJM/MxRs7AetQEahYzJ8PtgfrmEdtw6uyGOr+ZSGtgjFm6mfsBkxJ4d2W7kg+Nlqzqvn3Bc0w==}
    dev: false

  /gopd@1.0.1:
    resolution: {integrity: sha512-d65bNlIadxvpb/A2abVdlqKqV563juRnZ1Wtk6s1sIR8uNsXR70xqIzVqxVf1eTqDunwT2MkczEeaezCKTZhwA==}
    dependencies:
      get-intrinsic: 1.2.1

  /graceful-fs@4.2.11:
    resolution: {integrity: sha512-RbJ5/jmFcNNCcDV5o9eTnBLJ/HszWV0P73bc+Ff4nS/rJj+YaS6IGyiOL0VoBYX+l1Wrl3k63h/KrH+nhJ0XvQ==}

  /graphemer@1.4.0:
    resolution: {integrity: sha512-EtKwoO6kxCL9WO5xipiHTZlSzBm7WLT627TqC/uVRd0HKmq8NXyebnNYxDoBi7wt8eTWrUrKXCOVaFq9x1kgag==}

  /gzip-size@6.0.0:
    resolution: {integrity: sha512-ax7ZYomf6jqPTQ4+XCpUGyXKHk5WweS+e05MBO4/y3WJ5RkmPXNKvX+bx1behVILVwr6JSQvZAku021CHPXG3Q==}
    engines: {node: '>=10'}
    dependencies:
      duplexer: 0.1.2
    dev: false

  /harmony-reflect@1.6.2:
    resolution: {integrity: sha512-HIp/n38R9kQjDEziXyDTuW3vvoxxyxjxFzXLrBr18uB47GnSt+G9D29fqrpM5ZkspMcPICud3XsBJQ4Y2URg8g==}
    dev: false

  /has-bigints@1.0.2:
    resolution: {integrity: sha512-tSvCKtBr9lkF0Ex0aQiP9N+OpV4zi2r/Nee5VkRDbaqv35RLYMzbwQfFSZZH0kR+Rd6302UJZ2p/bJCEoR3VoQ==}

  /has-flag@3.0.0:
    resolution: {integrity: sha512-sKJf1+ceQBr4SMkvQnBDNDtf4TXpVhVGateu0t918bl30FnbE2m4vNLX+VWe/dpjlb+HugGYzW7uQXH98HPEYw==}
    engines: {node: '>=4'}

  /has-flag@4.0.0:
    resolution: {integrity: sha512-EykJT/Q1KjTWctppgIAgfSO0tKVuZUjhgMr17kqTumMl6Afv3EISleU7qZUzoXDFTAHTDC4NOoG/ZxU3EvlMPQ==}
    engines: {node: '>=8'}

  /has-property-descriptors@1.0.0:
    resolution: {integrity: sha512-62DVLZGoiEBDHQyqG4w9xCuZ7eJEwNmJRWw2VY84Oedb7WFcA27fiEVe8oUQx9hAUJ4ekurquucTGwsyO1XGdQ==}
    dependencies:
      get-intrinsic: 1.2.1

  /has-property-descriptors@1.0.2:
    resolution: {integrity: sha512-55JNKuIW+vq4Ke1BjOTjM2YctQIvCT7GFzHwmfZPGo5wnrgkid0YQtnAleFSqumZm4az3n2BS+erby5ipJdgrg==}
    dependencies:
      es-define-property: 1.0.0

  /has-proto@1.0.1:
    resolution: {integrity: sha512-7qE+iP+O+bgF9clE5+UoBFzE65mlBiVj3tKCrlNQ0Ogwm0BjpT/gK4SlLYDMybDh5I3TCTKnPPa0oMG7JDYrhg==}
    engines: {node: '>= 0.4'}

  /has-proto@1.0.3:
    resolution: {integrity: sha512-SJ1amZAJUiZS+PhsVLf5tGydlaVB8EdFpaSO4gmiUKUOxk8qzn5AIy4ZeJUmh22znIdk/uMAUT2pl3FxzVUH+Q==}
    engines: {node: '>= 0.4'}

  /has-symbols@1.0.3:
    resolution: {integrity: sha512-l3LCuF6MgDNwTDKkdYGEihYjt5pRPbEg46rtlmnSPlUbgmB8LOIrKJbYYFBSbnPaJexMKtiPO8hmeRjRz2Td+A==}
    engines: {node: '>= 0.4'}

  /has-tostringtag@1.0.0:
    resolution: {integrity: sha512-kFjcSNhnlGV1kyoGk7OXKSawH5JOb/LzUc5w9B02hOTO0dfFRjbHQKvg1d6cf3HbeUmtU9VbbV3qzZ2Teh97WQ==}
    engines: {node: '>= 0.4'}
    dependencies:
      has-symbols: 1.0.3

  /has-tostringtag@1.0.2:
    resolution: {integrity: sha512-NqADB8VjPFLM2V0VvHUewwwsw0ZWBaIdgo+ieHtK3hasLz4qeCRjYcqfB6AQrBggRKppKF8L52/VqdVsO47Dlw==}
    engines: {node: '>= 0.4'}
    dependencies:
      has-symbols: 1.0.3

  /has@1.0.3:
    resolution: {integrity: sha512-f2dvO0VU6Oej7RkWJGrehjbzMAjFp5/VKPp5tTpWIV4JHHZK1/BxbFRtf/siA2SWTe09caDmVtYYzWEIbBS4zw==}
    engines: {node: '>= 0.4.0'}
    dependencies:
      function-bind: 1.1.1

  /hasown@2.0.1:
    resolution: {integrity: sha512-1/th4MHjnwncwXsIW6QMzlvYL9kG5e/CpVvLRZe4XPa8TOUNbCELqmvhDmnkNsAjwaG4+I8gJJL0JBvTTLO9qA==}
    engines: {node: '>= 0.4'}
    dependencies:
      function-bind: 1.1.2

  /hasown@2.0.2:
    resolution: {integrity: sha512-0hJU9SCPvmMzIBdZFqNPXWa6dqh7WdH0cII9y+CyS8rG3nL48Bclra9HmKhVVUHyPWNH5Y7xDwAB7bfgSjkUMQ==}
    engines: {node: '>= 0.4'}
    dependencies:
      function-bind: 1.1.2

  /hls.js@1.3.5:
    resolution: {integrity: sha512-uybAvKS6uDe0MnWNEPnO0krWVr+8m2R0hJ/viql8H3MVK+itq8gGQuIYoFHL3rECkIpNH98Lw8YuuWMKZxp3Ew==}
    dev: false

  /human-signals@1.1.1:
    resolution: {integrity: sha512-SEQu7vl8KjNL2eoGBLF3+wAjpsNfA9XMlXAYj/3EdaNfAlxKthD1xjEQfGOUhllCGGJVNY34bRr6lPINhNjyZw==}
    engines: {node: '>=8.12.0'}
    dev: true

  /human-signals@2.1.0:
    resolution: {integrity: sha512-B4FFZ6q/T2jhhksgkbEW3HBvWIfDW85snkQgawt07S7J5QXTk6BkNV+0yAeZrM5QpMAdYlocGoljn0sJ/WQkFw==}
    engines: {node: '>=10.17.0'}
    dev: true

  /human-signals@4.3.1:
    resolution: {integrity: sha512-nZXjEF2nbo7lIw3mgYjItAfgQXog3OjJogSbKa2CQIIvSGWcKgeJnQlNXip6NglNzYH45nSRiEVimMvYL8DDqQ==}
    engines: {node: '>=14.18.0'}
    dev: true

  /husky@8.0.3:
    resolution: {integrity: sha512-+dQSyqPh4x1hlO1swXBiNb2HzTDN1I2IGLQx1GrBuiqFJfoMrnZWwVmatvSiO+Iz8fBUnf+lekwNo4c2LlXItg==}
    engines: {node: '>=14'}
    hasBin: true
    dev: true

  /hyphenate-style-name@1.0.4:
    resolution: {integrity: sha512-ygGZLjmXfPHj+ZWh6LwbC37l43MhfztxetbFCoYTM2VjkIUpeHgSNn7QIyVFj7YQ1Wl9Cbw5sholVJPzWvC2MQ==}
    dev: false

  /identity-obj-proxy@3.0.0:
    resolution: {integrity: sha512-00n6YnVHKrinT9t0d9+5yZC6UBNJANpYEQvL2LlX6Ab9lnmxzIRcEmTPuyGScvl1+jKuCICX1Z0Ab1pPKKdikA==}
    engines: {node: '>=4'}
    dependencies:
      harmony-reflect: 1.6.2
    dev: false

  /ieee754@1.2.1:
    resolution: {integrity: sha512-dcyqhDvX1C46lXZcVqCpK+FtMRQVdIMN6/Df5js2zouUsqG7I6sFxitIC+7KYK29KdXOLHdu9zL4sFnoVQnqaA==}
    dev: false

  /ignore@5.3.1:
    resolution: {integrity: sha512-5Fytz/IraMjqpwfd34ke28PTVMjZjJG2MPn5t7OE4eUCUNf8BAa7b5WUS9/Qvr6mwOQS7Mk6vdsMno5he+T8Xw==}
    engines: {node: '>= 4'}

  /immediate@3.0.6:
    resolution: {integrity: sha512-XXOFtyqDjNDAQxVfYxuF7g9Il/IbWmmlQg2MYKOH8ExIT1qg6xc4zyS3HaEEATgs1btfzxq15ciUiY7gjSXRGQ==}
    dev: false

  /immer@9.0.21:
    resolution: {integrity: sha512-bc4NBHqOqSfRW7POMkHd51LvClaeMXpm8dx0e8oE2GORbq5aRK7Bxl4FyzVLdGtLmvLKL7BTDBG5ACQm4HWjTA==}
    dev: false

  /import-fresh@3.3.0:
    resolution: {integrity: sha512-veYYhQa+D1QBKznvhUHxb8faxlrwUnxseDAbAp457E0wLNio2bOSKnjYDhMj+YiAq61xrMGhQk9iXVk5FzgQMw==}
    engines: {node: '>=6'}
    dependencies:
      parent-module: 1.0.1
      resolve-from: 4.0.0

  /imurmurhash@0.1.4:
    resolution: {integrity: sha512-JmXMZ6wuvDmLiHEml9ykzqO6lwFbof0GG4IkcGaENdCRDDmMVnny7s5HsIgHCbaq0w2MyPhDqkhTUgS2LU2PHA==}
    engines: {node: '>=0.8.19'}

  /inflight@1.0.6:
    resolution: {integrity: sha512-k92I/b08q4wvFscXCLvqfsHCrjrF7yiXsQuIVvVE7N82W3+aqpzuUdBbfhWcy/FZR3/4IgflMgKLOsvPDrGCJA==}
    dependencies:
      once: 1.4.0
      wrappy: 1.0.2

  /inherits@2.0.4:
    resolution: {integrity: sha512-k/vGaX4/Yla3WzyMCvTQOXYeIHvqOKtnqBduzTHpzpQZzAskKMhZ2K+EnBiSM9zGSoIFeMpXKxa4dYeZIQqewQ==}

  /ini@1.3.8:
    resolution: {integrity: sha512-JV/yugV2uzW5iMRSiZAyDtQd+nxtUnjeLt0acNdw98kKLrvuRVyB80tsREOE7yvGVgalhZ6RNXCmEHkUKBKxew==}
    dev: false

  /internal-slot@1.0.5:
    resolution: {integrity: sha512-Y+R5hJrzs52QCG2laLn4udYVnxsfny9CpOhNhUvk/SSSVyF6T27FzRbF0sroPidSu3X8oEAkOn2K804mjpt6UQ==}
    engines: {node: '>= 0.4'}
    dependencies:
      get-intrinsic: 1.2.1
      has: 1.0.3
      side-channel: 1.0.4

  /internal-slot@1.0.7:
    resolution: {integrity: sha512-NGnrKwXzSms2qUUih/ILZ5JBqNTSa1+ZmP6flaIp6KmSElgE9qdndzS3cqjrDovwFdmwsGsLdeFgB6suw+1e9g==}
    engines: {node: '>= 0.4'}
    dependencies:
      es-errors: 1.3.0
      hasown: 2.0.2
      side-channel: 1.0.6

  /intl-pluralrules@2.0.1:
    resolution: {integrity: sha512-astxTLzIdXPeN0K9Rumi6LfMpm3rvNO0iJE+h/k8Kr/is+wPbRe4ikyDjlLr6VTh/mEfNv8RjN+gu3KwDiuhqg==}
    dev: false

  /ip-num@1.5.1:
    resolution: {integrity: sha512-QziFxgxq3mjIf5CuwlzXFYscHxgLqdEdJKRo2UJ5GurL5zrSRMzT/O+nK0ABimoFH8MWF8YwIiwECYsHc1LpUQ==}
    dev: false

  /is-arguments@1.1.1:
    resolution: {integrity: sha512-8Q7EARjzEnKpt/PCD7e1cgUS0a6X8u5tdSiMqXhojOdoV9TsMsiO+9VLC5vAmO8N7/GmXn7yjR8qnA6bVAEzfA==}
    engines: {node: '>= 0.4'}
    dependencies:
      call-bind: 1.0.2
      has-tostringtag: 1.0.0
    dev: true

  /is-array-buffer@3.0.2:
    resolution: {integrity: sha512-y+FyyR/w8vfIRq4eQcM1EYgSTnmHXPqaF+IgzgraytCFq5Xh8lllDVmAZolPJiZttZLeFSINPYMaEJ7/vWUa1w==}
    dependencies:
      call-bind: 1.0.2
      get-intrinsic: 1.2.1
      is-typed-array: 1.1.12

  /is-array-buffer@3.0.4:
    resolution: {integrity: sha512-wcjaerHw0ydZwfhiKbXJWLDY8A7yV7KhjQOpb83hGgGfId/aQa4TOvwyzn2PuswW2gPCYEL/nEAiSVpdOj1lXw==}
    engines: {node: '>= 0.4'}
    dependencies:
      call-bind: 1.0.7
      get-intrinsic: 1.2.4

  /is-arrayish@0.2.1:
    resolution: {integrity: sha512-zz06S8t0ozoDXMG+ube26zeCTNXcKIPJZJi8hBrF4idCLms4CG9QtK7qBl1boi5ODzFpjswb5JPmHCbMpjaYzg==}
    dev: false

  /is-async-function@2.0.0:
    resolution: {integrity: sha512-Y1JXKrfykRJGdlDwdKlLpLyMIiWqWvuSd17TvZk68PLAOGOoF4Xyav1z0Xhoi+gCYjZVeC5SI+hYFOfvXmGRCA==}
    engines: {node: '>= 0.4'}
    dependencies:
      has-tostringtag: 1.0.0

  /is-bigint@1.0.4:
    resolution: {integrity: sha512-zB9CruMamjym81i2JZ3UMn54PKGsQzsJeo6xvN3HJJ4CAsQNB6iRutp2To77OfCNuoxspsIhzaPoO1zyCEhFOg==}
    dependencies:
      has-bigints: 1.0.2

  /is-binary-path@2.1.0:
    resolution: {integrity: sha512-ZMERYes6pDydyuGidse7OsHxtbI7WVeUEozgR/g7rd0xUimYNlvZRE/K2MgZTjWy725IfelLeVcEM97mmtRGXw==}
    engines: {node: '>=8'}
    dependencies:
      binary-extensions: 2.3.0

  /is-boolean-object@1.1.2:
    resolution: {integrity: sha512-gDYaKHJmnj4aWxyj6YHyXVpdQawtVLHU5cb+eztPGczf6cjuTdwve5ZIEfgXqH4e57An1D1AKf8CZ3kYrQRqYA==}
    engines: {node: '>= 0.4'}
    dependencies:
      call-bind: 1.0.2
      has-tostringtag: 1.0.0

  /is-callable@1.2.7:
    resolution: {integrity: sha512-1BC0BVFhS/p0qtw6enp8e+8OD0UrK0oFLztSjNzhcKA3WDuJxxAPXzPuPtKkjEY9UUoEWlX/8fgKeu2S8i9JTA==}
    engines: {node: '>= 0.4'}

  /is-core-module@2.13.0:
    resolution: {integrity: sha512-Z7dk6Qo8pOCp3l4tsX2C5ZVas4V+UxwQodwZhLopL91TX8UyyHEXafPcyoeeWuLrwzHcr3igO78wNLwHJHsMCQ==}
    dependencies:
      has: 1.0.3

  /is-core-module@2.13.1:
    resolution: {integrity: sha512-hHrIjvZsftOsvKSn2TRYl63zvxsgE0K+0mYMoH6gD4omR5IWB2KynivBQczo3+wF1cCkjzvptnI9Q0sPU66ilw==}
    dependencies:
      hasown: 2.0.1

  /is-data-view@1.0.1:
    resolution: {integrity: sha512-AHkaJrsUVW6wq6JS8y3JnM/GJF/9cf+k20+iDzlSaJrinEo5+7vRiteOSwBhHRiAyQATN1AmY4hwzxJKPmYf+w==}
    engines: {node: '>= 0.4'}
    dependencies:
      is-typed-array: 1.1.13

  /is-date-object@1.0.5:
    resolution: {integrity: sha512-9YQaSxsAiSwcvS33MBk3wTCVnWK+HhF8VZR2jRxehM16QcVOdHqPn4VPHmRK4lSr38n9JriurInLcP90xsYNfQ==}
    engines: {node: '>= 0.4'}
    dependencies:
      has-tostringtag: 1.0.0

  /is-docker@2.2.1:
    resolution: {integrity: sha512-F+i2BKsFrH66iaUFc0woD8sLy8getkwTwtOBjvs56Cx4CgJDeKQeqfz8wAYiSb8JOprWhHH5p77PbmYCvvUuXQ==}
    engines: {node: '>=8'}
    hasBin: true

  /is-extglob@2.1.1:
    resolution: {integrity: sha512-SbKbANkN603Vi4jEZv49LeVJMn4yGwsbzZworEoyEiutsN3nJYdbO36zfhGJ6QEDpOZIFkDtnq5JRxmvl3jsoQ==}
    engines: {node: '>=0.10.0'}

  /is-finalizationregistry@1.0.2:
    resolution: {integrity: sha512-0by5vtUJs8iFQb5TYUHHPudOR+qXYIMKtiUzvLIZITZUjknFmziyBJuLhVRc+Ds0dREFlskDNJKYIdIzu/9pfw==}
    dependencies:
      call-bind: 1.0.2

  /is-fullwidth-code-point@3.0.0:
    resolution: {integrity: sha512-zymm5+u+sCsSWyD9qNaejV3DFvhCKclKdizYaJUuHA83RLjb7nSuGnddCHGv0hk+KY7BMAlsWeK4Ueg6EV6XQg==}
    engines: {node: '>=8'}
    dev: true

  /is-fullwidth-code-point@4.0.0:
    resolution: {integrity: sha512-O4L094N2/dZ7xqVdrXhh9r1KODPJpFms8B5sGdJLPy664AgvXsreZUyCQQNItZRDlYug4xStLjNp/sz3HvBowQ==}
    engines: {node: '>=12'}
    dev: true

  /is-generator-function@1.0.10:
    resolution: {integrity: sha512-jsEjy9l3yiXEQ+PsXdmBwEPcOxaXWLspKdplFUVI9vq1iZgIekeC0L167qeu86czQaxed3q/Uzuw0swL0irL8A==}
    engines: {node: '>= 0.4'}
    dependencies:
      has-tostringtag: 1.0.0

  /is-glob@4.0.3:
    resolution: {integrity: sha512-xelSayHH36ZgE7ZWhli7pW34hNbNl8Ojv5KVmkJD4hBdD3th8Tfk9vYasLM+mXWOZhFkgZfxhLSnrwRr4elSSg==}
    engines: {node: '>=0.10.0'}
    dependencies:
      is-extglob: 2.1.1

  /is-map@2.0.2:
    resolution: {integrity: sha512-cOZFQQozTha1f4MxLFzlgKYPTyj26picdZTx82hbc/Xf4K/tZOOXSCkMvU4pKioRXGDLJRn0GM7Upe7kR721yg==}

  /is-negative-zero@2.0.2:
    resolution: {integrity: sha512-dqJvarLawXsFbNDeJW7zAz8ItJ9cd28YufuuFzh0G8pNHjJMnY08Dv7sYX2uF5UpQOwieAeOExEYAWWfu7ZZUA==}
    engines: {node: '>= 0.4'}

  /is-negative-zero@2.0.3:
    resolution: {integrity: sha512-5KoIu2Ngpyek75jXodFvnafB6DJgr3u8uuK0LEZJjrU19DrMD3EVERaR8sjz8CCGgpZvxPl9SuE1GMVPFHx1mw==}
    engines: {node: '>= 0.4'}

  /is-number-object@1.0.7:
    resolution: {integrity: sha512-k1U0IRzLMo7ZlYIfzRu23Oh6MiIFasgpb9X76eqfFZAqwH44UI4KTBvBYIZ1dSL9ZzChTB9ShHfLkR4pdW5krQ==}
    engines: {node: '>= 0.4'}
    dependencies:
      has-tostringtag: 1.0.0

  /is-number@7.0.0:
    resolution: {integrity: sha512-41Cifkg6e8TylSpdtTpeLVMqvSBEVzTttHvERD741+pnZ8ANv0004MRL43QKPDlK9cGvNp6NZWZUBlbGXYxxng==}
    engines: {node: '>=0.12.0'}

  /is-path-inside@3.0.3:
    resolution: {integrity: sha512-Fd4gABb+ycGAmKou8eMftCupSir5lRxqf4aD/vd0cD2qc4HL07OjCeuHMr8Ro4CoMaeCKDB0/ECBOVWjTwUvPQ==}
    engines: {node: '>=8'}

  /is-promise@2.2.2:
    resolution: {integrity: sha512-+lP4/6lKUBfQjZ2pdxThZvLUAafmZb8OAxFb8XXtiQmS35INgr85hdOGoEs124ez1FCnZJt6jau/T+alh58QFQ==}
    dev: false

  /is-regex@1.1.4:
    resolution: {integrity: sha512-kvRdxDsxZjhzUX07ZnLydzS1TU/TJlTUHHY4YLL87e37oUA49DfkLqgy+VjFocowy29cKvcSiu+kIv728jTTVg==}
    engines: {node: '>= 0.4'}
    dependencies:
      call-bind: 1.0.2
      has-tostringtag: 1.0.0

  /is-root@2.1.0:
    resolution: {integrity: sha512-AGOriNp96vNBd3HtU+RzFEc75FfR5ymiYv8E553I71SCeXBiMsVDUtdio1OEFvrPyLIQ9tVR5RxXIFe5PUFjMg==}
    engines: {node: '>=6'}
    dev: false

  /is-set@2.0.2:
    resolution: {integrity: sha512-+2cnTEZeY5z/iXGbLhPrOAaK/Mau5k5eXq9j14CpRTftq0pAJu2MwVRSZhyZWBzx3o6X795Lz6Bpb6R0GKf37g==}

  /is-shared-array-buffer@1.0.2:
    resolution: {integrity: sha512-sqN2UDu1/0y6uvXyStCOzyhAjCSlHceFoMKJW8W9EU9cvic/QdsZ0kEU93HEy3IUEFZIiH/3w+AH/UQbPHNdhA==}
    dependencies:
      call-bind: 1.0.2

  /is-shared-array-buffer@1.0.3:
    resolution: {integrity: sha512-nA2hv5XIhLR3uVzDDfCIknerhx8XUKnstuOERPNNIinXG7v9u+ohXF67vxm4TPTEPU6lm61ZkwP3c9PCB97rhg==}
    engines: {node: '>= 0.4'}
    dependencies:
      call-bind: 1.0.7

  /is-stream@2.0.1:
    resolution: {integrity: sha512-hFoiJiTl63nn+kstHGBtewWSKnQLpyb155KHheA1l39uvtO9nWIop1p3udqPcUd/xbF1VLMO4n7OI6p7RbngDg==}
    engines: {node: '>=8'}
    dev: true

  /is-stream@3.0.0:
    resolution: {integrity: sha512-LnQR4bZ9IADDRSkvpqMGvt/tEJWclzklNgSw48V5EAaAeDd6qGvN8ei6k5p0tvxSR171VmGyHuTiAOfxAbr8kA==}
    engines: {node: ^12.20.0 || ^14.13.1 || >=16.0.0}
    dev: true

  /is-string@1.0.7:
    resolution: {integrity: sha512-tE2UXzivje6ofPW7l23cjDOMa09gb7xlAqG6jG5ej6uPV32TlWP3NKPigtaGeHNu9fohccRYvIiZMfOOnOYUtg==}
    engines: {node: '>= 0.4'}
    dependencies:
      has-tostringtag: 1.0.0

  /is-symbol@1.0.4:
    resolution: {integrity: sha512-C/CPBqKWnvdcxqIARxyOh4v1UUEOCHpgDa0WYgpKDFMszcrPcffg5uhwSgPCLD2WWxmq6isisz87tzT01tuGhg==}
    engines: {node: '>= 0.4'}
    dependencies:
      has-symbols: 1.0.3

  /is-typed-array@1.1.12:
    resolution: {integrity: sha512-Z14TF2JNG8Lss5/HMqt0//T9JeHXttXy5pH/DBU4vi98ozO2btxzq9MwYDZYnKwU8nRsz/+GVFVRDq3DkVuSPg==}
    engines: {node: '>= 0.4'}
    dependencies:
      which-typed-array: 1.1.11

  /is-typed-array@1.1.13:
    resolution: {integrity: sha512-uZ25/bUAlUY5fR4OKT4rZQEBrzQWYV9ZJYGGsUmEJ6thodVJ1HX64ePQ6Z0qPWP+m+Uq6e9UugrE38jeYsDSMw==}
    engines: {node: '>= 0.4'}
    dependencies:
      which-typed-array: 1.1.15

  /is-weakmap@2.0.1:
    resolution: {integrity: sha512-NSBR4kH5oVj1Uwvv970ruUkCV7O1mzgVFO4/rev2cLRda9Tm9HrL70ZPut4rOHgY0FNrUu9BCbXA2sdQ+x0chA==}

  /is-weakref@1.0.2:
    resolution: {integrity: sha512-qctsuLZmIQ0+vSSMfoVvyFe2+GSEvnmZ2ezTup1SBse9+twCCeial6EEi3Nc2KFcf6+qz2FBPnjXsk8xhKSaPQ==}
    dependencies:
      call-bind: 1.0.2

  /is-weakset@2.0.2:
    resolution: {integrity: sha512-t2yVvttHkQktwnNNmBQ98AhENLdPUTDTE21uPqAQ0ARwQfGeQKRVS0NNurH7bTf7RrvcVn1OOge45CnBeHCSmg==}
    dependencies:
      call-bind: 1.0.2
      get-intrinsic: 1.2.1

  /is-wsl@2.2.0:
    resolution: {integrity: sha512-fKzAra0rGJUUBwGBgNkHZuToZcn+TtXHpeCgmkMJMMYx1sQDYaCSyjJBSCa2nH1DGm7s3n1oBnohoVTBaN7Lww==}
    engines: {node: '>=8'}
    dependencies:
      is-docker: 2.2.1

  /isarray@2.0.5:
    resolution: {integrity: sha512-xHjhDr3cNBK0BzdUJSPXZntQUx/mwMS5Rw4A7lPJ90XGAO6ISP/ePDNuo0vhqOZU+UD5JoodwCAAoZQd3FeAKw==}

  /isexe@2.0.0:
    resolution: {integrity: sha512-RHxMLp9lnKHGHRng9QFhRCMbYAcVpn69smSGcq3f36xjgVVWThj4qqLbTLlq7Ssj8B+fIQ1EuCEGI2lKsyQeIw==}

  /iterator.prototype@1.1.2:
    resolution: {integrity: sha512-DR33HMMr8EzwuRL8Y9D3u2BMj8+RqSE850jfGu59kS7tbmPLzGkZmVSfyCFSDxuZiEY6Rzt3T2NA/qU+NwVj1w==}
    dependencies:
      define-properties: 1.2.1
      get-intrinsic: 1.2.1
      has-symbols: 1.0.3
      reflect.getprototypeof: 1.0.4
      set-function-name: 2.0.1

  /its-fine@1.1.1(react@18.2.0):
    resolution: {integrity: sha512-v1Ia1xl20KbuSGlwoaGsW0oxsw8Be+TrXweidxD9oT/1lAh6O3K3/GIM95Tt6WCiv6W+h2M7RB1TwdoAjQyyKw==}
    peerDependencies:
      react: '>=18.0'
    dependencies:
      '@types/react-reconciler': 0.28.4
      react: 18.2.0
    dev: false

  /jackspeak@2.3.6:
    resolution: {integrity: sha512-N3yCS/NegsOBokc8GAdM8UcmfsKiSS8cipheD/nivzr700H+nsMOxJjQnvwOcRYVuFkdH0wGUvW2WbXGmrZGbQ==}
    engines: {node: '>=14'}
    dependencies:
      '@isaacs/cliui': 8.0.2
    optionalDependencies:
      '@pkgjs/parseargs': 0.11.0
    dev: true

  /jest-worker@27.5.1:
    resolution: {integrity: sha512-7vuh85V5cdDofPyxn58nrPjBktZo0u9x1g8WtjQol+jZDaE+fhN+cIvTj11GndBnMnyfrUOG1sZQxCdjKh+DKg==}
    engines: {node: '>= 10.13.0'}
    dependencies:
      '@types/node': 20.11.30
      merge-stream: 2.0.0
      supports-color: 8.1.1
    dev: false

  /jiti@1.20.0:
    resolution: {integrity: sha512-3TV69ZbrvV6U5DfQimop50jE9Dl6J8O1ja1dvBbMba/sZ3YBEQqJ2VZRoQPVnhlzjNtU1vaXRZVrVjU4qtm8yA==}
    hasBin: true
    dev: true

  /jiti@1.21.0:
    resolution: {integrity: sha512-gFqAIbuKyyso/3G2qhiO2OM6shY6EPP/R0+mkDbyspxKazh8BXDC5FiFsUjlczgdNz/vfra0da2y+aHrusLG/Q==}
    hasBin: true
    dev: true

  /js-tokens@4.0.0:
    resolution: {integrity: sha512-RdJUflcE3cUzKiMqQgsCu06FPu9UdIJO0beYbPhHN4k6apgJtifcoCtT9bcxOpYBtpD2kCM6Sbzg4CausW/PKQ==}

  /js-yaml@4.1.0:
    resolution: {integrity: sha512-wpxZs9NoxZaJESJGIZTyDEaYpl0FKSA+FB9aJiyemKhMwkxQg63h4T1KJgUGHpTqPDNRcmmYLugrRjJlBtWvRA==}
    hasBin: true
    dependencies:
      argparse: 2.0.1

  /jsesc@0.5.0:
    resolution: {integrity: sha512-uZz5UnB7u4T9LvwmFqXii7pZSouaRPorGs5who1Ip7VO0wxanFvBL7GkM6dTHlgX+jhBApRetaWpnDabOeTcnA==}
    hasBin: true
    dev: false

  /jsesc@2.5.2:
    resolution: {integrity: sha512-OYu7XEzjkCQ3C5Ps3QIZsQfNpqoJyZZA99wd9aWd05NCtC5pWOkShK2mkL6HXQR6/Cy2lbNdPlZBpuQHXE63gA==}
    engines: {node: '>=4'}
    hasBin: true

  /json-buffer@3.0.1:
    resolution: {integrity: sha512-4bV5BfR2mqfQTJm+V5tPPdf+ZpuhiIvTuAB5g8kcrXOZpTT/QwwVRWBywX1ozr6lEuPdbHxwaJlm9G6mI2sfSQ==}

  /json-parse-even-better-errors@2.3.1:
    resolution: {integrity: sha512-xyFwyhro/JEof6Ghe2iz2NcXoj2sloNsWr/XsERDK/oiPCfaNhl5ONfp+jQdAZRQQ0IJWNzH9zIZF7li91kh2w==}
    dev: false

  /json-schema-traverse@0.4.1:
    resolution: {integrity: sha512-xbbCH5dCYU5T8LcEhhuh7HJ88HXuW3qsI3Y0zOZFKfZEHcpWiHU/Jxzk629Brsab/mMiHQti9wMP+845RPe3Vg==}

  /json-stable-stringify-without-jsonify@1.0.1:
    resolution: {integrity: sha512-Bdboy+l7tA3OGW6FjyFHWkP5LuByj1Tk33Ljyq0axyzdk9//JSi2u3fP1QSmd1KNwq6VOKYGlAu87CisVir6Pw==}

  /json5@1.0.2:
    resolution: {integrity: sha512-g1MWMLBiz8FKi1e4w0UyVL3w+iJceWAFBAaBnnGKOpNa5f8TLktkbre1+s6oICydWAm+HRUGTmI+//xv2hvXYA==}
    hasBin: true
    dependencies:
      minimist: 1.2.8

  /json5@2.2.3:
    resolution: {integrity: sha512-XmOWe7eyHYH14cLdVPoyg+GOH3rYX++KpzrylJwSW98t3Nk+U8XOl8FWKOgwtzdb8lXGf6zYwDUzeHMWfxasyg==}
    engines: {node: '>=6'}
    hasBin: true

  /jsonfile@6.1.0:
    resolution: {integrity: sha512-5dgndWOriYSm5cnYaJNhalLNDKOqFwyDB/rr1E9ZsGciGvKPs8R2xYGCacuf3z6K1YKDz182fd+fY3cn3pMqXQ==}
    dependencies:
      universalify: 2.0.0
    optionalDependencies:
      graceful-fs: 4.2.11
    dev: false

  /jsx-ast-utils@3.3.5:
    resolution: {integrity: sha512-ZZow9HBI5O6EPgSJLUb8n2NKgmVWTwCvHGwFuJlMjvLFqlGG6pjirPhtdsseaLZjSibD8eegzmYpUZwoIlj2cQ==}
    engines: {node: '>=4.0'}
    dependencies:
      array-includes: 3.1.7
      array.prototype.flat: 1.3.2
      object.assign: 4.1.4
      object.values: 1.1.7

  /keyv@4.5.4:
    resolution: {integrity: sha512-oxVHkHR/EJf2CNXnWxRLW6mg7JyCCUcG0DtEGmL2ctUo1PNTin1PUil+r/+4r5MpVgC/fn1kjsx7mjSujKqIpw==}
    dependencies:
      json-buffer: 3.0.1

  /kind-of@6.0.3:
    resolution: {integrity: sha512-dcS1ul+9tmeD95T+x28/ehLgd9mENa3LsvDTtzm3vyBEO7RPptvAD+t44WVXaUjTBRcrpFeFlC8WCruUR456hw==}
    engines: {node: '>=0.10.0'}
    dev: false

  /kleur@3.0.3:
    resolution: {integrity: sha512-eTIzlVOSUR+JxdDFepEYcBMtZ9Qqdef+rnzWdRZuMbOywu5tO2w2N7rqjoANZ5k9vywhL6Br1VRjUIgTQx4E8w==}
    engines: {node: '>=6'}
    dev: false

  /language-subtag-registry@0.3.22:
    resolution: {integrity: sha512-tN0MCzyWnoz/4nHS6uxdlFWoUZT7ABptwKPQ52Ea7URk6vll88bWBVhodtnlfEuCcKWNGoc+uGbw1cwa9IKh/w==}

  /language-tags@1.0.9:
    resolution: {integrity: sha512-MbjN408fEndfiQXbFQ1vnd+1NoLDsnQW41410oQBXiyXDMYH5z505juWa4KUE1LqxRC7DgOgZDbKLxHIwm27hA==}
    engines: {node: '>=0.10'}
    dependencies:
      language-subtag-registry: 0.3.22

  /levn@0.4.1:
    resolution: {integrity: sha512-+bT2uH4E5LGE7h/n3evcS/sQlJXCpIp6ym8OWJ5eV6+67Dsql/LaaT7qJBAt2rzfoa/5QBGBhxDix1dMt2kQKQ==}
    engines: {node: '>= 0.8.0'}
    dependencies:
      prelude-ls: 1.2.1
      type-check: 0.4.0

  /lie@3.3.0:
    resolution: {integrity: sha512-UaiMJzeWRlEujzAuw5LokY1L5ecNQYZKfmyZ9L7wDHb/p5etKaxXhohBcrw0EYby+G/NA52vRSN4N39dxHAIwQ==}
    dependencies:
      immediate: 3.0.6
    dev: false

  /lilconfig@2.1.0:
    resolution: {integrity: sha512-utWOt/GHzuUxnLKxB6dk81RoOeoNeHgbrXiuGk4yyF5qlRz+iIVWu56E2fqGHFrXz0QNUhLB/8nKqvRH66JKGQ==}
    engines: {node: '>=10'}
    dev: true

  /lilconfig@3.1.1:
    resolution: {integrity: sha512-O18pf7nyvHTckunPWCV1XUNXU1piu01y2b7ATJ0ppkUkk8ocqVWBrYjJBCwHDjD/ZWcfyrA0P4gKhzWGi5EINQ==}
    engines: {node: '>=14'}
    dev: true

  /lines-and-columns@1.2.4:
    resolution: {integrity: sha512-7ylylesZQ/PV29jhEDl3Ufjo6ZX7gCqJr5F7PKrqc93v7fzSymt1BpwEU8nAUXs8qzzvqhbjhK5QZg6Mt/HkBg==}

  /lint-staged@13.3.0:
    resolution: {integrity: sha512-mPRtrYnipYYv1FEE134ufbWpeggNTo+O/UPzngoaKzbzHAthvR55am+8GfHTnqNRQVRRrYQLGW9ZyUoD7DsBHQ==}
    engines: {node: ^16.14.0 || >=18.0.0}
    hasBin: true
    dependencies:
      chalk: 5.3.0
      commander: 11.0.0
      debug: 4.3.4
      execa: 7.2.0
      lilconfig: 2.1.0
      listr2: 6.6.1
      micromatch: 4.0.5
      pidtree: 0.6.0
      string-argv: 0.3.2
      yaml: 2.3.1
    transitivePeerDependencies:
      - enquirer
      - supports-color
    dev: true

  /listr2@6.6.1:
    resolution: {integrity: sha512-+rAXGHh0fkEWdXBmX+L6mmfmXmXvDGEKzkjxO+8mP3+nI/r/CWznVBvsibXdxda9Zz0OW2e2ikphN3OwCT/jSg==}
    engines: {node: '>=16.0.0'}
    peerDependencies:
      enquirer: '>= 2.3.0 < 3'
    peerDependenciesMeta:
      enquirer:
        optional: true
    dependencies:
      cli-truncate: 3.1.0
      colorette: 2.0.20
      eventemitter3: 5.0.1
      log-update: 5.0.1
      rfdc: 1.3.1
      wrap-ansi: 8.1.0
    dev: true

  /loader-runner@4.3.0:
    resolution: {integrity: sha512-3R/1M+yS3j5ou80Me59j7F9IMs4PXs3VqRrm0TU3AbKPxlmpoY1TNscJV/oGJXo8qCatFGTfDbY6W6ipGOYXfg==}
    engines: {node: '>=6.11.5'}
    dev: false

  /loader-utils@3.2.1:
    resolution: {integrity: sha512-ZvFw1KWS3GVyYBYb7qkmRM/WwL2TQQBxgCK62rlvm4WpVQ23Nb4tYjApUlfjrEGvOs7KHEsmyUn75OHZrJMWPw==}
    engines: {node: '>= 12.13.0'}
    dev: false

  /locate-path@3.0.0:
    resolution: {integrity: sha512-7AO748wWnIhNqAuaty2ZWHkQHRSNfPVIsPIfwEOWO22AmaoVrWavlOcMR5nzTLNYvp36X220/maaRsrec1G65A==}
    engines: {node: '>=6'}
    dependencies:
      p-locate: 3.0.0
      path-exists: 3.0.0

  /locate-path@6.0.0:
    resolution: {integrity: sha512-iPZK6eYjbxRu3uB4/WZ3EsEIMJFMqAoopl3R+zuq0UjcAm/MO6KCweDgPfP3elTztoKP3KtnVHxTn2NHBSDVUw==}
    engines: {node: '>=10'}
    dependencies:
      p-locate: 5.0.0

  /lodash.debounce@4.0.8:
    resolution: {integrity: sha512-FT1yDzDYEoYWhnSGnpE/4Kj1fLZkDFyqRb7fNt6FdYOSxlUWAtp42Eh6Wb0rGIv/m9Bgo7x4GhQbm5Ys4SG5ow==}
    dev: false

  /lodash.merge@4.6.2:
    resolution: {integrity: sha512-0KpjqXRVvrYyCsX1swR/XTK0va6VQkQM6MNo7PqW77ByjAhoARA8EfrP1N4+KlKj8YS0ZUCtRT/YUuhyYDujIQ==}

  /lodash@4.17.21:
    resolution: {integrity: sha512-v2kDEe57lecTulaDIuNTPy3Ry4gLGJ6Z1O3vE1krgXZNrsQ+LFTGHVxVjcXPs17LhbZVGedAJv8XZ1tvj5FvSg==}

  /log-update@5.0.1:
    resolution: {integrity: sha512-5UtUDQ/6edw4ofyljDNcOVJQ4c7OjDro4h3y8e1GQL5iYElYclVHJ3zeWchylvMaKnDbDilC8irOVyexnA/Slw==}
    engines: {node: ^12.20.0 || ^14.13.1 || >=16.0.0}
    dependencies:
      ansi-escapes: 5.0.0
      cli-cursor: 4.0.0
      slice-ansi: 5.0.0
      strip-ansi: 7.1.0
      wrap-ansi: 8.1.0
    dev: true

  /loose-envify@1.4.0:
    resolution: {integrity: sha512-lyuxPGr/Wfhrlem2CL/UcnUc1zcqKAImBDzukY7Y5F/yQiNdko6+fRLevlw1HgMySw7f611UIY408EtxRSoK3Q==}
    hasBin: true
    dependencies:
      js-tokens: 4.0.0

  /lru-cache@10.2.0:
    resolution: {integrity: sha512-2bIM8x+VAf6JT4bKAljS1qUWgMsqZRPGJS6FSahIMPVvctcNhyVp7AJu7quxOW9jwkryBReKZY5tY5JYv2n/7Q==}
    engines: {node: 14 || >=16.14}
    dev: true

  /lru-cache@5.1.1:
    resolution: {integrity: sha512-KpNARQA3Iwv+jTA0utUVVbrh+Jlrr1Fv0e56GGzAFOXN7dk/FviaDW8LHmK52DlcH4WP2n6gI8vN1aesBFgo9w==}
    dependencies:
      yallist: 3.1.1

  /lru-cache@6.0.0:
    resolution: {integrity: sha512-Jo6dJ04CmSjuznwJSS3pUeWmd/H0ffTlkXXgwZi+eq1UCmqQwCh+eLsYOYCwY991i2Fah4h1BEMCx4qThGbsiA==}
    engines: {node: '>=10'}
    dependencies:
      yallist: 4.0.0

  /maath@0.10.7(@types/three@0.163.0)(three@0.163.0):
    resolution: {integrity: sha512-zQ2xd7dNOIVTjAS+hj22fyj1EFYmOJX6tzKjZ92r6WDoq8hyFxjuGA2q950tmR4iC/EKXoMQdSipkaJVuUHDTg==}
    peerDependencies:
      '@types/three': '>=0.144.0'
      three: '>=0.144.0'
    dependencies:
      '@types/three': 0.163.0
      three: 0.163.0
    dev: false

  /make-error@1.3.6:
    resolution: {integrity: sha512-s8UhlNe7vPKomQhC1qFelMokr/Sc3AgNbso3n74mVPA5LTZwkB9NlXf4XPamLxJE8h0gh73rM94xvwRT2CVInw==}
    dev: true

  /matchmediaquery@0.4.2:
    resolution: {integrity: sha512-wrZpoT50ehYOudhDjt/YvUJc6eUzcdFPdmbizfgvswCKNHD1/OBOHYJpHie+HXpu6bSkEGieFMYk6VuutaiRfA==}
    dependencies:
      css-mediaquery: 0.1.2
    dev: false

  /memfs@3.5.3:
    resolution: {integrity: sha512-UERzLsxzllchadvbPs5aolHh65ISpKpM+ccLbOJ8/vvpBKmAWf+la7dXFy7Mr0ySHbdHrFv5kGFCUHHe6GFEmw==}
    engines: {node: '>= 4.0.0'}
    dependencies:
      fs-monkey: 1.0.5
    dev: false

  /merge-stream@2.0.0:
    resolution: {integrity: sha512-abv/qOcuPfk3URPfDzmZU1LKmuw8kT+0nIHvKrKgFrwifol/doWcdA4ZqsWQ8ENrFKkd67Mfpo/LovbIUsbt3w==}

  /merge2@1.4.1:
    resolution: {integrity: sha512-8q7VEgMJW4J8tcfVPy8g09NcQwZdbwFEqhe/WZkoIzjn/3TGDwtOCYtXGxA3O8tPzpczCCDgv+P2P5y00ZJOOg==}
    engines: {node: '>= 8'}

  /meshline@3.1.6(three@0.163.0):
    resolution: {integrity: sha512-8JZJOdaL5oz3PI/upG8JvP/5FfzYUOhrkJ8np/WKvXzl0/PZ2V9pqTvCIjSKv+w9ccg2xb+yyBhXAwt6ier3ug==}
    peerDependencies:
      three: '>=0.137'
    dependencies:
      three: 0.163.0
    dev: false

  /meshoptimizer@0.18.1:
    resolution: {integrity: sha512-ZhoIoL7TNV4s5B6+rx5mC//fw8/POGyNxS/DZyCJeiZ12ScLfVwRE/GfsxwiTkMYYD5DmK2/JXnEVXqL4rF+Sw==}

  /micromatch@4.0.5:
    resolution: {integrity: sha512-DMy+ERcEW2q8Z2Po+WNXuw3c5YaUSFjAO5GsJqfEl7UjvtIuFKO6ZrKvcItdy98dwFI2N1tg3zNIdKaQT+aNdA==}
    engines: {node: '>=8.6'}
    dependencies:
      braces: 3.0.2
      picomatch: 2.3.1

  /mime-db@1.52.0:
    resolution: {integrity: sha512-sPU4uV7dYlvtWJxwwxHD0PuihVNiE7TyAbQ5SWxDCB9mUYvOgroQOwYQQOKPJ8CIbE+1ETVlOoK1UC2nU3gYvg==}
    engines: {node: '>= 0.6'}
    dev: false

  /mime-types@2.1.35:
    resolution: {integrity: sha512-ZDY+bPm5zTTF+YpCrAU9nK0UgICYPT0QtT1NZWFv4s++TNkcgVaT0g6+4R2uI4MjQjzysHB1zxuWL50hzaeXiw==}
    engines: {node: '>= 0.6'}
    dependencies:
      mime-db: 1.52.0
    dev: false

  /mimic-fn@2.1.0:
    resolution: {integrity: sha512-OqbOk5oEQeAZ8WXWydlu9HJjz9WVdEIvamMCcXmuqUYjTknH/sqsWvhQ3vgwKFRR1HpjvNBKQ37nbJgYzGqGcg==}
    engines: {node: '>=6'}
    dev: true

  /mimic-fn@4.0.0:
    resolution: {integrity: sha512-vqiC06CuhBTUdZH+RYl8sFrL096vA45Ok5ISO6sE/Mr1jRbGH4Csnhi8f3wKVl7x8mO4Au7Ir9D3Oyv1VYMFJw==}
    engines: {node: '>=12'}
    dev: true

  /mini-svg-data-uri@1.4.4:
    resolution: {integrity: sha512-r9deDe9p5FJUPZAk3A59wGH7Ii9YrjjWw0jmw/liSbHl2CHiyXj6FcDXDu2K3TjVAXqiJdaw3xxwlZZr9E6nHg==}
    hasBin: true
    dev: true

  /minimatch@3.1.2:
    resolution: {integrity: sha512-J7p63hRiAjw1NDEww1W7i37+ByIrOWO5XQQAzZ3VOcL0PNybwpfmV/N05zFAzwQ9USyEcX6t3UO+K5aqBQOIHw==}
    dependencies:
      brace-expansion: 1.1.11

  /minimatch@5.1.6:
    resolution: {integrity: sha512-lKwV/1brpG6mBUFHtb7NUmtABCb2WZZmm2wNiOA5hAb8VdCS4B3dtMWyvcoViccwAW/COERjXLt0zP1zXUN26g==}
    engines: {node: '>=10'}
    dependencies:
      brace-expansion: 2.0.1
    dev: true

  /minimatch@9.0.3:
    resolution: {integrity: sha512-RHiac9mvaRw0x3AYRgDC1CxAP7HTcNrrECeA8YYJeWnpo+2Q5CegtZjaotWTWxDG3UeGA1coE05iH1mPjT/2mg==}
    engines: {node: '>=16 || 14 >=14.17'}
    dependencies:
      brace-expansion: 2.0.1

  /minimatch@9.0.4:
    resolution: {integrity: sha512-KqWh+VchfxcMNRAJjj2tnsSJdNbHsVgnkBhTNrW7AjVo6OvLtxw8zfT9oLw1JSohlFzJ8jCoTgaoXvJ+kHt6fw==}
    engines: {node: '>=16 || 14 >=14.17'}
    dependencies:
      brace-expansion: 2.0.1
    dev: true

  /minimist@1.2.8:
    resolution: {integrity: sha512-2yyAR8qBkN3YuheJanUpWC5U3bb5osDywNB8RzDVlDwDHbocAJveqqj1u8+SVD7jkWT4yvsHCpWqqWqAxb0zCA==}

  /minipass@7.0.4:
    resolution: {integrity: sha512-jYofLM5Dam9279rdkWzqHozUo4ybjdZmCsDHePy5V/PbBcVMiSZR97gmAy45aqi8CK1lG2ECd356FU86avfwUQ==}
    engines: {node: '>=16 || 14 >=14.17'}
    dev: true

  /mri@1.2.0:
    resolution: {integrity: sha512-tzzskb3bG8LvYGFF/mDTpq3jpI6Q9wc3LEmBaghu+DdCssd1FakN7Bc0hVNmEyGq1bq3RgfkCb3cmQLpNPOroA==}
    engines: {node: '>=4'}
    dev: true

  /ms@2.0.0:
    resolution: {integrity: sha512-Tpp60P6IUJDTuOq/5Z8cdskzJujfwqfOTkrwIwj7IRISpnkJnT6SyJ4PCPnGMoFjC9ddhal5KVIYtAt97ix05A==}
    dev: false

  /ms@2.1.2:
    resolution: {integrity: sha512-sGkPx+VjMtmA6MX27oA4FBFELFCZZ4S4XqeGOXCv68tT+jb3vk/RyaKWP0PTKyWtmLSM0b+adUTEvbs1PEaH2w==}

  /mz@2.7.0:
    resolution: {integrity: sha512-z81GNO7nnYMEhrGh9LeymoE4+Yr0Wn5McHIZMK5cfQCl+NDX08sCZgUc9/6MHni9IWuFLm1Z3HTCXu2z9fN62Q==}
    dependencies:
      any-promise: 1.3.0
      object-assign: 4.1.1
      thenify-all: 1.6.0
    dev: true

  /nanoid@3.3.7:
    resolution: {integrity: sha512-eSRppjcPIatRIMC1U6UngP8XFcz8MQWGQdt1MTBQ7NaAmvXDfvNxbvWV3x2y6CdEUciCSsDHDQZbhYaB8QEo2g==}
    engines: {node: ^10 || ^12 || ^13.7 || ^14 || >=15.0.1}
    hasBin: true

  /natural-compare-lite@1.4.0:
    resolution: {integrity: sha512-Tj+HTDSJJKaZnfiuw+iaF9skdPpTo2GtEly5JHnWV/hfv2Qj/9RKsGISQtLh2ox3l5EAGw487hnBee0sIJ6v2g==}
    dev: false

  /natural-compare@1.4.0:
    resolution: {integrity: sha512-OWND8ei3VtNC9h7V60qff3SVobHr996CTwgxubgyQYEpg290h9J0buyECNNJexkFm5sOajh5G116RYA1c8ZMSw==}

  /neo-async@2.6.2:
    resolution: {integrity: sha512-Yd3UES5mWCSqR+qNT93S3UoYUkqAZ9lLg8a7g9rimsWmYGK8cVToA4/sF3RrshdyV3sAGMXVUmpMYOw+dLpOuw==}
    dev: false

  /node-releases@2.0.14:
    resolution: {integrity: sha512-y10wOWt8yZpqXmOgRo77WaHEmhYQYGNA6y421PKsKYWEK8aW+cqAphborZDhqfyKrbZEN92CN1X2KbafY2s7Yw==}

  /normalize-path@3.0.0:
    resolution: {integrity: sha512-6eZs5Ls3WtCisHWp9S2GUy8dqkpGi4BVSz3GaqiE6ezub0512ESztXUwUB6C6IKbQkY2Pnb/mD4WYojCRwcwLA==}
    engines: {node: '>=0.10.0'}

  /normalize-range@0.1.2:
    resolution: {integrity: sha512-bdok/XvKII3nUpklnV6P2hxtMNrCboOjAcyBuQnWEhO665FwrSNRxU+AqpsyvO6LgGYPspN+lu5CLtw4jPRKNA==}
    engines: {node: '>=0.10.0'}

  /npm-run-path@4.0.1:
    resolution: {integrity: sha512-S48WzZW777zhNIrn7gxOlISNAqi9ZC/uQFnRdbeIHhZhCA6UqpkOT8T1G7BvfdgP4Er8gF4sUbaS0i7QvIfCWw==}
    engines: {node: '>=8'}
    dependencies:
      path-key: 3.1.1
    dev: true

  /npm-run-path@5.3.0:
    resolution: {integrity: sha512-ppwTtiJZq0O/ai0z7yfudtBpWIoxM8yE6nHi1X47eFR2EWORqfbu6CnPlNsjeN683eT0qG6H/Pyf9fCcvjnnnQ==}
    engines: {node: ^12.20.0 || ^14.13.1 || >=16.0.0}
    dependencies:
      path-key: 4.0.0
    dev: true

  /object-assign@4.1.1:
    resolution: {integrity: sha512-rJgTQnkUnH1sFw8yT6VSU3zD3sWmu6sZhIseY8VX+GRu3P6F7Fu+JNDoXfklElbLJSnc3FUQHVe4cU5hj+BcUg==}
    engines: {node: '>=0.10.0'}

  /object-hash@3.0.0:
    resolution: {integrity: sha512-RSn9F68PjH9HqtltsSnqYC1XXoWe9Bju5+213R98cNGttag9q9yAOTzdbsqvIa7aNm5WffBZFpWYr2aWrklWAw==}
    engines: {node: '>= 6'}
    dev: true

  /object-inspect@1.12.3:
    resolution: {integrity: sha512-geUvdk7c+eizMNUDkRpW1wJwgfOiOeHbxBR/hLXK1aT6zmVSO0jsQcs7fj6MGw89jC/cjGfLcNOrtMYtGqm81g==}

  /object-inspect@1.13.1:
    resolution: {integrity: sha512-5qoj1RUiKOMsCCNLV1CBiPYE10sziTsnmNxkAI/rZhiD63CF7IqdFGC/XzjWjpSgLf0LxXX3bDFIh0E18f6UhQ==}

  /object-is@1.1.5:
    resolution: {integrity: sha512-3cyDsyHgtmi7I7DfSSI2LDp6SK2lwvtbg0p0R1e0RvTqF5ceGx+K2dfSjm1bKDMVCFEDAQvy+o8c6a7VujOddw==}
    engines: {node: '>= 0.4'}
    dependencies:
      call-bind: 1.0.2
      define-properties: 1.2.1
    dev: true

  /object-keys@1.1.1:
    resolution: {integrity: sha512-NuAESUOUMrlIXOfHKzD6bpPu3tYt3xvjNdRIQ+FeT0lNb4K8WR70CaDxhuNguS2XG+GjkyMwOzsN5ZktImfhLA==}
    engines: {node: '>= 0.4'}

  /object.assign@4.1.4:
    resolution: {integrity: sha512-1mxKf0e58bvyjSCtKYY4sRe9itRk3PJpquJOjeIkz885CczcI4IvJJDLPS72oowuSh+pBxUFROpX+TU++hxhZQ==}
    engines: {node: '>= 0.4'}
    dependencies:
      call-bind: 1.0.2
      define-properties: 1.2.1
      has-symbols: 1.0.3
      object-keys: 1.1.1

  /object.assign@4.1.5:
    resolution: {integrity: sha512-byy+U7gp+FVwmyzKPYhW2h5l3crpmGsxl7X2s8y43IgxvG4g3QZ6CffDtsNQy1WsmZpQbO+ybo0AlW7TY6DcBQ==}
    engines: {node: '>= 0.4'}
    dependencies:
      call-bind: 1.0.7
      define-properties: 1.2.1
      has-symbols: 1.0.3
      object-keys: 1.1.1

  /object.entries@1.1.7:
    resolution: {integrity: sha512-jCBs/0plmPsOnrKAfFQXRG2NFjlhZgjjcBLSmTnEhU8U6vVTsVe8ANeQJCHTl3gSsI4J+0emOoCgoKlmQPMgmA==}
    engines: {node: '>= 0.4'}
    dependencies:
      call-bind: 1.0.2
      define-properties: 1.2.1
      es-abstract: 1.22.2

  /object.entries@1.1.8:
    resolution: {integrity: sha512-cmopxi8VwRIAw/fkijJohSfpef5PdN0pMQJN6VC/ZKvn0LIknWD8KtgY6KlQdEc4tIjcQ3HxSMmnvtzIscdaYQ==}
    engines: {node: '>= 0.4'}
    dependencies:
      call-bind: 1.0.7
      define-properties: 1.2.1
      es-object-atoms: 1.0.0

  /object.fromentries@2.0.7:
    resolution: {integrity: sha512-UPbPHML6sL8PI/mOqPwsH4G6iyXcCGzLin8KvEPenOZN5lpCNBZZQ+V62vdjB1mQHrmqGQt5/OJzemUA+KJmEA==}
    engines: {node: '>= 0.4'}
    dependencies:
      call-bind: 1.0.2
      define-properties: 1.2.1
      es-abstract: 1.22.2

  /object.fromentries@2.0.8:
    resolution: {integrity: sha512-k6E21FzySsSK5a21KRADBd/NGneRegFO5pLHfdQLpRDETUNJueLXs3WCzyQ3tFRDYgbq3KHGXfTbi2bs8WQ6rQ==}
    engines: {node: '>= 0.4'}
    dependencies:
      call-bind: 1.0.7
      define-properties: 1.2.1
      es-abstract: 1.23.3
      es-object-atoms: 1.0.0

  /object.groupby@1.0.1:
    resolution: {integrity: sha512-HqaQtqLnp/8Bn4GL16cj+CUYbnpe1bh0TtEaWvybszDG4tgxCJuRpV8VGuvNaI1fAnI4lUJzDG55MXcOH4JZcQ==}
    dependencies:
      call-bind: 1.0.2
      define-properties: 1.2.1
      es-abstract: 1.22.2
      get-intrinsic: 1.2.1

  /object.hasown@1.1.4:
    resolution: {integrity: sha512-FZ9LZt9/RHzGySlBARE3VF+gE26TxR38SdmqOqliuTnl9wrKulaQs+4dee1V+Io8VfxqzAfHu6YuRgUy8OHoTg==}
    engines: {node: '>= 0.4'}
    dependencies:
      define-properties: 1.2.1
      es-abstract: 1.23.3
      es-object-atoms: 1.0.0

  /object.values@1.1.7:
    resolution: {integrity: sha512-aU6xnDFYT3x17e/f0IiiwlGPTy2jzMySGfUB4fq6z7CV8l85CWHDk5ErhyhpfDHhrOMwGFhSQkhMGHaIotA6Ng==}
    engines: {node: '>= 0.4'}
    dependencies:
      call-bind: 1.0.2
      define-properties: 1.2.1
      es-abstract: 1.22.2

  /object.values@1.2.0:
    resolution: {integrity: sha512-yBYjY9QX2hnRmZHAjG/f13MzmBzxzYgQhFrke06TTyKY5zSTEqkOeukBzIdVA3j3ulu8Qa3MbVFShV7T2RmGtQ==}
    engines: {node: '>= 0.4'}
    dependencies:
      call-bind: 1.0.7
      define-properties: 1.2.1
      es-object-atoms: 1.0.0

  /objectorarray@1.0.5:
    resolution: {integrity: sha512-eJJDYkhJFFbBBAxeh8xW+weHlkI28n2ZdQV/J/DNfWfSKlGEf2xcfAbZTv3riEXHAhL9SVOTs2pRmXiSTf78xg==}
    dev: true

  /once@1.4.0:
    resolution: {integrity: sha512-lNaJgI+2Q5URQBkccEKHTQOPaXdUxnZZElQTZY0MFUAuaEqe1E+Nyvgdz/aIyNi6Z9MzO5dv1H8n58/GELp3+w==}
    dependencies:
      wrappy: 1.0.2

  /onetime@5.1.2:
    resolution: {integrity: sha512-kbpaSSGJTWdAY5KPVeMOKXSrPtr8C8C7wodJbcsd51jRnmD+GZu8Y0VoU6Dm5Z4vWr0Ig/1NKuWRKf7j5aaYSg==}
    engines: {node: '>=6'}
    dependencies:
      mimic-fn: 2.1.0
    dev: true

  /onetime@6.0.0:
    resolution: {integrity: sha512-1FlR+gjXK7X+AsAHso35MnyN5KqGwJRi/31ft6x0M194ht7S+rWAvd7PHss9xSKMzE0asv1pyIHaJYq+BbacAQ==}
    engines: {node: '>=12'}
    dependencies:
      mimic-fn: 4.0.0
    dev: true

  /open@8.4.2:
    resolution: {integrity: sha512-7x81NCL719oNbsq/3mh+hVrAWmFuEYUqrq/Iw3kUzH8ReypT9QQ0BLoJS7/G9k6N81XjW4qHWtjWwe/9eLy1EQ==}
    engines: {node: '>=12'}
    dependencies:
      define-lazy-prop: 2.0.0
      is-docker: 2.2.1
      is-wsl: 2.2.0

  /optionator@0.9.3:
    resolution: {integrity: sha512-JjCoypp+jKn1ttEFExxhetCKeJt9zhAgAve5FXHixTvFDW/5aEktX9bufBKLRRMdU7bNtpLfcGu94B3cdEJgjg==}
    engines: {node: '>= 0.8.0'}
    dependencies:
      '@aashutoshrathi/word-wrap': 1.2.6
      deep-is: 0.1.4
      fast-levenshtein: 2.0.6
      levn: 0.4.1
      prelude-ls: 1.2.1
      type-check: 0.4.0

  /p-limit@2.3.0:
    resolution: {integrity: sha512-//88mFWSJx8lxCzwdAABTJL2MyWB12+eIY7MDL2SqLmAkeKU9qxRvWuSyTjm3FUmpBEMuFfckAIqEaVGUDxb6w==}
    engines: {node: '>=6'}
    dependencies:
      p-try: 2.2.0

  /p-limit@3.1.0:
    resolution: {integrity: sha512-TYOanM3wGwNGsZN2cVTYPArw454xnXj5qmWF1bEoAc4+cU/ol7GVh7odevjp1FNHduHc3KZMcFduxU5Xc6uJRQ==}
    engines: {node: '>=10'}
    dependencies:
      yocto-queue: 0.1.0

  /p-locate@3.0.0:
    resolution: {integrity: sha512-x+12w/To+4GFfgJhBEpiDcLozRJGegY+Ei7/z0tSLkMmxGZNybVMSfWj9aJn8Z5Fc7dBUNJOOVgPv2H7IwulSQ==}
    engines: {node: '>=6'}
    dependencies:
      p-limit: 2.3.0

  /p-locate@5.0.0:
    resolution: {integrity: sha512-LaNjtRWUBY++zB5nE/NwcaoMylSPk+S+ZHNB1TzdbMJMny6dynpAGt7X/tl/QYq3TIeE6nxHppbo2LGymrG5Pw==}
    engines: {node: '>=10'}
    dependencies:
      p-limit: 3.1.0

  /p-try@2.2.0:
    resolution: {integrity: sha512-R4nPAVTAU0B9D35/Gk3uJf/7XYbQcyohSKdvAxIRSNghFl4e71hVoGnBNQz9cWaXxO2I10KTC+3jMdvvoKw6dQ==}
    engines: {node: '>=6'}

  /parent-module@1.0.1:
    resolution: {integrity: sha512-GQ2EWRpQV8/o+Aw8YqtfZZPfNRWZYkbidE9k5rpl/hC3vtHHBfGm2Ifi6qWV+coDGkrUKZAxE3Lot5kcsRlh+g==}
    engines: {node: '>=6'}
    dependencies:
      callsites: 3.1.0

  /parse-json@5.2.0:
    resolution: {integrity: sha512-ayCKvm/phCGxOkYRSCM82iDwct8/EonSEgCSxWxD7ve6jHggsFl4fZVQBPRNgQoKiuV/odhFrGzQXZwbifC8Rg==}
    engines: {node: '>=8'}
    dependencies:
      '@babel/code-frame': 7.22.13
      error-ex: 1.3.2
      json-parse-even-better-errors: 2.3.1
      lines-and-columns: 1.2.4
    dev: false

  /path-exists@3.0.0:
    resolution: {integrity: sha512-bpC7GYwiDYQ4wYLe+FA8lhRjhQCMcQGuSgGGqDkg/QerRWw9CmGRT0iSOVRSZJ29NMLZgIzqaljJ63oaL4NIJQ==}
    engines: {node: '>=4'}

  /path-exists@4.0.0:
    resolution: {integrity: sha512-ak9Qy5Q7jYb2Wwcey5Fpvg2KoAc/ZIhLSLOSBmRmygPsGwkVVt0fZa0qrtMz+m6tJTAHfZQ8FnmB4MG4LWy7/w==}
    engines: {node: '>=8'}

  /path-is-absolute@1.0.1:
    resolution: {integrity: sha512-AVbw3UJ2e9bq64vSaS9Am0fje1Pa8pbGqTTsmXfaIiMpnr5DlDhfJOuLj9Sf95ZPVDAUerDfEk88MPmPe7UCQg==}
    engines: {node: '>=0.10.0'}

  /path-key@3.1.1:
    resolution: {integrity: sha512-ojmeN0qd+y0jszEtoY48r0Peq5dwMEkIlCOu6Q5f41lfkswXuKtYrhgoTpLnyIcHm24Uhqx+5Tqm2InSwLhE6Q==}
    engines: {node: '>=8'}

  /path-key@4.0.0:
    resolution: {integrity: sha512-haREypq7xkM7ErfgIyA0z+Bj4AGKlMSdlQE2jvJo6huWD1EdkKYV+G/T4nq0YEF2vgTT8kqMFKo1uHn950r4SQ==}
    engines: {node: '>=12'}
    dev: true

  /path-parse@1.0.7:
    resolution: {integrity: sha512-LDJzPVEEEPR+y48z93A0Ed0yXb8pAByGWo/k5YYdYgpY2/2EsOsksJrq7lOHxryrVOn1ejG6oAp8ahvOIQD8sw==}

  /path-scurry@1.10.2:
    resolution: {integrity: sha512-7xTavNy5RQXnsjANvVvMkEjvloOinkAjv/Z6Ildz9v2RinZ4SBKTWFOVRbaF8p0vpHnyjV/UwNDdKuUv6M5qcA==}
    engines: {node: '>=16 || 14 >=14.17'}
    dependencies:
      lru-cache: 10.2.0
      minipass: 7.0.4
    dev: true

  /path-type@4.0.0:
    resolution: {integrity: sha512-gDKb8aZMDeD/tZWs9P6+q0J9Mwkdl6xMV8TjnGP3qJVJ06bdMgkbBlLU8IdfOsIsFz2BW1rNVT3XuNEl8zPAvw==}
    engines: {node: '>=8'}

  /pegjs@0.10.0:
    resolution: {integrity: sha512-qI5+oFNEGi3L5HAxDwN2LA4Gg7irF70Zs25edhjld9QemOgp0CbvMtbFcMvFtEo1OityPrcCzkQFB8JP/hxgow==}
    engines: {node: '>=0.10'}
    hasBin: true
    dev: true

  /picocolors@1.0.0:
    resolution: {integrity: sha512-1fygroTLlHu66zi26VoTDv8yRgm0Fccecssto+MhsZ0D/DGW2sm8E8AjW7NU5VVTRt5GxbeZ5qBuJr+HyLYkjQ==}

  /picomatch@2.3.1:
    resolution: {integrity: sha512-JU3teHTNjmE2VCGFzuY8EXzCDVwEqB2a8fsIvwaStHhAWJEeVd1o1QD80CU6+ZdEXXSLbSsuLwJjkCBWqRQUVA==}
    engines: {node: '>=8.6'}

  /picomatch@3.0.1:
    resolution: {integrity: sha512-I3EurrIQMlRc9IaAZnqRR044Phh2DXY+55o7uJ0V+hYZAcQYSuFWsc9q5PvyDHUSCe1Qxn/iBz+78s86zWnGag==}
    engines: {node: '>=10'}
    dev: true

  /pidtree@0.6.0:
    resolution: {integrity: sha512-eG2dWTVw5bzqGRztnHExczNxt5VGsE6OwTeCG3fdUf9KBsZzO3R5OIIIzWR+iZA0NtZ+RDVdaoE2dK1cn6jH4g==}
    engines: {node: '>=0.10'}
    hasBin: true
    dev: true

  /pify@2.3.0:
    resolution: {integrity: sha512-udgsAY+fTnvv7kI7aaxbqwWNb0AHiB0qBO89PZKPkoTmGOgdbrHDKD+0B2X4uTfJ/FT1R09r9gTsjUjNJotuog==}
    engines: {node: '>=0.10.0'}
    dev: true

  /pirates@4.0.6:
    resolution: {integrity: sha512-saLsH7WeYYPiD25LDuLRRY/i+6HaPYr6G1OUlN39otzkSTxKnubR9RTxS3/Kk50s1g2JTgFwWQDQyplC5/SHZg==}
    engines: {node: '>= 6'}
    dev: true

  /pkg-up@3.1.0:
    resolution: {integrity: sha512-nDywThFk1i4BQK4twPQ6TA4RT8bDY96yeuCVBWL3ePARCiEKDRSrNGbFIgUJpLp+XeIR65v8ra7WuJOFUBtkMA==}
    engines: {node: '>=8'}
    dependencies:
      find-up: 3.0.0

  /possible-typed-array-names@1.0.0:
    resolution: {integrity: sha512-d7Uw+eZoloe0EHDIYoe+bQ5WXnGMOpmiZFTuMWCwpjzzkL2nTjcKiAk4hh8TjnGye2TwWOk3UXucZ+3rbmBa8Q==}
    engines: {node: '>= 0.4'}

  /postcss-attribute-case-insensitive@6.0.3(postcss@8.4.38):
    resolution: {integrity: sha512-KHkmCILThWBRtg+Jn1owTnHPnFit4OkqS+eKiGEOPIGke54DCeYGJ6r0Fx/HjfE9M9kznApCLcU0DvnPchazMQ==}
    engines: {node: ^14 || ^16 || >=18}
    peerDependencies:
      postcss: ^8.4
    dependencies:
      postcss: 8.4.38
      postcss-selector-parser: 6.0.16
    dev: false

  /postcss-browser-comments@4.0.0(browserslist@4.23.0)(postcss@8.4.38):
    resolution: {integrity: sha512-X9X9/WN3KIvY9+hNERUqX9gncsgBA25XaeR+jshHz2j8+sYyHktHw1JdKuMjeLpGktXidqDhA7b/qm1mrBDmgg==}
    engines: {node: '>=8'}
    peerDependencies:
      browserslist: '>=4'
      postcss: '>=8'
    dependencies:
      browserslist: 4.23.0
      postcss: 8.4.38
    dev: false

  /postcss-clamp@4.1.0(postcss@8.4.38):
    resolution: {integrity: sha512-ry4b1Llo/9zz+PKC+030KUnPITTJAHeOwjfAyyB60eT0AorGLdzp52s31OsPRHRf8NchkgFoG2y6fCfn1IV1Ow==}
    engines: {node: '>=7.6.0'}
    peerDependencies:
      postcss: ^8.4.6
    dependencies:
      postcss: 8.4.38
      postcss-value-parser: 4.2.0
    dev: false

  /postcss-color-functional-notation@6.0.7(postcss@8.4.38):
    resolution: {integrity: sha512-VwzaVfu1kEYDK2yM8ixeKA/QbgQ8k0uxpRevLH9Wam+R3C1sg68vnRB7m2AMhYfjqb5khp4p0EQk5aO90ASAkw==}
    engines: {node: ^14 || ^16 || >=18}
    peerDependencies:
      postcss: ^8.4
    dependencies:
      '@csstools/css-color-parser': 1.6.2(@csstools/css-parser-algorithms@2.6.1)(@csstools/css-tokenizer@2.2.4)
      '@csstools/css-parser-algorithms': 2.6.1(@csstools/css-tokenizer@2.2.4)
      '@csstools/css-tokenizer': 2.2.4
      '@csstools/postcss-progressive-custom-properties': 3.1.1(postcss@8.4.38)
      '@csstools/utilities': 1.0.0(postcss@8.4.38)
      postcss: 8.4.38
    dev: false

  /postcss-color-hex-alpha@9.0.4(postcss@8.4.38):
    resolution: {integrity: sha512-XQZm4q4fNFqVCYMGPiBjcqDhuG7Ey2xrl99AnDJMyr5eDASsAGalndVgHZF8i97VFNy1GQeZc4q2ydagGmhelQ==}
    engines: {node: ^14 || ^16 || >=18}
    peerDependencies:
      postcss: ^8.4
    dependencies:
      '@csstools/utilities': 1.0.0(postcss@8.4.38)
      postcss: 8.4.38
      postcss-value-parser: 4.2.0
    dev: false

  /postcss-color-rebeccapurple@9.0.3(postcss@8.4.38):
    resolution: {integrity: sha512-ruBqzEFDYHrcVq3FnW3XHgwRqVMrtEPLBtD7K2YmsLKVc2jbkxzzNEctJKsPCpDZ+LeMHLKRDoSShVefGc+CkQ==}
    engines: {node: ^14 || ^16 || >=18}
    peerDependencies:
      postcss: ^8.4
    dependencies:
      '@csstools/utilities': 1.0.0(postcss@8.4.38)
      postcss: 8.4.38
      postcss-value-parser: 4.2.0
    dev: false

  /postcss-custom-media@10.0.4(postcss@8.4.38):
    resolution: {integrity: sha512-Ubs7O3wj2prghaKRa68VHBvuy3KnTQ0zbGwqDYY1mntxJD0QL2AeiAy+AMfl3HBedTCVr2IcFNktwty9YpSskA==}
    engines: {node: ^14 || ^16 || >=18}
    peerDependencies:
      postcss: ^8.4
    dependencies:
      '@csstools/cascade-layer-name-parser': 1.0.9(@csstools/css-parser-algorithms@2.6.1)(@csstools/css-tokenizer@2.2.4)
      '@csstools/css-parser-algorithms': 2.6.1(@csstools/css-tokenizer@2.2.4)
      '@csstools/css-tokenizer': 2.2.4
      '@csstools/media-query-list-parser': 2.1.9(@csstools/css-parser-algorithms@2.6.1)(@csstools/css-tokenizer@2.2.4)
      postcss: 8.4.38
    dev: false

  /postcss-custom-properties@13.3.6(postcss@8.4.38):
    resolution: {integrity: sha512-vVVIwQbJiIz+PBLMIWA6XMi53Zg66/f474KolA7x0Das6EwkATc/9ZvM6zZx2gs7ZhcgVHjmWBbHkK9FlCgLeA==}
    engines: {node: ^14 || ^16 || >=18}
    peerDependencies:
      postcss: ^8.4
    dependencies:
      '@csstools/cascade-layer-name-parser': 1.0.9(@csstools/css-parser-algorithms@2.6.1)(@csstools/css-tokenizer@2.2.4)
      '@csstools/css-parser-algorithms': 2.6.1(@csstools/css-tokenizer@2.2.4)
      '@csstools/css-tokenizer': 2.2.4
      '@csstools/utilities': 1.0.0(postcss@8.4.38)
      postcss: 8.4.38
      postcss-value-parser: 4.2.0
    dev: false

  /postcss-custom-selectors@7.1.8(postcss@8.4.38):
    resolution: {integrity: sha512-fqDkGSEsO7+oQaqdRdR8nwwqH+N2uk6LE/2g4myVJJYz/Ly418lHKEleKTdV/GzjBjFcG4n0dbfuH/Pd2BE8YA==}
    engines: {node: ^14 || ^16 || >=18}
    peerDependencies:
      postcss: ^8.4
    dependencies:
      '@csstools/cascade-layer-name-parser': 1.0.9(@csstools/css-parser-algorithms@2.6.1)(@csstools/css-tokenizer@2.2.4)
      '@csstools/css-parser-algorithms': 2.6.1(@csstools/css-tokenizer@2.2.4)
      '@csstools/css-tokenizer': 2.2.4
      postcss: 8.4.38
      postcss-selector-parser: 6.0.16
    dev: false

  /postcss-dir-pseudo-class@8.0.1(postcss@8.4.38):
    resolution: {integrity: sha512-uULohfWBBVoFiZXgsQA24JV6FdKIidQ+ZqxOouhWwdE+qJlALbkS5ScB43ZTjPK+xUZZhlaO/NjfCt5h4IKUfw==}
    engines: {node: ^14 || ^16 || >=18}
    peerDependencies:
      postcss: ^8.4
    dependencies:
      postcss: 8.4.38
      postcss-selector-parser: 6.0.16
    dev: false

  /postcss-double-position-gradients@5.0.5(postcss@8.4.38):
    resolution: {integrity: sha512-26Tx4BfoxMNO9C89Nk56bfGv4jAwdDVgrQOyHZOP/6/D+xuOBf306KzTjHC2oBzaIIVtX+famOWHv4raxMjJMQ==}
    engines: {node: ^14 || ^16 || >=18}
    peerDependencies:
      postcss: ^8.4
    dependencies:
      '@csstools/postcss-progressive-custom-properties': 3.1.1(postcss@8.4.38)
      '@csstools/utilities': 1.0.0(postcss@8.4.38)
      postcss: 8.4.38
      postcss-value-parser: 4.2.0
    dev: false

  /postcss-flexbugs-fixes@5.0.2(postcss@8.4.38):
    resolution: {integrity: sha512-18f9voByak7bTktR2QgDveglpn9DTbBWPUzSOe9g0N4WR/2eSt6Vrcbf0hmspvMI6YWGywz6B9f7jzpFNJJgnQ==}
    peerDependencies:
      postcss: ^8.1.4
    dependencies:
      postcss: 8.4.38
    dev: false

  /postcss-focus-visible@9.0.1(postcss@8.4.38):
    resolution: {integrity: sha512-N2VQ5uPz3Z9ZcqI5tmeholn4d+1H14fKXszpjogZIrFbhaq0zNAtq8sAnw6VLiqGbL8YBzsnu7K9bBkTqaRimQ==}
    engines: {node: ^14 || ^16 || >=18}
    peerDependencies:
      postcss: ^8.4
    dependencies:
      postcss: 8.4.38
      postcss-selector-parser: 6.0.16
    dev: false

  /postcss-focus-within@8.0.1(postcss@8.4.38):
    resolution: {integrity: sha512-NFU3xcY/xwNaapVb+1uJ4n23XImoC86JNwkY/uduytSl2s9Ekc2EpzmRR63+ExitnW3Mab3Fba/wRPCT5oDILA==}
    engines: {node: ^14 || ^16 || >=18}
    peerDependencies:
      postcss: ^8.4
    dependencies:
      postcss: 8.4.38
      postcss-selector-parser: 6.0.16
    dev: false

  /postcss-font-variant@5.0.0(postcss@8.4.38):
    resolution: {integrity: sha512-1fmkBaCALD72CK2a9i468mA/+tr9/1cBxRRMXOUaZqO43oWPR5imcyPjXwuv7PXbCid4ndlP5zWhidQVVa3hmA==}
    peerDependencies:
      postcss: ^8.1.0
    dependencies:
      postcss: 8.4.38
    dev: false

  /postcss-gap-properties@5.0.1(postcss@8.4.38):
    resolution: {integrity: sha512-k2z9Cnngc24c0KF4MtMuDdToROYqGMMUQGcE6V0odwjHyOHtaDBlLeRBV70y9/vF7KIbShrTRZ70JjsI1BZyWw==}
    engines: {node: ^14 || ^16 || >=18}
    peerDependencies:
      postcss: ^8.4
    dependencies:
      postcss: 8.4.38
    dev: false

  /postcss-image-set-function@6.0.3(postcss@8.4.38):
    resolution: {integrity: sha512-i2bXrBYzfbRzFnm+pVuxVePSTCRiNmlfssGI4H0tJQvDue+yywXwUxe68VyzXs7cGtMaH6MCLY6IbCShrSroCw==}
    engines: {node: ^14 || ^16 || >=18}
    peerDependencies:
      postcss: ^8.4
    dependencies:
      '@csstools/utilities': 1.0.0(postcss@8.4.38)
      postcss: 8.4.38
      postcss-value-parser: 4.2.0
    dev: false

  /postcss-import@15.1.0(postcss@8.4.38):
    resolution: {integrity: sha512-hpr+J05B2FVYUAXHeK1YyI267J/dDDhMU6B6civm8hSY1jYJnBXxzKDKDswzJmtLHryrjhnDjqqp/49t8FALew==}
    engines: {node: '>=14.0.0'}
    peerDependencies:
      postcss: ^8.0.0
    dependencies:
      postcss: 8.4.38
      postcss-value-parser: 4.2.0
      read-cache: 1.0.0
      resolve: 1.22.8
    dev: true

  /postcss-js@4.0.1(postcss@8.4.38):
    resolution: {integrity: sha512-dDLF8pEO191hJMtlHFPRa8xsizHaM82MLfNkUHdUtVEV3tgTp5oj+8qbEqYM57SLfc74KSbw//4SeJma2LRVIw==}
    engines: {node: ^12 || ^14 || >= 16}
    peerDependencies:
      postcss: ^8.4.21
    dependencies:
      camelcase-css: 2.0.1
      postcss: 8.4.38
    dev: true

  /postcss-lab-function@6.0.12(postcss@8.4.38):
    resolution: {integrity: sha512-flHW2jdRCRe8ClhMgrylR1BCiyyqLLvp1qKfO5wuAclUihldfRsoDIFQWFVW7rJbruil9/LCoHNUvY9JwTlLPw==}
    engines: {node: ^14 || ^16 || >=18}
    peerDependencies:
      postcss: ^8.4
    dependencies:
      '@csstools/css-color-parser': 1.6.2(@csstools/css-parser-algorithms@2.6.1)(@csstools/css-tokenizer@2.2.4)
      '@csstools/css-parser-algorithms': 2.6.1(@csstools/css-tokenizer@2.2.4)
      '@csstools/css-tokenizer': 2.2.4
      '@csstools/postcss-progressive-custom-properties': 3.1.1(postcss@8.4.38)
      '@csstools/utilities': 1.0.0(postcss@8.4.38)
      postcss: 8.4.38
    dev: false

  /postcss-load-config@4.0.2(postcss@8.4.38):
    resolution: {integrity: sha512-bSVhyJGL00wMVoPUzAVAnbEoWyqRxkjv64tUl427SKnPrENtq6hJwUojroMz2VB+Q1edmi4IfrAPpami5VVgMQ==}
    engines: {node: '>= 14'}
    peerDependencies:
      postcss: '>=8.0.9'
      ts-node: '>=9.0.0'
    peerDependenciesMeta:
      postcss:
        optional: true
      ts-node:
        optional: true
    dependencies:
      lilconfig: 3.1.1
      postcss: 8.4.38
      yaml: 2.4.1
    dev: true

  /postcss-logical@7.0.1(postcss@8.4.38):
    resolution: {integrity: sha512-8GwUQZE0ri0K0HJHkDv87XOLC8DE0msc+HoWLeKdtjDZEwpZ5xuK3QdV6FhmHSQW40LPkg43QzvATRAI3LsRkg==}
    engines: {node: ^14 || ^16 || >=18}
    peerDependencies:
      postcss: ^8.4
    dependencies:
      postcss: 8.4.38
      postcss-value-parser: 4.2.0
    dev: false

  /postcss-nested@6.0.1(postcss@8.4.38):
    resolution: {integrity: sha512-mEp4xPMi5bSWiMbsgoPfcP74lsWLHkQbZc3sY+jWYd65CUwXrUaTp0fmNpa01ZcETKlIgUdFN/MpS2xZtqL9dQ==}
    engines: {node: '>=12.0'}
    peerDependencies:
      postcss: ^8.2.14
    dependencies:
      postcss: 8.4.38
      postcss-selector-parser: 6.0.16
    dev: true

  /postcss-nesting@12.1.0(postcss@8.4.38):
    resolution: {integrity: sha512-QOYnosaZ+mlP6plQrAxFw09UUp2Sgtxj1BVHN+rSVbtV0Yx48zRt9/9F/ZOoxOKBBEsaJk2MYhhVRjeRRw5yuw==}
    engines: {node: ^14 || ^16 || >=18}
    peerDependencies:
      postcss: ^8.4
    dependencies:
      '@csstools/selector-resolve-nested': 1.1.0(postcss-selector-parser@6.0.16)
      '@csstools/selector-specificity': 3.0.2(postcss-selector-parser@6.0.16)
      postcss: 8.4.38
      postcss-selector-parser: 6.0.16
    dev: false

  /postcss-normalize@10.0.1(browserslist@4.23.0)(postcss@8.4.38):
    resolution: {integrity: sha512-+5w18/rDev5mqERcG3W5GZNMJa1eoYYNGo8gB7tEwaos0ajk3ZXAI4mHGcNT47NE+ZnZD1pEpUOFLvltIwmeJA==}
    engines: {node: '>= 12'}
    peerDependencies:
      browserslist: '>= 4'
      postcss: '>= 8'
    dependencies:
      '@csstools/normalize.css': 12.0.0
      browserslist: 4.23.0
      postcss: 8.4.38
      postcss-browser-comments: 4.0.0(browserslist@4.23.0)(postcss@8.4.38)
      sanitize.css: 13.0.0
    dev: false

  /postcss-opacity-percentage@2.0.0(postcss@8.4.38):
    resolution: {integrity: sha512-lyDrCOtntq5Y1JZpBFzIWm2wG9kbEdujpNt4NLannF+J9c8CgFIzPa80YQfdza+Y+yFfzbYj/rfoOsYsooUWTQ==}
    engines: {node: ^14 || ^16 || >=18}
    peerDependencies:
      postcss: ^8.2
    dependencies:
      postcss: 8.4.38
    dev: false

  /postcss-overflow-shorthand@5.0.1(postcss@8.4.38):
    resolution: {integrity: sha512-XzjBYKLd1t6vHsaokMV9URBt2EwC9a7nDhpQpjoPk2HRTSQfokPfyAS/Q7AOrzUu6q+vp/GnrDBGuj/FCaRqrQ==}
    engines: {node: ^14 || ^16 || >=18}
    peerDependencies:
      postcss: ^8.4
    dependencies:
      postcss: 8.4.38
      postcss-value-parser: 4.2.0
    dev: false

  /postcss-page-break@3.0.4(postcss@8.4.38):
    resolution: {integrity: sha512-1JGu8oCjVXLa9q9rFTo4MbeeA5FMe00/9C7lN4va606Rdb+HkxXtXsmEDrIraQ11fGz/WvKWa8gMuCKkrXpTsQ==}
    peerDependencies:
      postcss: ^8
    dependencies:
      postcss: 8.4.38
    dev: false

  /postcss-place@9.0.1(postcss@8.4.38):
    resolution: {integrity: sha512-JfL+paQOgRQRMoYFc2f73pGuG/Aw3tt4vYMR6UA3cWVMxivviPTnMFnFTczUJOA4K2Zga6xgQVE+PcLs64WC8Q==}
    engines: {node: ^14 || ^16 || >=18}
    peerDependencies:
      postcss: ^8.4
    dependencies:
      postcss: 8.4.38
      postcss-value-parser: 4.2.0
    dev: false

  /postcss-preset-env@9.5.2(postcss@8.4.38):
    resolution: {integrity: sha512-/KIAHELdg5BxsKA/Vc6Nok/66EM7lps8NulKcQWX2S52HdzxAqh+6HcuAFj7trRSW587vlOA4zCjlRFgR+W6Ag==}
    engines: {node: ^14 || ^16 || >=18}
    peerDependencies:
      postcss: ^8.4
    dependencies:
      '@csstools/postcss-cascade-layers': 4.0.3(postcss@8.4.38)
      '@csstools/postcss-color-function': 3.0.12(postcss@8.4.38)
      '@csstools/postcss-color-mix-function': 2.0.12(postcss@8.4.38)
      '@csstools/postcss-exponential-functions': 1.0.5(postcss@8.4.38)
      '@csstools/postcss-font-format-keywords': 3.0.2(postcss@8.4.38)
      '@csstools/postcss-gamut-mapping': 1.0.5(postcss@8.4.38)
      '@csstools/postcss-gradients-interpolation-method': 4.0.13(postcss@8.4.38)
      '@csstools/postcss-hwb-function': 3.0.11(postcss@8.4.38)
      '@csstools/postcss-ic-unit': 3.0.5(postcss@8.4.38)
      '@csstools/postcss-initial': 1.0.1(postcss@8.4.38)
      '@csstools/postcss-is-pseudo-class': 4.0.5(postcss@8.4.38)
      '@csstools/postcss-light-dark-function': 1.0.1(postcss@8.4.38)
      '@csstools/postcss-logical-float-and-clear': 2.0.1(postcss@8.4.38)
      '@csstools/postcss-logical-overflow': 1.0.1(postcss@8.4.38)
      '@csstools/postcss-logical-overscroll-behavior': 1.0.1(postcss@8.4.38)
      '@csstools/postcss-logical-resize': 2.0.1(postcss@8.4.38)
      '@csstools/postcss-logical-viewport-units': 2.0.7(postcss@8.4.38)
      '@csstools/postcss-media-minmax': 1.1.4(postcss@8.4.38)
      '@csstools/postcss-media-queries-aspect-ratio-number-values': 2.0.7(postcss@8.4.38)
      '@csstools/postcss-nested-calc': 3.0.2(postcss@8.4.38)
      '@csstools/postcss-normalize-display-values': 3.0.2(postcss@8.4.38)
      '@csstools/postcss-oklab-function': 3.0.12(postcss@8.4.38)
      '@csstools/postcss-progressive-custom-properties': 3.1.1(postcss@8.4.38)
      '@csstools/postcss-relative-color-syntax': 2.0.12(postcss@8.4.38)
      '@csstools/postcss-scope-pseudo-class': 3.0.1(postcss@8.4.38)
      '@csstools/postcss-stepped-value-functions': 3.0.6(postcss@8.4.38)
      '@csstools/postcss-text-decoration-shorthand': 3.0.4(postcss@8.4.38)
      '@csstools/postcss-trigonometric-functions': 3.0.6(postcss@8.4.38)
      '@csstools/postcss-unset-value': 3.0.1(postcss@8.4.38)
      autoprefixer: 10.4.19(postcss@8.4.38)
      browserslist: 4.23.0
      css-blank-pseudo: 6.0.1(postcss@8.4.38)
      css-has-pseudo: 6.0.2(postcss@8.4.38)
      css-prefers-color-scheme: 9.0.1(postcss@8.4.38)
      cssdb: 7.11.2
      postcss: 8.4.38
      postcss-attribute-case-insensitive: 6.0.3(postcss@8.4.38)
      postcss-clamp: 4.1.0(postcss@8.4.38)
      postcss-color-functional-notation: 6.0.7(postcss@8.4.38)
      postcss-color-hex-alpha: 9.0.4(postcss@8.4.38)
      postcss-color-rebeccapurple: 9.0.3(postcss@8.4.38)
      postcss-custom-media: 10.0.4(postcss@8.4.38)
      postcss-custom-properties: 13.3.6(postcss@8.4.38)
      postcss-custom-selectors: 7.1.8(postcss@8.4.38)
      postcss-dir-pseudo-class: 8.0.1(postcss@8.4.38)
      postcss-double-position-gradients: 5.0.5(postcss@8.4.38)
      postcss-focus-visible: 9.0.1(postcss@8.4.38)
      postcss-focus-within: 8.0.1(postcss@8.4.38)
      postcss-font-variant: 5.0.0(postcss@8.4.38)
      postcss-gap-properties: 5.0.1(postcss@8.4.38)
      postcss-image-set-function: 6.0.3(postcss@8.4.38)
      postcss-lab-function: 6.0.12(postcss@8.4.38)
      postcss-logical: 7.0.1(postcss@8.4.38)
      postcss-nesting: 12.1.0(postcss@8.4.38)
      postcss-opacity-percentage: 2.0.0(postcss@8.4.38)
      postcss-overflow-shorthand: 5.0.1(postcss@8.4.38)
      postcss-page-break: 3.0.4(postcss@8.4.38)
      postcss-place: 9.0.1(postcss@8.4.38)
      postcss-pseudo-class-any-link: 9.0.1(postcss@8.4.38)
      postcss-replace-overflow-wrap: 4.0.0(postcss@8.4.38)
      postcss-selector-not: 7.0.2(postcss@8.4.38)
    dev: false

  /postcss-pseudo-class-any-link@9.0.1(postcss@8.4.38):
    resolution: {integrity: sha512-cKYGGZ9yzUZi+dZd7XT2M8iSDfo+T2Ctbpiizf89uBTBfIpZpjvTavzIJXpCReMVXSKROqzpxClNu6fz4DHM0Q==}
    engines: {node: ^14 || ^16 || >=18}
    peerDependencies:
      postcss: ^8.4
    dependencies:
      postcss: 8.4.38
      postcss-selector-parser: 6.0.16
    dev: false

  /postcss-replace-overflow-wrap@4.0.0(postcss@8.4.38):
    resolution: {integrity: sha512-KmF7SBPphT4gPPcKZc7aDkweHiKEEO8cla/GjcBK+ckKxiZslIu3C4GCRW3DNfL0o7yW7kMQu9xlZ1kXRXLXtw==}
    peerDependencies:
      postcss: ^8.0.3
    dependencies:
      postcss: 8.4.38
    dev: false

  /postcss-selector-not@7.0.2(postcss@8.4.38):
    resolution: {integrity: sha512-/SSxf/90Obye49VZIfc0ls4H0P6i6V1iHv0pzZH8SdgvZOPFkF37ef1r5cyWcMflJSFJ5bfuoluTnFnBBFiuSA==}
    engines: {node: ^14 || ^16 || >=18}
    peerDependencies:
      postcss: ^8.4
    dependencies:
      postcss: 8.4.38
      postcss-selector-parser: 6.0.16
    dev: false

  /postcss-selector-parser@6.0.16:
    resolution: {integrity: sha512-A0RVJrX+IUkVZbW3ClroRWurercFhieevHB38sr2+l9eUClMqome3LmEmnhlNy+5Mr2EYN6B2Kaw9wYdd+VHiw==}
    engines: {node: '>=4'}
    dependencies:
      cssesc: 3.0.0
      util-deprecate: 1.0.2

  /postcss-value-parser@4.2.0:
    resolution: {integrity: sha512-1NNCs6uurfkVbeXG4S8JFT9t19m45ICnif8zWLd5oPSZ50QnwMfK+H3jv408d4jw/7Bttv5axS5IiHoLaVNHeQ==}

  /postcss@8.4.38:
    resolution: {integrity: sha512-Wglpdk03BSfXkHoQa3b/oulrotAkwrlLDRSOb9D0bN86FdRyE9lppSp33aHNPgBa0JKCoB+drFLZkQoRRYae5A==}
    engines: {node: ^10 || ^12 || >=14}
    dependencies:
      nanoid: 3.3.7
      picocolors: 1.0.0
      source-map-js: 1.2.0

  /potpack@1.0.2:
    resolution: {integrity: sha512-choctRBIV9EMT9WGAZHn3V7t0Z2pMQyl0EZE6pFc/6ml3ssw7Dlf/oAOvFwjm1HVsqfQN8GfeFyJ+d8tRzqueQ==}
    dev: false

  /prelude-ls@1.2.1:
    resolution: {integrity: sha512-vkcDPrRZo1QZLbn5RLGPpg/WmIQ65qoWWhcGKf/b5eplkkarX0m9z8ppCat4mlOqUsWpyNuYgO3VRyrYHSzX5g==}
    engines: {node: '>= 0.8.0'}

  /prettier@3.2.5:
    resolution: {integrity: sha512-3/GWa9aOC0YeD7LUfvOG2NiDyhOWRvt1k+rcKhOuYnMY24iiCphgneUfJDyFXd6rZCAnuLBv6UeAULtrhT/F4A==}
    engines: {node: '>=14'}
    hasBin: true
    dev: true

  /pretty-quick@4.0.0(prettier@3.2.5):
    resolution: {integrity: sha512-M+2MmeufXb/M7Xw3Afh1gxcYpj+sK0AxEfnfF958ktFeAyi5MsKY5brymVURQLgPLV1QaF5P4pb2oFJ54H3yzQ==}
    engines: {node: '>=14'}
    hasBin: true
    peerDependencies:
      prettier: ^3.0.0
    dependencies:
      execa: 5.1.1
      find-up: 5.0.0
      ignore: 5.3.1
      mri: 1.2.0
      picocolors: 1.0.0
      picomatch: 3.0.1
      prettier: 3.2.5
      tslib: 2.6.2
    dev: true

  /promise-worker-transferable@1.0.4:
    resolution: {integrity: sha512-bN+0ehEnrXfxV2ZQvU2PetO0n4gqBD4ulq3MI1WOPLgr7/Mg9yRQkX5+0v1vagr74ZTsl7XtzlaYDo2EuCeYJw==}
    dependencies:
      is-promise: 2.2.2
      lie: 3.3.0
    dev: false

  /prompts@2.4.2:
    resolution: {integrity: sha512-NxNv/kLguCA7p3jE8oL2aEBsrJWgAakBpgmgK6lpPWV+WuOmY6r2/zbAVnP+T8bQlA0nzHXSJSJW0Hq7ylaD2Q==}
    engines: {node: '>= 6'}
    dependencies:
      kleur: 3.0.3
      sisteransi: 1.0.5
    dev: false

  /prop-types@15.8.1:
    resolution: {integrity: sha512-oj87CgZICdulUohogVAR7AjlC0327U4el4L6eAvOqCeudMDVU0NThNaV+b9Df4dXgSP1gXMTnPdhfe/2qDH5cg==}
    dependencies:
      loose-envify: 1.4.0
      object-assign: 4.1.1
      react-is: 16.13.1

  /pump@3.0.0:
    resolution: {integrity: sha512-LwZy+p3SFs1Pytd/jYct4wpv49HiYCqd9Rlc5ZVdk0V+8Yzv6jR5Blk3TRmPL1ft69TxP0IMZGJ+WPFU2BFhww==}
    dependencies:
      end-of-stream: 1.4.4
      once: 1.4.0
    dev: true

  /punycode@2.3.1:
    resolution: {integrity: sha512-vYt7UD1U9Wg6138shLtLOvdAu+8DsC/ilFtEVHcH+wydcSpNE20AfSOduf6MkRFahL5FY7X1oU7nKVZFtfq8Fg==}
    engines: {node: '>=6'}

  /queue-microtask@1.2.3:
    resolution: {integrity: sha512-NuaNSa6flKT5JaSYQzJok04JzTL1CA6aGhv5rfLW3PgqA+M2ChpZQnAC8h8i4ZFkBS8X5RqkDBHA7r4hej3K9A==}

  /randombytes@2.1.0:
    resolution: {integrity: sha512-vYl3iOX+4CKUWuxGi9Ukhie6fsqXqS9FE2Zaic4tNFD2N2QQaXOMFbuKK4QmDHC0JO6B1Zp41J0LpT0oR68amQ==}
    dependencies:
      safe-buffer: 5.2.1
    dev: false

  /react-composer@5.0.3(react@18.2.0):
    resolution: {integrity: sha512-1uWd07EME6XZvMfapwZmc7NgCZqDemcvicRi3wMJzXsQLvZ3L7fTHVyPy1bZdnWXM4iPjYuNE+uJ41MLKeTtnA==}
    peerDependencies:
      react: ^15.0.0 || ^16.0.0 || ^17.0.0 || ^18.0.0
    dependencies:
      prop-types: 15.8.1
      react: 18.2.0
    dev: false

  /react-dev-utils@12.0.1(eslint@8.57.0)(typescript@5.4.3)(webpack@5.91.0):
    resolution: {integrity: sha512-84Ivxmr17KjUupyqzFode6xKhjwuEJDROWKJy/BthkL7Wn6NJ8h4WE6k/exAv6ImS+0oZLRRW5j/aINMHyeGeQ==}
    engines: {node: '>=14'}
    peerDependencies:
      typescript: '>=2.7'
      webpack: '>=4'
    peerDependenciesMeta:
      typescript:
        optional: true
    dependencies:
      '@babel/code-frame': 7.22.13
      address: 1.2.2
      browserslist: 4.23.0
      chalk: 4.1.2
      cross-spawn: 7.0.3
      detect-port-alt: 1.1.6
      escape-string-regexp: 4.0.0
      filesize: 8.0.7
      find-up: 5.0.0
      fork-ts-checker-webpack-plugin: 6.5.3(eslint@8.57.0)(typescript@5.4.3)(webpack@5.91.0)
      global-modules: 2.0.0
      globby: 11.1.0
      gzip-size: 6.0.0
      immer: 9.0.21
      is-root: 2.1.0
      loader-utils: 3.2.1
      open: 8.4.2
      pkg-up: 3.1.0
      prompts: 2.4.2
      react-error-overlay: 6.0.11
      recursive-readdir: 2.2.3
      shell-quote: 1.8.1
      strip-ansi: 6.0.1
      text-table: 0.2.0
      typescript: 5.4.3
      webpack: 5.91.0
    transitivePeerDependencies:
      - eslint
      - supports-color
      - vue-template-compiler
    dev: false

  /react-dom@18.2.0(react@18.2.0):
    resolution: {integrity: sha512-6IMTriUmvsjHUjNtEDudZfuDQUoWXVxKHhlEGSk81n4YFS+r/Kl99wXiwlVXtPBtJenozv2P+hxDsw9eA7Xo6g==}
    peerDependencies:
      react: ^18.2.0
    dependencies:
      loose-envify: 1.4.0
      react: 18.2.0
      scheduler: 0.23.0
    dev: false

  /react-error-boundary@4.0.13(react@18.2.0):
    resolution: {integrity: sha512-b6PwbdSv8XeOSYvjt8LpgpKrZ0yGdtZokYwkwV2wlcZbxgopHX/hgPl5VgpnoVOWd868n1hktM8Qm4b+02MiLQ==}
    peerDependencies:
      react: '>=16.13.1'
    dependencies:
      '@babel/runtime': 7.24.1
      react: 18.2.0
    dev: false

  /react-error-overlay@6.0.11:
    resolution: {integrity: sha512-/6UZ2qgEyH2aqzYZgQPxEnz33NJ2gNsnHA2o5+o4wW9bLM/JYQitNP9xPhsXwC08hMMovfGe/8retsdDsczPRg==}
    dev: false

  /react-fast-compare@3.2.2:
    resolution: {integrity: sha512-nsO+KSNgo1SbJqJEYRE9ERzo7YtYbou/OqjSQKxV7jcKox7+usiUVZOAC+XnDOABXggQTno0Y1CpVnuWEc1boQ==}
    dev: false

  /react-helmet@6.1.0(react@18.2.0):
    resolution: {integrity: sha512-4uMzEY9nlDlgxr61NL3XbKRy1hEkXmKNXhjbAIOVw5vcFrsdYbH2FEwcNyWvWinl103nXgzYNlns9ca+8kFiWw==}
    peerDependencies:
      react: '>=16.3.0'
    dependencies:
      object-assign: 4.1.1
      prop-types: 15.8.1
      react: 18.2.0
      react-fast-compare: 3.2.2
      react-side-effect: 2.1.2(react@18.2.0)
    dev: false

  /react-hook-form@7.51.2(react@18.2.0):
    resolution: {integrity: sha512-y++lwaWjtzDt/XNnyGDQy6goHskFualmDlf+jzEZvjvz6KWDf7EboL7pUvRCzPTJd0EOPpdekYaQLEvvG6m6HA==}
    engines: {node: '>=12.22.0'}
    peerDependencies:
      react: ^16.8.0 || ^17 || ^18
    dependencies:
      react: 18.2.0
    dev: false

  /react-is@16.13.1:
    resolution: {integrity: sha512-24e6ynE2H+OKt4kqsOvNd8kBpV65zoxbA4BVsEOB3ARVWQki/DHzaUoC5KuON/BiccDaCCTZBuOcfZs70kR8bQ==}

  /react-lifecycles-compat@3.0.4:
    resolution: {integrity: sha512-fBASbA6LnOU9dOU2eW7aQ8xmYBSXUIWr+UmF9b1efZBazGNO+rcXT/icdKnYm2pTwcRylVUYwW7H1PHfLekVzA==}
    dev: false

  /react-modal@3.16.1(react-dom@18.2.0)(react@18.2.0):
    resolution: {integrity: sha512-VStHgI3BVcGo7OXczvnJN7yT2TWHJPDXZWyI/a0ssFNhGZWsPmB8cF0z33ewDXq4VfYMO1vXgiv/g8Nj9NDyWg==}
    engines: {node: '>=8'}
    peerDependencies:
      react: ^0.14.0 || ^15.0.0 || ^16 || ^17 || ^18
      react-dom: ^0.14.0 || ^15.0.0 || ^16 || ^17 || ^18
    dependencies:
      exenv: 1.2.2
      prop-types: 15.8.1
      react: 18.2.0
      react-dom: 18.2.0(react@18.2.0)
      react-lifecycles-compat: 3.0.4
      warning: 4.0.3
    dev: false

  /react-reconciler@0.27.0(react@18.2.0):
    resolution: {integrity: sha512-HmMDKciQjYmBRGuuhIaKA1ba/7a+UsM5FzOZsMO2JYHt9Jh8reCb7j1eDC95NOyUlKM9KRyvdx0flBuDvYSBoA==}
    engines: {node: '>=0.10.0'}
    peerDependencies:
      react: ^18.0.0
    dependencies:
      loose-envify: 1.4.0
      react: 18.2.0
      scheduler: 0.21.0
    dev: false

  /react-refresh@0.14.0:
    resolution: {integrity: sha512-wViHqhAd8OHeLS/IRMJjTSDHF3U9eWi62F/MledQGPdJGDhodXJ9PBLNGr6WWL7qlH12Mt3TyTpbS+hGXMjCzQ==}
    engines: {node: '>=0.10.0'}
    dev: false

  /react-responsive@10.0.0(react@18.2.0):
    resolution: {integrity: sha512-N6/UiRLGQyGUqrarhBZmrSmHi2FXSD++N5VbSKsBBvWfG0ZV7asvUBluSv5lSzdMyEVjzZ6Y8DL4OHABiztDOg==}
    engines: {node: '>=14'}
    peerDependencies:
      react: '>=16.8.0'
    dependencies:
      hyphenate-style-name: 1.0.4
      matchmediaquery: 0.4.2
      prop-types: 15.8.1
      react: 18.2.0
      shallow-equal: 3.1.0
    dev: false

  /react-router-dom@6.22.3(react-dom@18.2.0)(react@18.2.0):
    resolution: {integrity: sha512-7ZILI7HjcE+p31oQvwbokjk6OA/bnFxrhJ19n82Ex9Ph8fNAq+Hm/7KchpMGlTgWhUxRHMMCut+vEtNpWpowKw==}
    engines: {node: '>=14.0.0'}
    peerDependencies:
      react: '>=16.8'
      react-dom: '>=16.8'
    dependencies:
      '@remix-run/router': 1.15.3
      react: 18.2.0
      react-dom: 18.2.0(react@18.2.0)
      react-router: 6.22.3(react@18.2.0)
    dev: false

  /react-router@6.22.3(react@18.2.0):
    resolution: {integrity: sha512-dr2eb3Mj5zK2YISHK++foM9w4eBnO23eKnZEDs7c880P6oKbrjz/Svg9+nxqtHQK+oMW4OtjZca0RqPglXxguQ==}
    engines: {node: '>=14.0.0'}
    peerDependencies:
      react: '>=16.8'
    dependencies:
      '@remix-run/router': 1.15.3
      react: 18.2.0
    dev: false

  /react-side-effect@2.1.2(react@18.2.0):
    resolution: {integrity: sha512-PVjOcvVOyIILrYoyGEpDN3vmYNLdy1CajSFNt4TDsVQC5KpTijDvWVoR+/7Rz2xT978D8/ZtFceXxzsPwZEDvw==}
    peerDependencies:
      react: ^16.3.0 || ^17.0.0 || ^18.0.0
    dependencies:
      react: 18.2.0
    dev: false

  /react-use-measure@2.1.1(react-dom@18.2.0)(react@18.2.0):
    resolution: {integrity: sha512-nocZhN26cproIiIduswYpV5y5lQpSQS1y/4KuvUCjSKmw7ZWIS/+g3aFnX3WdBkyuGUtTLif3UTqnLLhbDoQig==}
    peerDependencies:
      react: '>=16.13'
      react-dom: '>=16.13'
    dependencies:
      debounce: 1.2.1
      react: 18.2.0
      react-dom: 18.2.0(react@18.2.0)
    dev: false

  /react@18.2.0:
    resolution: {integrity: sha512-/3IjMdb2L9QbBdWiW5e3P2/npwMBaU9mHCSCUzNln0ZCYbcfTsGbTJrU/kGemdH2IWmB2ioZ+zkxtmq6g09fGQ==}
    engines: {node: '>=0.10.0'}
    dependencies:
      loose-envify: 1.4.0
    dev: false

  /read-cache@1.0.0:
    resolution: {integrity: sha512-Owdv/Ft7IjOgm/i0xvNDZ1LrRANRfew4b2prF3OWMQLxLfu3bS8FVhCsrSCMK4lR56Y9ya+AThoTpDCTxCmpRA==}
    dependencies:
      pify: 2.3.0
    dev: true

  /readdirp@3.6.0:
    resolution: {integrity: sha512-hOS089on8RduqdbhvQ5Z37A0ESjsqz6qnRcffsMU3495FuTdqSm+7bhJ29JvIOsBDEEnan5DPu9t3To9VRlMzA==}
    engines: {node: '>=8.10.0'}
    dependencies:
      picomatch: 2.3.1

  /recursive-readdir@2.2.3:
    resolution: {integrity: sha512-8HrF5ZsXk5FAH9dgsx3BlUer73nIhuj+9OrQwEbLTPOBzGkL1lsFCR01am+v+0m2Cmbs1nP12hLDl5FA7EszKA==}
    engines: {node: '>=6.0.0'}
    dependencies:
      minimatch: 3.1.2
    dev: false

  /reflect.getprototypeof@1.0.4:
    resolution: {integrity: sha512-ECkTw8TmJwW60lOTR+ZkODISW6RQ8+2CL3COqtiJKLd6MmB45hN51HprHFziKLGkAuTGQhBb91V8cy+KHlaCjw==}
    engines: {node: '>= 0.4'}
    dependencies:
      call-bind: 1.0.2
      define-properties: 1.2.1
      es-abstract: 1.22.2
      get-intrinsic: 1.2.1
      globalthis: 1.0.3
      which-builtin-type: 1.1.3

  /regenerate-unicode-properties@10.1.1:
    resolution: {integrity: sha512-X007RyZLsCJVVrjgEFVpLUTZwyOZk3oiL75ZcuYjlIWd6rNJtOjkBwQc5AsRrpbKVkxN6sklw/k/9m2jJYOf8Q==}
    engines: {node: '>=4'}
    dependencies:
      regenerate: 1.4.2
    dev: false

  /regenerate@1.4.2:
    resolution: {integrity: sha512-zrceR/XhGYU/d/opr2EKO7aRHUeiBI8qjtfHqADTwZd6Szfy16la6kqD0MIUs5z5hx6AaKa+PixpPrR289+I0A==}
    dev: false

  /regenerator-runtime@0.14.0:
    resolution: {integrity: sha512-srw17NI0TUWHuGa5CFGGmhfNIeja30WMBfbslPNhf6JrqQlLN5gcrvig1oqPxiVaXb0oW0XRKtH6Nngs5lKCIA==}

  /regenerator-runtime@0.14.1:
    resolution: {integrity: sha512-dYnhHh0nJoMfnkZs6GmmhFknAGRrLznOu5nc9ML+EJxGvrx6H7teuevqVqCuPcPK//3eDrrjQhehXVx9cnkGdw==}
    dev: false

  /regenerator-transform@0.15.2:
    resolution: {integrity: sha512-hfMp2BoF0qOk3uc5V20ALGDS2ddjQaLrdl7xrGXvAIow7qeWRM2VA2HuCHkUKk9slq3VwEwLNK3DFBqDfPGYtg==}
    dependencies:
      '@babel/runtime': 7.23.1
    dev: false

  /regexp.prototype.flags@1.5.1:
    resolution: {integrity: sha512-sy6TXMN+hnP/wMy+ISxg3krXx7BAtWVO4UouuCN/ziM9UEne0euamVNafDfvC83bRNr95y0V5iijeDQFUNpvrg==}
    engines: {node: '>= 0.4'}
    dependencies:
      call-bind: 1.0.2
      define-properties: 1.2.1
      set-function-name: 2.0.1

  /regexp.prototype.flags@1.5.2:
    resolution: {integrity: sha512-NcDiDkTLuPR+++OCKB0nWafEmhg/Da8aUPLPMQbK+bxKKCm1/S5he+AqYa4PlMCVBalb4/yxIRub6qkEx5yJbw==}
    engines: {node: '>= 0.4'}
    dependencies:
      call-bind: 1.0.7
      define-properties: 1.2.1
      es-errors: 1.3.0
      set-function-name: 2.0.2

  /regexpu-core@5.3.2:
    resolution: {integrity: sha512-RAM5FlZz+Lhmo7db9L298p2vHP5ZywrVXmVXpmAD9GuL5MPH6t9ROw1iA/wfHkQ76Qe7AaPF0nGuim96/IrQMQ==}
    engines: {node: '>=4'}
    dependencies:
      '@babel/regjsgen': 0.8.0
      regenerate: 1.4.2
      regenerate-unicode-properties: 10.1.1
      regjsparser: 0.9.1
      unicode-match-property-ecmascript: 2.0.0
      unicode-match-property-value-ecmascript: 2.1.0
    dev: false

  /regjsparser@0.9.1:
    resolution: {integrity: sha512-dQUtn90WanSNl+7mQKcXAgZxvUe7Z0SqXlgzv0za4LwiUhyzBC58yQO3liFoUgu8GiJVInAhJjkj1N0EtQ5nkQ==}
    hasBin: true
    dependencies:
      jsesc: 0.5.0
    dev: false

  /require-directory@2.1.1:
    resolution: {integrity: sha512-fGxEI7+wsG9xrvdjsrlmL22OMTTiHRwAMroiEeMgq8gzoLC/PQr7RsRDSTLUg/bZAZtF+TVIkHc6/4RIKrui+Q==}
    engines: {node: '>=0.10.0'}
    dev: true

  /require-from-string@2.0.2:
    resolution: {integrity: sha512-Xf0nWe6RseziFMu+Ap9biiUbmplq6S9/p+7w7YXP/JBHhrUDDUhwa+vANyubuqfZWTveU//DYVGsDG7RKL/vEw==}
    engines: {node: '>=0.10.0'}
    dev: false

  /reselect@4.1.8:
    resolution: {integrity: sha512-ab9EmR80F/zQTMNeneUr4cv+jSwPJgIlvEmVwLerwrWVbpLlBuls9XHzIeTFy4cegU2NHBp3va0LKOzU5qFEYQ==}
    dev: true

  /resolve-from@4.0.0:
    resolution: {integrity: sha512-pb/MYmXstAkysRFx8piNI1tGFNQIFA3vkE3Gq4EuA1dF6gHp/+vgZqsCGJapvy8N3Q+4o7FwvquPJcnZ7RYy4g==}
    engines: {node: '>=4'}

  /resolve-pkg-maps@1.0.0:
    resolution: {integrity: sha512-seS2Tj26TBVOC2NIc2rOe2y2ZO7efxITtLZcGSOnHHNOQ7CkiUBfw0Iw2ck6xkIhPwLhKNLS8BO+hEpngQlqzw==}

  /resolve@1.22.6:
    resolution: {integrity: sha512-njhxM7mV12JfufShqGy3Rz8j11RPdLy4xi15UurGJeoHLfJpVXKdh3ueuOqbYUcDZnffr6X739JBo5LzyahEsw==}
    hasBin: true
    dependencies:
      is-core-module: 2.13.0
      path-parse: 1.0.7
      supports-preserve-symlinks-flag: 1.0.0

  /resolve@1.22.8:
    resolution: {integrity: sha512-oKWePCxqpd6FlLvGV1VU0x7bkPmmCNolxzjMf4NczoDnQcIWrAF+cPtZn5i6n+RfD2d9i0tzpKnG6Yk168yIyw==}
    hasBin: true
    dependencies:
      is-core-module: 2.13.1
      path-parse: 1.0.7
      supports-preserve-symlinks-flag: 1.0.0

  /resolve@2.0.0-next.5:
    resolution: {integrity: sha512-U7WjGVG9sH8tvjW5SmGbQuui75FiyjAX72HX15DwBBwF9dNiQZRQAg9nnPhYy+TUnE0+VcrttuvNI8oSxZcocA==}
    hasBin: true
    dependencies:
      is-core-module: 2.13.1
      path-parse: 1.0.7
      supports-preserve-symlinks-flag: 1.0.0

  /restore-cursor@4.0.0:
    resolution: {integrity: sha512-I9fPXU9geO9bHOt9pHHOhOkYerIMsmVaWB0rA2AI9ERh/+x/i7MV5HKBNrg+ljO5eoPVgCcnFuRjJ9uH6I/3eg==}
    engines: {node: ^12.20.0 || ^14.13.1 || >=16.0.0}
    dependencies:
      onetime: 5.1.2
      signal-exit: 3.0.7
    dev: true

  /reusify@1.0.4:
    resolution: {integrity: sha512-U9nH88a3fc/ekCF1l0/UP1IosiuIjyTh7hBvXVMHYgVcfGvt897Xguj2UOLDeI5BG2m7/uwyaLVT6fbtCwTyzw==}
    engines: {iojs: '>=1.0.0', node: '>=0.10.0'}

  /rfdc@1.3.1:
    resolution: {integrity: sha512-r5a3l5HzYlIC68TpmYKlxWjmOP6wiPJ1vWv2HeLhNsRZMrCkxeqxiHlQ21oXmQ4F3SiryXBHhAD7JZqvOJjFmg==}
    dev: true

  /rimraf@3.0.2:
    resolution: {integrity: sha512-JZkJMZkAGFFPP2YqXZXPbMlMBgsxzE8ILs4lMIX/2o0L9UBw9O/Y3o6wFw/i9YLapcUJWwqbi3kdxIPdC62TIA==}
    hasBin: true
    dependencies:
      glob: 7.2.3

  /rollup-plugin-visualizer@5.12.0:
    resolution: {integrity: sha512-8/NU9jXcHRs7Nnj07PF2o4gjxmm9lXIrZ8r175bT9dK8qoLlvKTwRMArRCMgpMGlq8CTLugRvEmyMeMXIU2pNQ==}
    engines: {node: '>=14'}
    hasBin: true
    peerDependencies:
      rollup: 2.x || 3.x || 4.x
    peerDependenciesMeta:
      rollup:
        optional: true
    dependencies:
      open: 8.4.2
      picomatch: 2.3.1
      source-map: 0.7.4
      yargs: 17.7.2
    dev: true

  /rollup@4.13.2:
    resolution: {integrity: sha512-MIlLgsdMprDBXC+4hsPgzWUasLO9CE4zOkj/u6j+Z6j5A4zRY+CtiXAdJyPtgCsc42g658Aeh1DlrdVEJhsL2g==}
    engines: {node: '>=18.0.0', npm: '>=8.0.0'}
    hasBin: true
    dependencies:
      '@types/estree': 1.0.5
    optionalDependencies:
      '@rollup/rollup-android-arm-eabi': 4.13.2
      '@rollup/rollup-android-arm64': 4.13.2
      '@rollup/rollup-darwin-arm64': 4.13.2
      '@rollup/rollup-darwin-x64': 4.13.2
      '@rollup/rollup-linux-arm-gnueabihf': 4.13.2
      '@rollup/rollup-linux-arm64-gnu': 4.13.2
      '@rollup/rollup-linux-arm64-musl': 4.13.2
      '@rollup/rollup-linux-powerpc64le-gnu': 4.13.2
      '@rollup/rollup-linux-riscv64-gnu': 4.13.2
      '@rollup/rollup-linux-s390x-gnu': 4.13.2
      '@rollup/rollup-linux-x64-gnu': 4.13.2
      '@rollup/rollup-linux-x64-musl': 4.13.2
      '@rollup/rollup-win32-arm64-msvc': 4.13.2
      '@rollup/rollup-win32-ia32-msvc': 4.13.2
      '@rollup/rollup-win32-x64-msvc': 4.13.2
      fsevents: 2.3.3

  /run-parallel@1.2.0:
    resolution: {integrity: sha512-5l4VyZR86LZ/lDxZTR6jqL8AFE2S0IFLMP26AbjsLVADxHdhB/c0GUsH+y39UfCi3dzz8OlQuPmnaJOMoDHQBA==}
    dependencies:
      queue-microtask: 1.2.3

  /safe-array-concat@1.0.1:
    resolution: {integrity: sha512-6XbUAseYE2KtOuGueyeobCySj9L4+66Tn6KQMOPQJrAJEowYKW/YR/MGJZl7FdydUdaFu4LYyDZjxf4/Nmo23Q==}
    engines: {node: '>=0.4'}
    dependencies:
      call-bind: 1.0.2
      get-intrinsic: 1.2.1
      has-symbols: 1.0.3
      isarray: 2.0.5

  /safe-array-concat@1.1.2:
    resolution: {integrity: sha512-vj6RsCsWBCf19jIeHEfkRMw8DPiBb+DMXklQ/1SGDHOMlHdPUkZXFQ2YdplS23zESTijAcurb1aSgJA3AgMu1Q==}
    engines: {node: '>=0.4'}
    dependencies:
      call-bind: 1.0.7
      get-intrinsic: 1.2.4
      has-symbols: 1.0.3
      isarray: 2.0.5

  /safe-buffer@5.2.1:
    resolution: {integrity: sha512-rp3So07KcdmmKbGvgaNxQSJr7bGVSVk5S9Eq1F+ppbRo70+YeaDxkw5Dd8NPN+GD6bjnYm2VuPuCXmpuYvmCXQ==}
    dev: false

  /safe-regex-test@1.0.0:
    resolution: {integrity: sha512-JBUUzyOgEwXQY1NuPtvcj/qcBDbDmEvWufhlnXZIm75DEHp+afM1r1ujJpJsV/gSM4t59tpDyPi1sd6ZaPFfsA==}
    dependencies:
      call-bind: 1.0.2
      get-intrinsic: 1.2.1
      is-regex: 1.1.4

  /safe-regex-test@1.0.3:
    resolution: {integrity: sha512-CdASjNJPvRa7roO6Ra/gLYBTzYzzPyyBXxIMdGW3USQLyjWEls2RgW5UBTXaQVp+OrpeCK3bLem8smtmheoRuw==}
    engines: {node: '>= 0.4'}
    dependencies:
      call-bind: 1.0.7
      es-errors: 1.3.0
      is-regex: 1.1.4

  /sanitize.css@13.0.0:
    resolution: {integrity: sha512-ZRwKbh/eQ6w9vmTjkuG0Ioi3HBwPFce0O+v//ve+aOq1oeCy7jMV2qzzAlpsNuqpqCBjjriM1lbtZbF/Q8jVyA==}
    dev: false

  /scheduler@0.21.0:
    resolution: {integrity: sha512-1r87x5fz9MXqswA2ERLo0EbOAU74DpIUO090gIasYTqlVoJeMcl+Z1Rg7WHz+qtPujhS/hGIt9kxZOYBV3faRQ==}
    dependencies:
      loose-envify: 1.4.0
    dev: false

  /scheduler@0.23.0:
    resolution: {integrity: sha512-CtuThmgHNg7zIZWAXi3AsyIzA3n4xx7aNyjwC2VJldO2LMVDhFK+63xGqq6CsJH4rTAt6/M+N4GhZiDYPx9eUw==}
    dependencies:
      loose-envify: 1.4.0
    dev: false

  /schema-utils@2.7.0:
    resolution: {integrity: sha512-0ilKFI6QQF5nxDZLFn2dMjvc4hjg/Wkg7rHd3jK6/A4a1Hl9VFdQWvgB1UMGoU94pad1P/8N7fMcEnLnSiju8A==}
    engines: {node: '>= 8.9.0'}
    dependencies:
      '@types/json-schema': 7.0.13
      ajv: 6.12.6
      ajv-keywords: 3.5.2(ajv@6.12.6)
    dev: false

  /schema-utils@3.3.0:
    resolution: {integrity: sha512-pN/yOAvcC+5rQ5nERGuwrjLlYvLTbCibnZ1I7B1LaiAz9BRBlE9GMgE/eqV30P7aJQUf7Ddimy/RsbYO/GrVGg==}
    engines: {node: '>= 10.13.0'}
    dependencies:
      '@types/json-schema': 7.0.15
      ajv: 6.12.6
      ajv-keywords: 3.5.2(ajv@6.12.6)
    dev: false

  /semver@6.3.1:
    resolution: {integrity: sha512-BR7VvDCVHO+q2xBEWskxS6DJE1qRnb7DxzUrogb71CWoSficBxYsiAGd+Kl0mmq/MprG9yArRkyrQxTO6XjMzA==}
    hasBin: true

  /semver@7.6.0:
    resolution: {integrity: sha512-EnwXhrlwXMk9gKu5/flx5sv/an57AkRplG3hTK68W7FRDN+k+OWBj65M7719OkA82XLBxrcX0KSHj+X5COhOVg==}
    engines: {node: '>=10'}
    hasBin: true
    dependencies:
      lru-cache: 6.0.0

  /serialize-javascript@6.0.2:
    resolution: {integrity: sha512-Saa1xPByTTq2gdeFZYLLo+RFE35NHZkAbqZeWNd3BpzppeVisAqpDjcp8dyf6uIvEqJRd46jemmyA4iFIeVk8g==}
    dependencies:
      randombytes: 2.1.0
    dev: false

  /set-function-length@1.2.2:
    resolution: {integrity: sha512-pgRc4hJ4/sNjWCSS9AmnS40x3bNMDTknHgL5UaMBTMyJnU90EgWh1Rz+MC9eFu4BuN/UwZjKQuY/1v3rM7HMfg==}
    engines: {node: '>= 0.4'}
    dependencies:
      define-data-property: 1.1.4
      es-errors: 1.3.0
      function-bind: 1.1.2
      get-intrinsic: 1.2.4
      gopd: 1.0.1
      has-property-descriptors: 1.0.2

  /set-function-name@2.0.1:
    resolution: {integrity: sha512-tMNCiqYVkXIZgc2Hnoy2IvC/f8ezc5koaRFkCjrpWzGpCd3qbZXPzVy9MAZzK1ch/X0jvSkojys3oqJN0qCmdA==}
    engines: {node: '>= 0.4'}
    dependencies:
      define-data-property: 1.1.0
      functions-have-names: 1.2.3
      has-property-descriptors: 1.0.0

  /set-function-name@2.0.2:
    resolution: {integrity: sha512-7PGFlmtwsEADb0WYyvCMa1t+yke6daIG4Wirafur5kcf+MhUnPms1UeR0CKQdTZD81yESwMHbtn+TR+dMviakQ==}
    engines: {node: '>= 0.4'}
    dependencies:
      define-data-property: 1.1.4
      es-errors: 1.3.0
      functions-have-names: 1.2.3
      has-property-descriptors: 1.0.2

  /shallow-equal@3.1.0:
    resolution: {integrity: sha512-pfVOw8QZIXpMbhBWvzBISicvToTiM5WBF1EeAUZDDSb5Dt29yl4AYbyywbJFSEsRUMr7gJaxqCdr4L3tQf9wVg==}
    dev: false

  /shebang-command@2.0.0:
    resolution: {integrity: sha512-kHxr2zZpYtdmrN1qDjrrX/Z1rR1kG8Dx+gkpK1G4eXmvXswmcE1hTWBWYUzlraYw1/yZp6YuDY77YtvbN0dmDA==}
    engines: {node: '>=8'}
    dependencies:
      shebang-regex: 3.0.0

  /shebang-regex@3.0.0:
    resolution: {integrity: sha512-7++dFhtcx3353uBaq8DDR4NuxBetBzC7ZQOhmTQInHEd6bSrXdiEyzCvG07Z44UYdLShWUyXt5M/yhz8ekcb1A==}
    engines: {node: '>=8'}

  /shell-quote@1.8.1:
    resolution: {integrity: sha512-6j1W9l1iAs/4xYBI1SYOVZyFcCis9b4KCLQ8fgAGG07QvzaRLVVRQvAy85yNmmZSjYjg4MWh4gNvlPujU/5LpA==}
    dev: false

  /side-channel@1.0.4:
    resolution: {integrity: sha512-q5XPytqFEIKHkGdiMIrY10mvLRvnQh42/+GoBlFW3b2LXLE2xxJpZFdm94we0BaoV3RwJyGqg5wS7epxTv0Zvw==}
    dependencies:
      call-bind: 1.0.2
      get-intrinsic: 1.2.1
      object-inspect: 1.12.3

  /side-channel@1.0.6:
    resolution: {integrity: sha512-fDW/EZ6Q9RiO8eFG8Hj+7u/oW+XrPTIChwCOM2+th2A6OblDtYYIpve9m+KvI9Z4C9qSEXlaGR6bTEYHReuglA==}
    engines: {node: '>= 0.4'}
    dependencies:
      call-bind: 1.0.7
      es-errors: 1.3.0
      get-intrinsic: 1.2.4
      object-inspect: 1.13.1

  /signal-exit@3.0.7:
    resolution: {integrity: sha512-wnD2ZE+l+SPC/uoS0vXeE9L1+0wuaMqKlfz9AMUo38JsyLSBWSFcHR1Rri62LZc12vLr1gb3jl7iwQhgwpAbGQ==}
    dev: true

  /signal-exit@4.1.0:
    resolution: {integrity: sha512-bzyZ1e88w9O1iNJbKnOlvYTrWPDl46O1bG0D3XInv+9tkPrxrN8jUUTiFlDkkmKWgn1M6CfIA13SuGqOa9Korw==}
    engines: {node: '>=14'}
    dev: true

  /sisteransi@1.0.5:
    resolution: {integrity: sha512-bLGGlR1QxBcynn2d5YmDX4MGjlZvy2MRBDRNHLJ8VI6l6+9FUiyTFNJ0IveOSP0bcXgVDPRcfGqA0pjaqUpfVg==}
    dev: false

  /slash@3.0.0:
    resolution: {integrity: sha512-g9Q1haeby36OSStwb4ntCGGGaKsaVSjQ68fBxoQcutl5fS1vuY18H3wSt3jFyFtrkx+Kz0V1G85A4MyAdDMi2Q==}
    engines: {node: '>=8'}

  /slice-ansi@5.0.0:
    resolution: {integrity: sha512-FC+lgizVPfie0kkhqUScwRu1O/lF6NOgJmlCgK+/LYxDCTk8sGelYaHDhFcDN+Sn3Cv+3VSa4Byeo+IMCzpMgQ==}
    engines: {node: '>=12'}
    dependencies:
      ansi-styles: 6.2.1
      is-fullwidth-code-point: 4.0.0
    dev: true

  /source-map-js@1.2.0:
    resolution: {integrity: sha512-itJW8lvSA0TXEphiRoawsCksnlf8SyvmFzIhltqAHluXd88pkCd+cXJVHTDwdCr0IzwptSm035IHQktUu1QUMg==}
    engines: {node: '>=0.10.0'}

  /source-map-support@0.5.21:
    resolution: {integrity: sha512-uBHU3L3czsIyYXKX88fdrGovxdSCoTGDRZ6SYXtSRxLZUzHg5P/66Ht6uoUlHu9EZod+inXhKo3qQgwXUT/y1w==}
    dependencies:
      buffer-from: 1.1.2
      source-map: 0.6.1

  /source-map@0.6.1:
    resolution: {integrity: sha512-UjgapumWlbMhkBgzT7Ykc5YXUT46F0iKu8SGXq0bcwP5dz/h0Plj6enJqjz1Zbq2l5WaqYnrVbwWOWMyF3F47g==}
    engines: {node: '>=0.10.0'}

  /source-map@0.7.4:
    resolution: {integrity: sha512-l3BikUxvPOcn5E74dZiq5BGsTb5yEwhaTSzccU6t4sDOH8NWJCstKO5QT2CvtFoK6F0saL7p9xHAqHOlCPJygA==}
    engines: {node: '>= 8'}
    dev: true

  /stats-gl@2.0.1:
    resolution: {integrity: sha512-EhFm1AxoSBK3MflkFawZ4jmOX1dWu0nBAtCpvGxGsondEvCpsohbpRpM8pi8UAcxG5eRsDsCiRcxdH20j3Rp9A==}
    dev: false

  /stats.js@0.17.0:
    resolution: {integrity: sha512-hNKz8phvYLPEcRkeG1rsGmV5ChMjKDAWU7/OJJdDErPBNChQXxCo3WZurGpnWc6gZhAzEPFad1aVgyOANH1sMw==}
    dev: false

  /stop-iteration-iterator@1.0.0:
    resolution: {integrity: sha512-iCGQj+0l0HOdZ2AEeBADlsRC+vsnDsZsbdSiH1yNSjcfKM7fdpCMfqAL/dwF5BLiw/XhRft/Wax6zQbhq2BcjQ==}
    engines: {node: '>= 0.4'}
    dependencies:
      internal-slot: 1.0.5
    dev: true

  /string-argv@0.3.2:
    resolution: {integrity: sha512-aqD2Q0144Z+/RqG52NeHEkZauTAUWJO8c6yTftGJKO3Tja5tUgIfmIl6kExvhtxSDP7fXB6DvzkfMpCd/F3G+Q==}
    engines: {node: '>=0.6.19'}
    dev: true

  /string-natural-compare@3.0.1:
    resolution: {integrity: sha512-n3sPwynL1nwKi3WJ6AIsClwBMa0zTi54fn2oLU6ndfTSIO05xaznjSf15PcBZU6FNWbmN5Q6cxT4V5hGvB4taw==}
    dev: false

  /string-width@4.2.3:
    resolution: {integrity: sha512-wKyQRQpjJ0sIp62ErSZdGsjMJWsap5oRNihHhu6G7JVO/9jIB6UyevL+tXuOqrng8j/cxKTWyWUwvSTriiZz/g==}
    engines: {node: '>=8'}
    dependencies:
      emoji-regex: 8.0.0
      is-fullwidth-code-point: 3.0.0
      strip-ansi: 6.0.1
    dev: true

  /string-width@5.1.2:
    resolution: {integrity: sha512-HnLOCR3vjcY8beoNLtcjZ5/nxn2afmME6lhrDrebokqMap+XbeW8n9TXpPDOqdGK5qcI3oT0GKTW6wC7EMiVqA==}
    engines: {node: '>=12'}
    dependencies:
      eastasianwidth: 0.2.0
      emoji-regex: 9.2.2
      strip-ansi: 7.1.0
    dev: true

  /string.prototype.matchall@4.0.11:
    resolution: {integrity: sha512-NUdh0aDavY2og7IbBPenWqR9exH+E26Sv8e0/eTe1tltDGZL+GtBkDAnnyBtmekfK6/Dq3MkcGtzXFEd1LQrtg==}
    engines: {node: '>= 0.4'}
    dependencies:
      call-bind: 1.0.7
      define-properties: 1.2.1
      es-abstract: 1.23.3
      es-errors: 1.3.0
      es-object-atoms: 1.0.0
      get-intrinsic: 1.2.4
      gopd: 1.0.1
      has-symbols: 1.0.3
      internal-slot: 1.0.7
      regexp.prototype.flags: 1.5.2
      set-function-name: 2.0.2
      side-channel: 1.0.6

  /string.prototype.trim@1.2.8:
    resolution: {integrity: sha512-lfjY4HcixfQXOfaqCvcBuOIapyaroTXhbkfJN3gcB1OtyupngWK4sEET9Knd0cXd28kTUqu/kHoV4HKSJdnjiQ==}
    engines: {node: '>= 0.4'}
    dependencies:
      call-bind: 1.0.2
      define-properties: 1.2.1
      es-abstract: 1.22.2

  /string.prototype.trim@1.2.9:
    resolution: {integrity: sha512-klHuCNxiMZ8MlsOihJhJEBJAiMVqU3Z2nEXWfWnIqjN0gEFS9J9+IxKozWWtQGcgoa1WUZzLjKPTr4ZHNFTFxw==}
    engines: {node: '>= 0.4'}
    dependencies:
      call-bind: 1.0.7
      define-properties: 1.2.1
      es-abstract: 1.23.3
      es-object-atoms: 1.0.0

  /string.prototype.trimend@1.0.7:
    resolution: {integrity: sha512-Ni79DqeB72ZFq1uH/L6zJ+DKZTkOtPIHovb3YZHQViE+HDouuU4mBrLOLDn5Dde3RF8qw5qVETEjhu9locMLvA==}
    dependencies:
      call-bind: 1.0.2
      define-properties: 1.2.1
      es-abstract: 1.22.2

  /string.prototype.trimend@1.0.8:
    resolution: {integrity: sha512-p73uL5VCHCO2BZZ6krwwQE3kCzM7NKmis8S//xEC6fQonchbum4eP6kR4DLEjQFO3Wnj3Fuo8NM0kOSjVdHjZQ==}
    dependencies:
      call-bind: 1.0.7
      define-properties: 1.2.1
      es-object-atoms: 1.0.0

  /string.prototype.trimstart@1.0.7:
    resolution: {integrity: sha512-NGhtDFu3jCEm7B4Fy0DpLewdJQOZcQ0rGbwQ/+stjnrp2i+rlKeCvos9hOIeCmqwratM47OBxY7uFZzjxHXmrg==}
    dependencies:
      call-bind: 1.0.2
      define-properties: 1.2.1
      es-abstract: 1.22.2

  /string.prototype.trimstart@1.0.8:
    resolution: {integrity: sha512-UXSH262CSZY1tfu3G3Secr6uGLCFVPMhIqHjlgCUtCCcgihYc/xKs9djMTMUOb2j1mVSeU8EU6NWc/iQKU6Gfg==}
    engines: {node: '>= 0.4'}
    dependencies:
      call-bind: 1.0.7
      define-properties: 1.2.1
      es-object-atoms: 1.0.0

  /strip-ansi@6.0.1:
    resolution: {integrity: sha512-Y38VPSHcqkFrCpFnQ9vuSXmquuv5oXOKpGeT6aGrr3o3Gc9AlVa6JBfUSOCnbxGGZF+/0ooI7KrPuUSztUdU5A==}
    engines: {node: '>=8'}
    dependencies:
      ansi-regex: 5.0.1

  /strip-ansi@7.1.0:
    resolution: {integrity: sha512-iq6eVVI64nQQTRYq2KtEg2d2uU7LElhTJwsH4YzIHZshxlgZms/wIc4VoDQTlG/IvVIrBKG06CrZnp0qv7hkcQ==}
    engines: {node: '>=12'}
    dependencies:
      ansi-regex: 6.0.1
    dev: true

  /strip-bom@3.0.0:
    resolution: {integrity: sha512-vavAMRXOgBVNF6nyEEmL3DBK19iRpDcoIwW+swQ+CbGiu7lju6t+JklA1MHweoWtadgt4ISVUsXLyDq34ddcwA==}
    engines: {node: '>=4'}

  /strip-final-newline@2.0.0:
    resolution: {integrity: sha512-BrpvfNAE3dcvq7ll3xVumzjKjZQ5tI1sEUIKr3Uoks0XUl45St3FlatVqef9prk4jRDzhW6WZg+3bk93y6pLjA==}
    engines: {node: '>=6'}
    dev: true

  /strip-final-newline@3.0.0:
    resolution: {integrity: sha512-dOESqjYr96iWYylGObzd39EuNTa5VJxyvVAEm5Jnh7KGo75V43Hk1odPQkNDyXNmUR6k+gEiDVXnjB8HJ3crXw==}
    engines: {node: '>=12'}
    dev: true

  /strip-json-comments@3.1.1:
    resolution: {integrity: sha512-6fPc+R4ihwqP6N/aIv2f1gMH8lOVtWQHoqC4yK6oSDVVocumAsfCqjkXnqiYMhmMwS/mEHLp7Vehlt3ql6lEig==}
    engines: {node: '>=8'}

  /sucrase@3.35.0:
    resolution: {integrity: sha512-8EbVDiu9iN/nESwxeSxDKe0dunta1GOlHufmSSXxMD2z2/tMZpDMpvXQGsc+ajGo8y2uYUmixaSRUc/QPoQ0GA==}
    engines: {node: '>=16 || 14 >=14.17'}
    hasBin: true
    dependencies:
      '@jridgewell/gen-mapping': 0.3.5
      commander: 4.1.1
      glob: 10.3.12
      lines-and-columns: 1.2.4
      mz: 2.7.0
      pirates: 4.0.6
      ts-interface-checker: 0.1.13
    dev: true

  /supports-color@5.5.0:
    resolution: {integrity: sha512-QjVjwdXIt408MIiAqCX4oUKsgU2EqAGzs2Ppkm4aQYbjm+ZEWEcW4SfFNTr4uMNZma0ey4f5lgLrkB0aX0QMow==}
    engines: {node: '>=4'}
    dependencies:
      has-flag: 3.0.0

  /supports-color@7.2.0:
    resolution: {integrity: sha512-qpCAvRl9stuOHveKsn7HncJRvv501qIacKzQlO/+Lwxc9+0q2wLyv4Dfvt80/DPn2pqOBsJdDiogXGR9+OvwRw==}
    engines: {node: '>=8'}
    dependencies:
      has-flag: 4.0.0

  /supports-color@8.1.1:
    resolution: {integrity: sha512-MpUEN2OodtUzxvKQl72cUF7RQ5EiHsGvSsVG0ia9c5RbWGL2CI4C7EpPS8UTBIplnlzZiNuV56w+FuNxy3ty2Q==}
    engines: {node: '>=10'}
    dependencies:
      has-flag: 4.0.0
    dev: false

  /supports-preserve-symlinks-flag@1.0.0:
    resolution: {integrity: sha512-ot0WnXS9fgdkgIcePe6RHNk1WA8+muPa6cSjeR3V8K27q9BB1rTE3R1p7Hv0z1ZyAc8s6Vvv8DIyWf681MAt0w==}
    engines: {node: '>= 0.4'}

  /suspend-react@0.1.3(react@18.2.0):
    resolution: {integrity: sha512-aqldKgX9aZqpoDp3e8/BZ8Dm7x1pJl+qI3ZKxDN0i/IQTWUwBx/ManmlVJ3wowqbno6c2bmiIfs+Um6LbsjJyQ==}
    peerDependencies:
      react: '>=17.0'
    dependencies:
      react: 18.2.0
    dev: false

  /tailwind-gradient-mask-image@1.2.0:
    resolution: {integrity: sha512-tUJaGhvqbJFiVKJu6EU5n//KvGdVvY3L3VOFNqjztk13+ifAk00pcSNHBTgHfUiBGOEzDn0gFRbSmsftUV1lXA==}
    dev: true

  /tailwindcss@3.4.3:
    resolution: {integrity: sha512-U7sxQk/n397Bmx4JHbJx/iSOOv5G+II3f1kpLpY2QeUv5DcPdcTsYLlusZfq1NthHS1c1cZoyFmmkex1rzke0A==}
    engines: {node: '>=14.0.0'}
    hasBin: true
    dependencies:
      '@alloc/quick-lru': 5.2.0
      arg: 5.0.2
      chokidar: 3.6.0
      didyoumean: 1.2.2
      dlv: 1.1.3
      fast-glob: 3.3.2
      glob-parent: 6.0.2
      is-glob: 4.0.3
      jiti: 1.21.0
      lilconfig: 2.1.0
      micromatch: 4.0.5
      normalize-path: 3.0.0
      object-hash: 3.0.0
      picocolors: 1.0.0
      postcss: 8.4.38
      postcss-import: 15.1.0(postcss@8.4.38)
      postcss-js: 4.0.1(postcss@8.4.38)
      postcss-load-config: 4.0.2(postcss@8.4.38)
      postcss-nested: 6.0.1(postcss@8.4.38)
      postcss-selector-parser: 6.0.16
      resolve: 1.22.8
      sucrase: 3.35.0
    transitivePeerDependencies:
      - ts-node
    dev: true

  /tapable@1.1.3:
    resolution: {integrity: sha512-4WK/bYZmj8xLr+HUCODHGF1ZFzsYffasLUgEiMBY4fgtltdO6B4WJtlSbPaDTLpYTcGVwM2qLnFTICEcNxs3kA==}
    engines: {node: '>=6'}
    dev: false

  /tapable@2.2.1:
    resolution: {integrity: sha512-GNzQvQTOIP6RyTfE2Qxb8ZVlNmw0n88vp1szwWRimP02mnTsx3Wtn5qRdqY9w2XduFNUgvOwhNnQsjwCp+kqaQ==}
    engines: {node: '>=6'}

  /terser-webpack-plugin@5.3.10(webpack@5.91.0):
    resolution: {integrity: sha512-BKFPWlPDndPs+NGGCr1U59t0XScL5317Y0UReNrHaw9/FwhPENlq6bfgs+4yPfyP51vqC1bQ4rp1EfXW5ZSH9w==}
    engines: {node: '>= 10.13.0'}
    peerDependencies:
      '@swc/core': '*'
      esbuild: '*'
      uglify-js: '*'
      webpack: ^5.1.0
    peerDependenciesMeta:
      '@swc/core':
        optional: true
      esbuild:
        optional: true
      uglify-js:
        optional: true
    dependencies:
      '@jridgewell/trace-mapping': 0.3.25
      jest-worker: 27.5.1
      schema-utils: 3.3.0
      serialize-javascript: 6.0.2
      terser: 5.30.0
      webpack: 5.91.0
    dev: false

  /terser@5.30.0:
    resolution: {integrity: sha512-Y/SblUl5kEyEFzhMAQdsxVHh+utAxd4IuRNJzKywY/4uzSogh3G219jqbDDxYu4MXO9CzY3tSEqmZvW6AoEDJw==}
    engines: {node: '>=10'}
    hasBin: true
    dependencies:
      '@jridgewell/source-map': 0.3.6
      acorn: 8.11.3
      commander: 2.20.3
      source-map-support: 0.5.21
    dev: false

  /text-table@0.2.0:
    resolution: {integrity: sha512-N+8UisAXDGk8PFXP4HAzVR9nbfmVJ3zYLAWiTIoqC5v5isinhr+r5uaO8+7r3BMfuNIufIsA7RdpVgacC2cSpw==}

  /thenify-all@1.6.0:
    resolution: {integrity: sha512-RNxQH/qI8/t3thXJDwcstUO4zeqo64+Uy/+sNVRBx4Xn2OX+OZ9oP+iJnNFqplFra2ZUVeKCSa2oVWi3T4uVmA==}
    engines: {node: '>=0.8'}
    dependencies:
      thenify: 3.3.1
    dev: true

  /thenify@3.3.1:
    resolution: {integrity: sha512-RVZSIV5IG10Hk3enotrhvz0T9em6cyHBLkH/YAZuKqd8hRkKhSfCGIcP2KUY0EPxndzANBmNllzWPwak+bheSw==}
    dependencies:
      any-promise: 1.3.0
    dev: true

  /three-mesh-bvh@0.7.2(three@0.163.0):
    resolution: {integrity: sha512-HKRGZDKIUwwjL2mApYIAN8AYA5WAfFvc50PY8TL/9aGWzrRN1WLfPKAvTjv35F8PdPZzTmzHotCvIMFEN9FUSw==}
    peerDependencies:
      three: '>= 0.151.0'
    dependencies:
      three: 0.163.0
    dev: false

  /three-stdlib@2.29.4(three@0.163.0):
    resolution: {integrity: sha512-XNzGCrz/uAk9XoLwd35eN7dQyI4ggXZTeqjcN034YdYBpBlNO9kmLHehl/0Nw9jCelblB7jla+unHAOIyLyV6Q==}
    peerDependencies:
      three: '>=0.128.0'
    dependencies:
      '@types/draco3d': 1.4.2
      '@types/offscreencanvas': 2019.7.0
      '@types/webxr': 0.5.14
      draco3d: 1.5.6
      fflate: 0.6.10
      potpack: 1.0.2
      three: 0.163.0
    dev: false

  /three@0.163.0:
    resolution: {integrity: sha512-HlMgCb2TF/dTLRtknBnjUTsR8FsDqBY43itYop2+Zg822I+Kd0Ua2vs8CvfBVefXkBdNDrLMoRTGCIIpfCuDew==}
    dev: false

  /tinycolor2@1.6.0:
    resolution: {integrity: sha512-XPaBkWQJdsf3pLKJV9p4qN/S+fm2Oj8AIPo1BTUhg5oxkvm9+SVEGFdhyOz7tTdUTfvxMiAs4sp6/eZO2Ew+pw==}
    dev: true

  /to-fast-properties@2.0.0:
    resolution: {integrity: sha512-/OaKK0xYrs3DmxRYqL/yDc+FxFUVYhDlXMhRmv3z915w2HF1tnN1omB354j8VUGO/hbRzyD6Y3sA7v7GS/ceog==}
    engines: {node: '>=4'}

  /to-regex-range@5.0.1:
    resolution: {integrity: sha512-65P7iz6X5yEr1cwcgvQxbbIw7Uk3gOy5dIdtZ4rDveLqhrdJP+Li/Hx6tyK0NEb+2GCyneCMJiGqrADCSNk8sQ==}
    engines: {node: '>=8.0'}
    dependencies:
      is-number: 7.0.0

  /troika-three-text@0.49.0(three@0.163.0):
    resolution: {integrity: sha512-sn9BNC6eIX8OO3iAkPwjecJ7Pn21Ve8P1UNFMNeQzXx759rrqS4i4pSZs7FLMYdWyCKVXBFGimBySFwRKLjq/Q==}
    peerDependencies:
      three: '>=0.125.0'
    dependencies:
      bidi-js: 1.0.3
      three: 0.163.0
      troika-three-utils: 0.49.0(three@0.163.0)
      troika-worker-utils: 0.49.0
      webgl-sdf-generator: 1.1.1
    dev: false

  /troika-three-utils@0.49.0(three@0.163.0):
    resolution: {integrity: sha512-umitFL4cT+Fm/uONmaQEq4oZlyRHWwVClaS6ZrdcueRvwc2w+cpNQ47LlJKJswpqtMFWbEhOLy0TekmcPZOdYA==}
    peerDependencies:
      three: '>=0.125.0'
    dependencies:
      three: 0.163.0
    dev: false

  /troika-worker-utils@0.49.0:
    resolution: {integrity: sha512-1xZHoJrG0HFfCvT/iyN41DvI/nRykiBtHqFkGaGgJwq5iXfIZFBiPPEHFpPpgyKM3Oo5ITHXP5wM2TNQszYdVg==}
    dev: false

  /ts-api-utils@1.3.0(typescript@5.4.3):
    resolution: {integrity: sha512-UQMIo7pb8WRomKR1/+MFVLTroIvDVtMX3K6OUir8ynLyzB8Jeriont2bTAtmNPa1ekAgN7YPDyf6V+ygrdU+eQ==}
    engines: {node: '>=16'}
    peerDependencies:
      typescript: '>=4.2.0'
    dependencies:
      typescript: 5.4.3

  /ts-interface-checker@0.1.13:
    resolution: {integrity: sha512-Y/arvbn+rrz3JCKl9C4kVNfTfSm2/mEp5FSz5EsZSANGPSlQrpRI5M4PKF+mJnE52jOO90PnPSc3Ur3bTQw0gA==}
    dev: true

  /ts-node@9.1.1(typescript@4.8.4):
    resolution: {integrity: sha512-hPlt7ZACERQGf03M253ytLY3dHbGNGrAq9qIHWUY9XHYl1z7wYngSr3OQ5xmui8o2AaxsONxIzjafLUiWBo1Fg==}
    engines: {node: '>=10.0.0'}
    hasBin: true
    peerDependencies:
      typescript: '>=2.7'
    dependencies:
      arg: 4.1.3
      create-require: 1.1.1
      diff: 4.0.2
      make-error: 1.3.6
      source-map-support: 0.5.21
      typescript: 4.8.4
      yn: 3.1.1
    dev: true

  /ts-pattern@5.0.8:
    resolution: {integrity: sha512-aafbuAQOTEeWmA7wtcL94w6I89EgLD7F+IlWkr596wYxeb0oveWDO5dQpv85YP0CGbxXT/qXBIeV6IYLcoZ2uA==}
    dev: false

  /tsconfig-paths@3.15.0:
    resolution: {integrity: sha512-2Ac2RgzDe/cn48GvOe3M+o82pEFewD3UPbyoUHHdKasHwJKjds4fLXWf/Ux5kATBKN20oaFGu+jbElp1pos0mg==}
    dependencies:
      '@types/json5': 0.0.29
      json5: 1.0.2
      minimist: 1.2.8
      strip-bom: 3.0.0

  /tslib@1.14.1:
    resolution: {integrity: sha512-Xni35NKzjgMrwevysHTCArtLDpPvye8zV/0E4EyYn43P7/7qvQwPh9BGkHewbMulVntbigmcT7rdX3BNo9wRJg==}
    dev: false

  /tslib@2.6.2:
    resolution: {integrity: sha512-AEYxH93jGFPn/a2iVAwW87VuUIkR1FVUKB77NwMF7nBTDkDrrT/Hpt/IrCJ0QXhW27jTBDcf5ZY7w6RiqTMw2Q==}

  /tsutils@3.21.0(typescript@5.4.3):
    resolution: {integrity: sha512-mHKK3iUXL+3UF6xL5k0PEhKRUBKPBCv/+RkEOpjRWxxx27KKRBmmA60A9pgOUvMi8GKhRMPEmjBRPzs2W7O1OA==}
    engines: {node: '>= 6'}
    peerDependencies:
      typescript: '>=2.8.0 || >= 3.2.0-dev || >= 3.3.0-dev || >= 3.4.0-dev || >= 3.5.0-dev || >= 3.6.0-dev || >= 3.6.0-beta || >= 3.7.0-dev || >= 3.7.0-beta'
    dependencies:
      tslib: 1.14.1
      typescript: 5.4.3
    dev: false

  /tunnel-rat@0.1.2(@types/react@18.2.73)(react@18.2.0):
    resolution: {integrity: sha512-lR5VHmkPhzdhrM092lI2nACsLO4QubF0/yoOhzX7c+wIpbN1GjHNzCc91QlpxBi+cnx8vVJ+Ur6vL5cEoQPFpQ==}
    dependencies:
      zustand: 4.5.0(@types/react@18.2.73)(react@18.2.0)
    transitivePeerDependencies:
      - '@types/react'
      - immer
      - react
    dev: false

  /type-check@0.4.0:
    resolution: {integrity: sha512-XleUoc9uwGXqjWwXaUTZAmzMcFZ5858QA2vvx1Ur5xIcixXIP+8LnFDgRplU30us6teqdlskFfu+ae4K79Ooew==}
    engines: {node: '>= 0.8.0'}
    dependencies:
      prelude-ls: 1.2.1

  /type-fest@0.20.2:
    resolution: {integrity: sha512-Ne+eE4r0/iWnpAxD852z3A+N0Bt5RN//NjJwRd2VFHEmrywxf5vsZlh4R6lixl6B+wz/8d+maTSAkN1FIkI3LQ==}
    engines: {node: '>=10'}

  /type-fest@1.4.0:
    resolution: {integrity: sha512-yGSza74xk0UG8k+pLh5oeoYirvIiWo5t0/o3zHHAO2tRDiZcxWP7fywNlXhqb6/r6sWvwi+RsyQMWhVLe4BVuA==}
    engines: {node: '>=10'}
    dev: true

  /typed-array-buffer@1.0.0:
    resolution: {integrity: sha512-Y8KTSIglk9OZEr8zywiIHG/kmQ7KWyjseXs1CbSo8vC42w7hg2HgYTxSWwP0+is7bWDc1H+Fo026CpHFwm8tkw==}
    engines: {node: '>= 0.4'}
    dependencies:
      call-bind: 1.0.2
      get-intrinsic: 1.2.1
      is-typed-array: 1.1.12

  /typed-array-buffer@1.0.2:
    resolution: {integrity: sha512-gEymJYKZtKXzzBzM4jqa9w6Q1Jjm7x2d+sh19AdsD4wqnMPDYyvwpsIc2Q/835kHuo3BEQ7CjelGhfTsoBb2MQ==}
    engines: {node: '>= 0.4'}
    dependencies:
      call-bind: 1.0.7
      es-errors: 1.3.0
      is-typed-array: 1.1.13

  /typed-array-byte-length@1.0.0:
    resolution: {integrity: sha512-Or/+kvLxNpeQ9DtSydonMxCx+9ZXOswtwJn17SNLvhptaXYDJvkFFP5zbfU/uLmvnBJlI4yrnXRxpdWH/M5tNA==}
    engines: {node: '>= 0.4'}
    dependencies:
      call-bind: 1.0.2
      for-each: 0.3.3
      has-proto: 1.0.1
      is-typed-array: 1.1.12

  /typed-array-byte-length@1.0.1:
    resolution: {integrity: sha512-3iMJ9q0ao7WE9tWcaYKIptkNBuOIcZCCT0d4MRvuuH88fEoEH62IuQe0OtraD3ebQEoTRk8XCBoknUNc1Y67pw==}
    engines: {node: '>= 0.4'}
    dependencies:
      call-bind: 1.0.7
      for-each: 0.3.3
      gopd: 1.0.1
      has-proto: 1.0.3
      is-typed-array: 1.1.13

  /typed-array-byte-offset@1.0.0:
    resolution: {integrity: sha512-RD97prjEt9EL8YgAgpOkf3O4IF9lhJFr9g0htQkm0rchFp/Vx7LW5Q8fSXXub7BXAODyUQohRMyOc3faCPd0hg==}
    engines: {node: '>= 0.4'}
    dependencies:
      available-typed-arrays: 1.0.5
      call-bind: 1.0.2
      for-each: 0.3.3
      has-proto: 1.0.1
      is-typed-array: 1.1.12

  /typed-array-byte-offset@1.0.2:
    resolution: {integrity: sha512-Ous0vodHa56FviZucS2E63zkgtgrACj7omjwd/8lTEMEPFFyjfixMZ1ZXenpgCFBBt4EC1J2XsyVS2gkG0eTFA==}
    engines: {node: '>= 0.4'}
    dependencies:
      available-typed-arrays: 1.0.7
      call-bind: 1.0.7
      for-each: 0.3.3
      gopd: 1.0.1
      has-proto: 1.0.3
      is-typed-array: 1.1.13

  /typed-array-length@1.0.4:
    resolution: {integrity: sha512-KjZypGq+I/H7HI5HlOoGHkWUUGq+Q0TPhQurLbyrVrvnKTBgzLhIJ7j6J/XTQOi0d1RjyZ0wdas8bKs2p0x3Ng==}
    dependencies:
      call-bind: 1.0.2
      for-each: 0.3.3
      is-typed-array: 1.1.12

  /typed-array-length@1.0.6:
    resolution: {integrity: sha512-/OxDN6OtAk5KBpGb28T+HZc2M+ADtvRxXrKKbUwtsLgdoxgX13hyy7ek6bFRl5+aBs2yZzB0c4CnQfAtVypW/g==}
    engines: {node: '>= 0.4'}
    dependencies:
      call-bind: 1.0.7
      for-each: 0.3.3
      gopd: 1.0.1
      has-proto: 1.0.3
      is-typed-array: 1.1.13
      possible-typed-array-names: 1.0.0

  /typescript@4.8.4:
    resolution: {integrity: sha512-QCh+85mCy+h0IGff8r5XWzOVSbBO+KfeYrMQh7NJ58QujwcE22u+NUSmUxqF+un70P9GXKxa2HCNiTTMJknyjQ==}
    engines: {node: '>=4.2.0'}
    hasBin: true
    dev: true

  /typescript@5.4.3:
    resolution: {integrity: sha512-KrPd3PKaCLr78MalgiwJnA25Nm8HAmdwN3mYUYZgG/wizIo9EainNVQI9/yDavtVFRN2h3k8uf3GLHuhDMgEHg==}
    engines: {node: '>=14.17'}
    hasBin: true

  /unbox-primitive@1.0.2:
    resolution: {integrity: sha512-61pPlCD9h51VoreyJ0BReideM3MDKMKnh6+V9L08331ipq6Q8OFXZYiqP6n/tbHx4s5I9uRhcye6BrbkizkBDw==}
    dependencies:
      call-bind: 1.0.2
      has-bigints: 1.0.2
      has-symbols: 1.0.3
      which-boxed-primitive: 1.0.2

  /undici-types@5.26.5:
    resolution: {integrity: sha512-JlCMO+ehdEIKqlFxk6IfVoAUVmgz7cU7zD/h9XZ0qzeosSHmUJVOzSQvvYSYWXkFXC+IfLKSIffhv0sVZup6pA==}
    dev: false

  /unicode-canonical-property-names-ecmascript@2.0.0:
    resolution: {integrity: sha512-yY5PpDlfVIU5+y/BSCxAJRBIS1Zc2dDG3Ujq+sR0U+JjUevW2JhocOF+soROYDSaAezOzOKuyyixhD6mBknSmQ==}
    engines: {node: '>=4'}
    dev: false

  /unicode-match-property-ecmascript@2.0.0:
    resolution: {integrity: sha512-5kaZCrbp5mmbz5ulBkDkbY0SsPOjKqVS35VpL9ulMPfSl0J0Xsm+9Evphv9CoIZFwre7aJoa94AY6seMKGVN5Q==}
    engines: {node: '>=4'}
    dependencies:
      unicode-canonical-property-names-ecmascript: 2.0.0
      unicode-property-aliases-ecmascript: 2.1.0
    dev: false

  /unicode-match-property-value-ecmascript@2.1.0:
    resolution: {integrity: sha512-qxkjQt6qjg/mYscYMC0XKRn3Rh0wFPlfxB0xkt9CfyTvpX1Ra0+rAmdX2QyAobptSEvuy4RtpPRui6XkV+8wjA==}
    engines: {node: '>=4'}
    dev: false

  /unicode-property-aliases-ecmascript@2.1.0:
    resolution: {integrity: sha512-6t3foTQI9qne+OZoVQB/8x8rk2k1eVy1gRXhV3oFQ5T6R1dqQ1xtin3XqSlx3+ATBkliTaR/hHyJBm+LVPNM8w==}
    engines: {node: '>=4'}
    dev: false

  /universalify@2.0.0:
    resolution: {integrity: sha512-hAZsKq7Yy11Zu1DE0OzWjw7nnLZmJZYTDZZyEFHZdUhV8FkH5MCfoU1XMaxXovpyW5nq5scPqq0ZDP9Zyl04oQ==}
    engines: {node: '>= 10.0.0'}
    dev: false

  /update-browserslist-db@1.0.13(browserslist@4.23.0):
    resolution: {integrity: sha512-xebP81SNcPuNpPP3uzeW1NYXxI3rxyJzF3pD6sH4jE7o/IX+WtSpwnVU+qIsDPyk0d3hmFQ7mjqc6AtV604hbg==}
    hasBin: true
    peerDependencies:
      browserslist: '>= 4.21.0'
    dependencies:
      browserslist: 4.23.0
      escalade: 3.1.2
      picocolors: 1.0.0

  /uri-js@4.4.1:
    resolution: {integrity: sha512-7rKUyy33Q1yc98pQ1DAmLtwX109F7TIfWlW1Ydo8Wl1ii1SeHieeh0HHfPeL2fMXK6z0s8ecKs9frCuLJvndBg==}
    dependencies:
      punycode: 2.3.1

  /use-sync-external-store@1.2.0(react@18.2.0):
    resolution: {integrity: sha512-eEgnFxGQ1Ife9bzYs6VLi8/4X6CObHMw9Qr9tPY43iKwsPw8xE8+EFsf/2cFZ5S3esXgpWgtSCtLNS41F+sKPA==}
    peerDependencies:
      react: ^16.8.0 || ^17.0.0 || ^18.0.0
    dependencies:
      react: 18.2.0
    dev: false

  /use-double-tap@1.3.6(react@18.2.0):
    resolution: {integrity: sha512-zWmzlihSTuLJpT+YJqhVUySV8UNvmdmaXokBEIh+FxR4m/vaSk2cS5hlqEPDj64rmkHlL7zfRTrJPw30Jd0OZA==}
    peerDependencies:
      react: '>=16.8.0'
    dependencies:
      react: 18.2.0
    dev: false

  /util-deprecate@1.0.2:
    resolution: {integrity: sha512-EPD5q1uXyFxJpCrLnCc1nHnq3gOa6DZBocAIiI2TaSCA7VCJ1UJDMagCzIkXNsUYfD1daK//LTEQ8xiIbrHtcw==}

  /utility-types@3.10.0:
    resolution: {integrity: sha512-O11mqxmi7wMKCo6HKFt5AhO4BwY3VV68YU07tgxfz8zJTIxr4BpsezN49Ffwy9j3ZpwwJp4fkRwjRzq3uWE6Rg==}
    engines: {node: '>= 4'}
    dev: false

  /uuid@9.0.1:
    resolution: {integrity: sha512-b+1eJOlsR9K8HJpow9Ok3fiWOWSIcIzXodvv0rQjVoOVNpWMpxf1wZNpt4y9h10odCNrqnYp1OBzRktckBe3sA==}
    hasBin: true
    dev: false

  /vite@5.2.7:
    resolution: {integrity: sha512-k14PWOKLI6pMaSzAuGtT+Cf0YmIx12z9YGon39onaJNy8DLBfBJrzg9FQEmkAM5lpHBZs9wksWAsyF/HkpEwJA==}
    engines: {node: ^18.0.0 || >=20.0.0}
    hasBin: true
    peerDependencies:
      '@types/node': ^18.0.0 || >=20.0.0
      less: '*'
      lightningcss: ^1.21.0
      sass: '*'
      stylus: '*'
      sugarss: '*'
      terser: ^5.4.0
    peerDependenciesMeta:
      '@types/node':
        optional: true
      less:
        optional: true
      lightningcss:
        optional: true
      sass:
        optional: true
      stylus:
        optional: true
      sugarss:
        optional: true
      terser:
        optional: true
    dependencies:
      esbuild: 0.20.2
      postcss: 8.4.38
      rollup: 4.13.2
    optionalDependencies:
      fsevents: 2.3.3

  /warning@4.0.3:
    resolution: {integrity: sha512-rpJyN222KWIvHJ/F53XSZv0Zl/accqHR8et1kpaMTD/fLCRxtV8iX8czMzY7sVZupTI3zcUTg8eycS2kNF9l6w==}
    dependencies:
      loose-envify: 1.4.0
    dev: false

  /watchpack@2.4.1:
    resolution: {integrity: sha512-8wrBCMtVhqcXP2Sup1ctSkga6uc2Bx0IIvKyT7yTFier5AXHooSI+QyQQAtTb7+E0IUCCKyTFmXqdqgum2XWGg==}
    engines: {node: '>=10.13.0'}
    dependencies:
      glob-to-regexp: 0.4.1
      graceful-fs: 4.2.11
    dev: false

  /webgl-constants@1.1.1:
    resolution: {integrity: sha512-LkBXKjU5r9vAW7Gcu3T5u+5cvSvh5WwINdr0C+9jpzVB41cjQAP5ePArDtk/WHYdVj0GefCgM73BA7FlIiNtdg==}
    dev: false

  /webgl-sdf-generator@1.1.1:
    resolution: {integrity: sha512-9Z0JcMTFxeE+b2x1LJTdnaT8rT8aEp7MVxkNwoycNmJWwPdzoXzMh0BjJSh/AEFP+KPYZUli814h8bJZFIZ2jA==}
    dev: false

  /webpack-sources@3.2.3:
    resolution: {integrity: sha512-/DyMEOrDgLKKIG0fmvtz+4dUX/3Ghozwgm6iPp8KRhvn+eQf9+Q7GWxVNMk3+uCPWfdXYC4ExGBckIXdFEfH1w==}
    engines: {node: '>=10.13.0'}
    dev: false

  /webpack@5.91.0:
    resolution: {integrity: sha512-rzVwlLeBWHJbmgTC/8TvAcu5vpJNII+MelQpylD4jNERPwpBJOE2lEcko1zJX3QJeLjTTAnQxn/OJ8bjDzVQaw==}
    engines: {node: '>=10.13.0'}
    hasBin: true
    peerDependencies:
      webpack-cli: '*'
    peerDependenciesMeta:
      webpack-cli:
        optional: true
    dependencies:
      '@types/eslint-scope': 3.7.7
      '@types/estree': 1.0.5
      '@webassemblyjs/ast': 1.12.1
      '@webassemblyjs/wasm-edit': 1.12.1
      '@webassemblyjs/wasm-parser': 1.12.1
      acorn: 8.11.3
      acorn-import-assertions: 1.9.0(acorn@8.11.3)
      browserslist: 4.23.0
      chrome-trace-event: 1.0.3
      enhanced-resolve: 5.16.0
      es-module-lexer: 1.5.0
      eslint-scope: 5.1.1
      events: 3.3.0
      glob-to-regexp: 0.4.1
      graceful-fs: 4.2.11
      json-parse-even-better-errors: 2.3.1
      loader-runner: 4.3.0
      mime-types: 2.1.35
      neo-async: 2.6.2
      schema-utils: 3.3.0
      tapable: 2.2.1
      terser-webpack-plugin: 5.3.10(webpack@5.91.0)
      watchpack: 2.4.1
      webpack-sources: 3.2.3
    transitivePeerDependencies:
      - '@swc/core'
      - esbuild
      - uglify-js
    dev: false

  /which-boxed-primitive@1.0.2:
    resolution: {integrity: sha512-bwZdv0AKLpplFY2KZRX6TvyuN7ojjr7lwkg6ml0roIy9YeuSr7JS372qlNW18UQYzgYK9ziGcerWqZOmEn9VNg==}
    dependencies:
      is-bigint: 1.0.4
      is-boolean-object: 1.1.2
      is-number-object: 1.0.7
      is-string: 1.0.7
      is-symbol: 1.0.4

  /which-builtin-type@1.1.3:
    resolution: {integrity: sha512-YmjsSMDBYsM1CaFiayOVT06+KJeXf0o5M/CAd4o1lTadFAtacTUM49zoYxr/oroopFDfhvN6iEcBxUyc3gvKmw==}
    engines: {node: '>= 0.4'}
    dependencies:
      function.prototype.name: 1.1.6
      has-tostringtag: 1.0.0
      is-async-function: 2.0.0
      is-date-object: 1.0.5
      is-finalizationregistry: 1.0.2
      is-generator-function: 1.0.10
      is-regex: 1.1.4
      is-weakref: 1.0.2
      isarray: 2.0.5
      which-boxed-primitive: 1.0.2
      which-collection: 1.0.1
      which-typed-array: 1.1.11

  /which-collection@1.0.1:
    resolution: {integrity: sha512-W8xeTUwaln8i3K/cY1nGXzdnVZlidBcagyNFtBdD5kxnb4TvGKR7FfSIS3mYpwWS1QUCutfKz8IY8RjftB0+1A==}
    dependencies:
      is-map: 2.0.2
      is-set: 2.0.2
      is-weakmap: 2.0.1
      is-weakset: 2.0.2

  /which-typed-array@1.1.11:
    resolution: {integrity: sha512-qe9UWWpkeG5yzZ0tNYxDmd7vo58HDBc39mZ0xWWpolAGADdFOzkfamWLDxkOWcvHQKVmdTyQdLD4NOfjLWTKew==}
    engines: {node: '>= 0.4'}
    dependencies:
      available-typed-arrays: 1.0.5
      call-bind: 1.0.2
      for-each: 0.3.3
      gopd: 1.0.1
      has-tostringtag: 1.0.0

  /which-typed-array@1.1.15:
    resolution: {integrity: sha512-oV0jmFtUky6CXfkqehVvBP/LSWJ2sy4vWMioiENyJLePrBO/yKyV9OyJySfAKosh+RYkIl5zJCNZ8/4JncrpdA==}
    engines: {node: '>= 0.4'}
    dependencies:
      available-typed-arrays: 1.0.7
      call-bind: 1.0.7
      for-each: 0.3.3
      gopd: 1.0.1
      has-tostringtag: 1.0.2

  /which@1.3.1:
    resolution: {integrity: sha512-HxJdYWq1MTIQbJ3nw0cqssHoTNU267KlrDuGZ1WYlxDStUtKUhOaJmh112/TZmHxxUfuJqPXSOm7tDyas0OSIQ==}
    hasBin: true
    dependencies:
      isexe: 2.0.0
    dev: false

  /which@2.0.2:
    resolution: {integrity: sha512-BLI3Tl1TW3Pvl70l3yq3Y64i+awpwXqsGBYWkkqMtnbXgrMD+yj7rhW0kuEDxzJaYXGjEW5ogapKNMEKNMjibA==}
    engines: {node: '>= 8'}
    hasBin: true
    dependencies:
      isexe: 2.0.0

  /wrap-ansi@7.0.0:
    resolution: {integrity: sha512-YVGIj2kamLSTxw6NsZjoBxfSwsn0ycdesmc4p+Q21c5zPuZ1pl+NfxVdxPtdHvmNVOQ6XSYG4AUtyt/Fi7D16Q==}
    engines: {node: '>=10'}
    dependencies:
      ansi-styles: 4.3.0
      string-width: 4.2.3
      strip-ansi: 6.0.1
    dev: true

  /wrap-ansi@8.1.0:
    resolution: {integrity: sha512-si7QWI6zUMq56bESFvagtmzMdGOtoxfR+Sez11Mobfc7tm+VkUckk9bW2UeffTGVUbOksxmSw0AA2gs8g71NCQ==}
    engines: {node: '>=12'}
    dependencies:
      ansi-styles: 6.2.1
      string-width: 5.1.2
      strip-ansi: 7.1.0
    dev: true

  /wrappy@1.0.2:
    resolution: {integrity: sha512-l4Sp/DRseor9wL6EvV2+TuQn63dMkPjZ/sp9XkghTEbV9KlPS1xUsZ3u7/IQO4wxtcFB4bgpQPRcR3QCvezPcQ==}

  /y18n@5.0.8:
    resolution: {integrity: sha512-0pfFzegeDWJHJIAmTLRP2DwHjdF5s7jo9tuztdQxAhINCdvS+3nGINqPd00AphqJR/0LhANUS6/+7SCb98YOfA==}
    engines: {node: '>=10'}
    dev: true

  /yallist@3.1.1:
    resolution: {integrity: sha512-a4UGQaWPH59mOXUYnAG2ewncQS4i4F43Tv3JoAM+s2VDAmS9NsK8GpDMLrCHPksFT7h3K6TOoUNn2pb7RoXx4g==}

  /yallist@4.0.0:
    resolution: {integrity: sha512-3wdGidZyq5PB084XLES5TpOSRA3wjXAlIWMhum2kRcv/41Sn2emQ0dycQW4uZXLejwKvg6EsvbdlVL+FYEct7A==}

  /yaml@1.10.2:
    resolution: {integrity: sha512-r3vXyErRCYJ7wg28yvBY5VSoAF8ZvlcW9/BwUzEtUsjvX/DKs24dIkuwjtuprwJJHsbyUbLApepYTR1BN4uHrg==}
    engines: {node: '>= 6'}
    dev: false

  /yaml@2.3.1:
    resolution: {integrity: sha512-2eHWfjaoXgTBC2jNM1LRef62VQa0umtvRiDSk6HSzW7RvS5YtkabJrwYLLEKWBc8a5U2PTSCs+dJjUTJdlHsWQ==}
    engines: {node: '>= 14'}
    dev: true

  /yaml@2.4.1:
    resolution: {integrity: sha512-pIXzoImaqmfOrL7teGUBt/T7ZDnyeGBWyXQBvOVhLkWLN37GXv8NMLK406UY6dS51JfcQHsmcW5cJ441bHg6Lg==}
    engines: {node: '>= 14'}
    hasBin: true
    dev: true

  /yargs-parser@20.2.9:
    resolution: {integrity: sha512-y11nGElTIV+CT3Zv9t7VKl+Q3hTQoT9a1Qzezhhl6Rp21gJ/IVTW7Z3y9EWXhuUBC2Shnf+DX0antecpAwSP8w==}
    engines: {node: '>=10'}
    dev: true

  /yargs-parser@21.1.1:
    resolution: {integrity: sha512-tVpsJW7DdjecAiFpbIB1e3qxIQsE6NoPc5/eTdrbbIC4h0LVsWhnoa3g+m2HclBIujHzsxZ4VJVA+GUuc2/LBw==}
    engines: {node: '>=12'}
    dev: true

  /yargs@16.2.0:
    resolution: {integrity: sha512-D1mvvtDG0L5ft/jGWkLpG1+m0eQxOfaBvTNELraWj22wSVUMWxZUvYgJYcKh6jGGIkJFhH4IZPQhR4TKpc8mBw==}
    engines: {node: '>=10'}
    dependencies:
      cliui: 7.0.4
      escalade: 3.1.1
      get-caller-file: 2.0.5
      require-directory: 2.1.1
      string-width: 4.2.3
      y18n: 5.0.8
      yargs-parser: 20.2.9
    dev: true

  /yargs@17.7.2:
    resolution: {integrity: sha512-7dSzzRQ++CKnNI/krKnYRV7JKKPUXMEh61soaHKg9mrWEhzFWhFnxPxGl+69cD1Ou63C13NUPCnmIcrvqCuM6w==}
    engines: {node: '>=12'}
    dependencies:
      cliui: 8.0.1
      escalade: 3.1.1
      get-caller-file: 2.0.5
      require-directory: 2.1.1
      string-width: 4.2.3
      y18n: 5.0.8
      yargs-parser: 21.1.1
    dev: true

  /yn@3.1.1:
    resolution: {integrity: sha512-Ux4ygGWsu2c7isFWe8Yu1YluJmqVhxqK2cLXNQA5AcC3QfbGNpM7fu0Y8b/z16pXLnFxZYvWhd3fhBY9DLmC6Q==}
    engines: {node: '>=6'}
    dev: true

  /yocto-queue@0.1.0:
    resolution: {integrity: sha512-rVksvsnNCdJ/ohGc6xgPwyN8eheCxsiLM8mxuE/t/mOVqJewPuO1miLpTHQiRgTKCLexL4MeAFVagts7HmNZ2Q==}
    engines: {node: '>=10'}

  /zustand@3.7.2(react@18.2.0):
    resolution: {integrity: sha512-PIJDIZKtokhof+9+60cpockVOq05sJzHCriyvaLBmEJixseQ1a5Kdov6fWZfWOu5SK9c+FhH1jU0tntLxRJYMA==}
    engines: {node: '>=12.7.0'}
    peerDependencies:
      react: '>=16.8'
    peerDependenciesMeta:
      react:
        optional: true
    dependencies:
      react: 18.2.0
    dev: false

  /zustand@4.5.0(@types/react@18.2.73)(react@18.2.0):
    resolution: {integrity: sha512-zlVFqS5TQ21nwijjhJlx4f9iGrXSL0o/+Dpy4txAP22miJ8Ti6c1Ol1RLNN98BMib83lmDH/2KmLwaNXpjrO1A==}
    engines: {node: '>=12.7.0'}
    peerDependencies:
      '@types/react': '>=16.8'
      immer: '>=9.0.6'
      react: '>=16.8'
    peerDependenciesMeta:
      '@types/react':
        optional: true
      immer:
        optional: true
      react:
        optional: true
    dependencies:
      '@types/react': 18.2.73
      react: 18.2.0
      use-sync-external-store: 1.2.0(react@18.2.0)
    dev: false

  file:solarxr-protocol:
    resolution: {directory: solarxr-protocol, type: directory}
    name: solarxr-protocol
    dependencies:
      flatbuffers: 22.12.6
    dev: false<|MERGE_RESOLUTION|>--- conflicted
+++ resolved
@@ -132,16 +132,11 @@
         specifier: ^5.0.8
         version: 5.0.8
       typescript:
-<<<<<<< HEAD
-        specifier: ^5.1.6
-        version: 5.2.2
+        specifier: ^5.4.3
+        version: 5.4.3
       use-double-tap:
         specifier: ^1.3.6
         version: 1.3.6(react@18.2.0)
-=======
-        specifier: ^5.4.3
-        version: 5.4.3
->>>>>>> c3d97a94
     devDependencies:
       '@dword-design/eslint-plugin-import-alias':
         specifier: ^4.0.9
