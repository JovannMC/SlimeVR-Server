import { getCurrentWebviewWindow } from '@tauri-apps/api/webviewWindow';
import { ReactNode, useContext, useEffect, useState } from 'react';
import { NavLink, useMatch } from 'react-router-dom';
import {
  RpcMessage,
  ServerInfosRequestT,
  ServerInfosResponseT,
  TrackerStatus,
} from 'solarxr-protocol';
import { useWebsocketAPI } from '@/hooks/websocket-api';
import { CloseIcon } from './commons/icon/CloseIcon';
import { MaximiseIcon } from './commons/icon/MaximiseIcon';
import { MinimiseIcon } from './commons/icon/MinimiseIcon';
import { SlimeVRIcon } from './commons/icon/SimevrIcon';
import { ProgressBar } from './commons/ProgressBar';
import { Typography } from './commons/Typography';
import { DownloadIcon } from './commons/icon/DownloadIcon';
import { open } from '@tauri-apps/plugin-shell';
import { DOCS_SITE, GH_REPO, VersionContext } from '@/App';
import classNames from 'classnames';
import { QuestionIcon } from './commons/icon/QuestionIcon';
import { useBreakpoint, useIsTauri } from '@/hooks/breakpoint';
import { GearIcon } from './commons/icon/GearIcon';
import { invoke } from '@tauri-apps/api/core';
import { useTrackers } from '@/hooks/tracker';
import { TrackersStillOnModal } from './TrackersStillOnModal';
import { useConfig } from '@/hooks/config';
import { listen } from '@tauri-apps/api/event';
import { TrayOrExitModal } from './TrayOrExitModal';
import { error } from '@/utils/logging';
import { useDoubleTap } from 'use-double-tap';
<<<<<<< HEAD
import { ProfilesDropdown } from './ProfilesDropdown';
=======
import { isTrayAvailable } from '@/utils/tauri';
>>>>>>> 8f9e83c2

export function VersionTag() {
  return (
    <div
      className={classNames(
        'flex justify-around flex-col text-standard-bold',
        'text-status-success bg-status-success bg-opacity-20 rounded-lg',
        'px-3 select-text cursor-pointer'
      )}
      onClick={() => {
        const url = `https://github.com/${GH_REPO}/releases`;
        open(url).catch(() => window.open(url, '_blank'));
      }}
    >
      {(__VERSION_TAG__ || __COMMIT_HASH__) + (__GIT_CLEAN__ ? '' : '-dirty')}
    </div>
  );
}

export function TopBar({
  progress,
}: {
  children?: ReactNode;
  progress?: number;
}) {
  const isTauri = useIsTauri();
  const { isMobile } = useBreakpoint('mobile');
  const { useRPCPacket, sendRPCPacket } = useWebsocketAPI();
  const { useConnectedIMUTrackers } = useTrackers();
  const connectedIMUTrackers = useConnectedIMUTrackers();
  const { config, setConfig } = useConfig();
  const version = useContext(VersionContext);
  const [localIp, setLocalIp] = useState<string | null>(null);
  const [showConnectedTrackersWarning, setConnectedTrackerWarning] =
    useState(false);
  const [showVersionMobile, setShowVersionMobile] = useState(false);
  const [showTrayOrExitModal, setShowTrayOrExitModal] = useState(false);
  const doesMatchSettings = useMatch({
    path: '/settings/*',
  });
  const closeApp = async () => {
    await invoke('update_window_state');
    await getCurrentWebviewWindow().close();
  };
  const tryCloseApp = async (dontTray = false) => {
    if (isTrayAvailable && config?.useTray === null) {
      setShowTrayOrExitModal(true);
      return;
    }

    if (config?.useTray && !dontTray) {
      await getCurrentWebviewWindow().hide();
      await invoke('update_tray_text');
    } else if (
      config?.connectedTrackersWarning &&
      connectedIMUTrackers.filter(
        (t) => t.tracker.status !== TrackerStatus.TIMED_OUT
      ).length > 0
    ) {
      setConnectedTrackerWarning(true);
    } else {
      await closeApp();
    }
  };
  const showVersionBind = useDoubleTap(() => setShowVersionMobile(true));
  const unshowVersionBind = useDoubleTap(() => setShowVersionMobile(false));

  useEffect(() => {
    const unlisten = listen('try-close', async () => {
      const window = getCurrentWebviewWindow();
      await window.show();
      await window.setFocus();
      if (isTrayAvailable) await invoke('update_tray_text');
      await tryCloseApp(true);
    });
    return () => {
      unlisten.then((fn) => fn());
    };
  }, [config?.useTray, config?.connectedTrackersWarning]);

  useEffect(() => {
    if (config === null || !isTauri) return;
    getCurrentWebviewWindow().setDecorations(config?.decorations).catch(error);
  }, [config?.decorations]);

  useEffect(() => {
    sendRPCPacket(RpcMessage.ServerInfosRequest, new ServerInfosRequestT());
  }, []);

  useRPCPacket(
    RpcMessage.ServerInfosResponse,
    ({ localIp }: ServerInfosResponseT) => {
      if (localIp) setLocalIp(localIp.toString());
    }
  );

  return (
    <>
      <div className="flex gap-0 flex-col">
        <div className="h-[3px]"></div>
        <div data-tauri-drag-region className="flex gap-2 h-[38px] z-50">
          <div
            className="flex px-2 py-2 justify-around z-50"
            data-tauri-drag-region
          >
            <div className="flex gap-2" data-tauri-drag-region>
              {!config?.decorations && (
                <NavLink
                  to="/"
                  className="flex justify-around flex-col select-all"
                  data-tauri-drag-region
                >
                  <SlimeVRIcon></SlimeVRIcon>
                </NavLink>
              )}
              {(isTauri || !isMobile) && !config?.decorations && (
                <div
                  className={classNames('flex justify-around flex-col')}
                  data-tauri-drag-region
                >
                  <Typography>SlimeVR</Typography>
                </div>
              )}
              {(!(isMobile && !config?.decorations) || showVersionMobile) && (
                <>
                  <VersionTag></VersionTag>
                  {doesMatchSettings && (
                    <div
                      className={classNames(
                        'flex justify-around flex-col text-standard-bold text-status-special',
                        'bg-status-special bg-opacity-20 rounded-lg px-3 select-text'
                      )}
                      {...unshowVersionBind}
                    >
                      {localIp || 'unknown local ip'}
                    </div>
                  )}
                </>
              )}

                <div className='flex items-center'>
                  <ProfilesDropdown paddingX={2} paddingY={1} minHeight={'24px'}></ProfilesDropdown>
                </div>

              {version && (
                <div
                  className="cursor-pointer"
                  onClick={() => {
                    const url = document.body.classList.contains('windows')
                      ? 'https://slimevr.dev/download'
                      : `https://github.com/${GH_REPO}/releases/latest`;
                    open(url).catch(() => window.open(url, '_blank'));
                  }}
                >
                  <DownloadIcon></DownloadIcon>
                </div>
              )}
            </div>
          </div>
          <div
            className="flex flex-grow items-center h-full justify-center z-50"
            data-tauri-drag-region
          >
            {!isMobile && (
              <>
                <div
                  className="flex max-w-xl h-full items-center w-full"
                  data-tauri-drag-region
                >
                  {progress !== undefined && (
                    <ProgressBar
                      progress={progress}
                      height={3}
                      parts={3}
                    ></ProgressBar>
                  )}
                </div>
              </>
            )}

            {!isTauri && !showVersionMobile && !config?.decorations && (
              <div
                className="flex flex-row gap-2"
                {...(doesMatchSettings ? showVersionBind : {})}
              >
                <div
                  className="flex justify-around flex-col xs:hidden"
                  data-tauri-drag-region
                >
                  <Typography variant="section-title">SlimeVR</Typography>
                </div>
              </div>
            )}
          </div>
          <div
            className="flex justify-end items-center px-2 gap-2 z-50"
            data-tauri-drag-region
          >
            <NavLink
              to="/settings/trackers"
              className="flex justify-around flex-col select-all fill-background-50"
              data-tauri-drag-region
              state={{ scrollTo: 'steamvr' }}
            >
              <GearIcon></GearIcon>
            </NavLink>

            {!isMobile && (
              <div
                className={classNames(
                  'flex items-center justify-center stroke-window-icon',
                  'hover:bg-background-60 rounded-full w-7 h-7 cursor-pointer'
                )}
                onClick={() =>
                  open(DOCS_SITE).catch(() => window.open(DOCS_SITE, '_blank'))
                }
              >
                <QuestionIcon></QuestionIcon>
              </div>
            )}

            {isTauri && !config?.decorations && (
              <>
                <div
                  className="flex items-center justify-center hover:bg-background-60 rounded-full w-7 h-7"
                  onClick={() => getCurrentWebviewWindow().minimize()}
                >
                  <MinimiseIcon></MinimiseIcon>
                </div>
                <div
                  className="flex items-center justify-center hover:bg-background-60 rounded-full w-7 h-7"
                  onClick={() => getCurrentWebviewWindow().toggleMaximize()}
                >
                  <MaximiseIcon></MaximiseIcon>
                </div>
                <div
                  className="flex items-center justify-center hover:bg-background-60 rounded-full w-7 h-7"
                  onClick={() => tryCloseApp()}
                >
                  <CloseIcon></CloseIcon>
                </div>
              </>
            )}
          </div>
        </div>
        {isMobile && progress !== undefined && (
          <div className="flex gap-2 px-2 h-6 mb-2 justify-center flex-col border-b border-accent-background-30">
            <ProgressBar progress={progress} height={3} parts={3}></ProgressBar>
          </div>
        )}
      </div>
      <TrayOrExitModal
        isOpen={showTrayOrExitModal}
        accept={async (useTray) => {
          await setConfig({ useTray });
          setShowTrayOrExitModal(false);

          // Doing this in here just in case config doesn't get updated in time
          if (useTray) {
            await getCurrentWebviewWindow().hide();
            await invoke('update_tray_text');
          } else if (
            config?.connectedTrackersWarning &&
            connectedIMUTrackers.length > 0
          ) {
            setConnectedTrackerWarning(true);
          } else {
            await closeApp();
          }
        }}
        cancel={() => setShowTrayOrExitModal(false)}
      />
      <TrackersStillOnModal
        isOpen={showConnectedTrackersWarning}
        accept={() => closeApp()}
        cancel={() => setConnectedTrackerWarning(false)}
      ></TrackersStillOnModal>
    </>
  );
}<|MERGE_RESOLUTION|>--- conflicted
+++ resolved
@@ -29,11 +29,8 @@
 import { TrayOrExitModal } from './TrayOrExitModal';
 import { error } from '@/utils/logging';
 import { useDoubleTap } from 'use-double-tap';
-<<<<<<< HEAD
+import { isTrayAvailable } from '@/utils/tauri';
 import { ProfilesDropdown } from './ProfilesDropdown';
-=======
-import { isTrayAvailable } from '@/utils/tauri';
->>>>>>> 8f9e83c2
 
 export function VersionTag() {
   return (
