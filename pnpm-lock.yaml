--- conflicted
+++ resolved
@@ -27,30 +27,20 @@
         specifier: ^5.0.12
         version: 5.0.12
       '@formatjs/intl-localematcher':
-<<<<<<< HEAD
-        specifier: ^0.5.4
-        version: 0.5.4
+        specifier: ^0.2.32
+        version: 0.2.32
       '@hookform/resolvers':
         specifier: ^3.3.4
         version: 3.3.4(react-hook-form@7.51.2)
-=======
-        specifier: ^0.2.32
-        version: 0.2.32
->>>>>>> c3d97a94
       '@react-three/drei':
         specifier: ^9.105.1
         version: 9.105.1(@react-three/fiber@8.16.1)(@types/react@18.2.73)(@types/three@0.163.0)(react-dom@18.2.0)(react@18.2.0)(three@0.163.0)
       '@react-three/fiber':
-<<<<<<< HEAD
-        specifier: ^8.15.16
-        version: 8.15.16(react-dom@18.2.0)(react@18.2.0)(three@0.161.0)
+        specifier: ^8.16.1
+        version: 8.16.1(react-dom@18.2.0)(react@18.2.0)(three@0.163.0)
       '@tanstack/react-query':
         specifier: ^5.28.6
         version: 5.29.0(react@18.2.0)
-=======
-        specifier: ^8.16.1
-        version: 8.16.1(react-dom@18.2.0)(react@18.2.0)(three@0.163.0)
->>>>>>> c3d97a94
       '@tauri-apps/api':
         specifier: '=2.0.0-beta.7'
         version: 2.0.0-beta.7
@@ -3580,17 +3570,10 @@
   /@types/webxr@0.5.14:
     resolution: {integrity: sha512-UEMMm/Xn3DtEa+gpzUrOcDj+SJS1tk5YodjwOxcqStNhCfPcwgyC5Srg2ToVKyg2Fhq16Ffpb0UWUQHqoT9AMA==}
 
-<<<<<<< HEAD
-  /@types/webxr@0.5.5:
-    resolution: {integrity: sha512-HVOsSRTQYx3zpVl0c0FBmmmcY/60BkQLzVnpE9M1aG4f2Z0aKlBWfj4XZ2zr++XNBfkQWYcwhGlmuu44RJPDqg==}
-    dev: false
-
   /@types/yoga-layout@1.9.2:
     resolution: {integrity: sha512-S9q47ByT2pPvD65IvrWp7qppVMpk9WGMbVq9wbWZOHg6tnXSD4vyhao6nOSBwwfDdV2p3Kx9evA9vI+XWTfDvw==}
     dev: true
 
-=======
->>>>>>> c3d97a94
   /@typescript-eslint/eslint-plugin@5.62.0(@typescript-eslint/parser@5.62.0)(eslint@8.57.0)(typescript@5.4.3):
     resolution: {integrity: sha512-TiZzBSJja/LbhNPvk6yc0JrX9XqhQ0hdh6M2svYfsHGejaKFIAGd9MQ+ERIMzLGlN/kZoYIgdxFV0PuljTKXag==}
     engines: {node: ^12.22.0 || ^14.17.0 || >=16.0.0}
@@ -6335,10 +6318,13 @@
     dependencies:
       function-bind: 1.1.2
 
-<<<<<<< HEAD
   /highlight.js@10.7.3:
     resolution: {integrity: sha512-tzcUFauisWKNHaRkN4Wjl/ZA07gENAjFl3J/c480dprkGTg5EQstgaNFqBfUqCq54kZRIEcreTsAgF/m2quD7A==}
     dev: true
+
+  /hls.js@1.3.5:
+    resolution: {integrity: sha512-uybAvKS6uDe0MnWNEPnO0krWVr+8m2R0hJ/viql8H3MVK+itq8gGQuIYoFHL3rECkIpNH98Lw8YuuWMKZxp3Ew==}
+    dev: false
 
   /hoist-non-react-statics@3.3.2:
     resolution: {integrity: sha512-/gGivxi8JPKWNm/W0jSmzcMPpfpPLc3dY/6GxhX2hQ9iGj3aDfklV4ET7NjKpSinLpJ5vafa9iiGIEZg10SfBw==}
@@ -6361,11 +6347,6 @@
       quick-lru: 5.1.1
       resolve-alpn: 1.2.1
     dev: true
-=======
-  /hls.js@1.3.5:
-    resolution: {integrity: sha512-uybAvKS6uDe0MnWNEPnO0krWVr+8m2R0hJ/viql8H3MVK+itq8gGQuIYoFHL3rECkIpNH98Lw8YuuWMKZxp3Ew==}
-    dev: false
->>>>>>> c3d97a94
 
   /human-signals@1.1.1:
     resolution: {integrity: sha512-SEQu7vl8KjNL2eoGBLF3+wAjpsNfA9XMlXAYj/3EdaNfAlxKthD1xjEQfGOUhllCGGJVNY34bRr6lPINhNjyZw==}
@@ -9170,7 +9151,6 @@
     dependencies:
       is-number: 7.0.0
 
-<<<<<<< HEAD
   /toposort@2.0.2:
     resolution: {integrity: sha512-0a5EOkAUp8D4moMi2W8ZF8jcga7BgZd91O/yabJCFY8az+XSzeGyTKs0Aoo897iV1Nj6guFq8orWDS96z91oGg==}
     dev: false
@@ -9179,12 +9159,8 @@
     resolution: {integrity: sha512-N3WMsuqV66lT30CrXNbEjx4GEwlow3v6rr4mCcv6prnfwhS01rkgyFdjPNBYd9br7LpXV1+Emh01fHnq2Gdgrw==}
     dev: true
 
-  /troika-three-text@0.47.2(three@0.161.0):
-    resolution: {integrity: sha512-qylT0F+U7xGs+/PEf3ujBdJMYWbn0Qci0kLqI5BJG2kW1wdg4T1XSxneypnF05DxFqJhEzuaOR9S2SjiyknMng==}
-=======
   /troika-three-text@0.49.0(three@0.163.0):
     resolution: {integrity: sha512-sn9BNC6eIX8OO3iAkPwjecJ7Pn21Ve8P1UNFMNeQzXx759rrqS4i4pSZs7FLMYdWyCKVXBFGimBySFwRKLjq/Q==}
->>>>>>> c3d97a94
     peerDependencies:
       three: '>=0.125.0'
     dependencies:
