--- conflicted
+++ resolved
@@ -337,15 +337,8 @@
 		queueTask(humanPoseManager::updateSkeletonModelFromServer);
 	}
 
-<<<<<<< HEAD
-	public void resetTrackers(String resetSourceName) {
+	public void resetTrackersFull(String resetSourceName) {
 		queueTask(() -> humanPoseManager.resetTrackersFull(resetSourceName));
-=======
-	public void resetTrackersFull(String resetSourceName) {
-		queueTask(() -> {
-			humanPoseManager.resetTrackersFull(resetSourceName);
-		});
->>>>>>> 7c1fd5b6
 	}
 
 	public void resetTrackersYaw(String resetSourceName) {
