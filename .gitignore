# Ignore Gradle project-specific cache directory
.gradle

# Ignore Gradle build output directory
build

/bin/

# Ignore .idea
.idea

# Syncthing ignore file
.stignore

MagnetoLib.dll
<<<<<<< HEAD
/.idea/
*.log
logs
vrconfig.yml
=======
vrconfig.yml
*.log
>>>>>>> 60711df6
<|MERGE_RESOLUTION|>--- conflicted
+++ resolved
@@ -13,12 +13,5 @@
 .stignore
 
 MagnetoLib.dll
-<<<<<<< HEAD
-/.idea/
-*.log
-logs
 vrconfig.yml
-=======
-vrconfig.yml
-*.log
->>>>>>> 60711df6
+*.log