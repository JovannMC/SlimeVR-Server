--- conflicted
+++ resolved
@@ -1432,7 +1432,7 @@
 	}
 
 	private boolean shouldResetMounting(Tracker tracker) {
-		return shouldResetMounting(tracker.getBodyPosition());
+		return shouldResetMounting(tracker.getTrackerPosition());
 	}
 
 	private boolean shouldReverseYaw(TrackerPosition position) {
@@ -1450,7 +1450,7 @@
 	}
 
 	private boolean shouldReverseYaw(Tracker tracker) {
-		return shouldReverseYaw(tracker.getBodyPosition());
+		return shouldReverseYaw(tracker.getTrackerPosition());
 	}
 
 	@VRServerThread
@@ -1461,34 +1461,24 @@
 
 		// Resets the mounting rotation of the trackers with the HMD as
 		// reference.
-		Quaternion referenceRotation = new Quaternion();
+		Quaternion referenceRotation = Quaternion.Companion.getIDENTITY();
 		if (hmdTracker != null) {
-<<<<<<< HEAD
 			if (hmdTracker.getNeedsMounting())
 				hmdTracker
 					.getResetsHandler()
-					.resetMounting(shouldReverseYaw(hmdTracker.getTrackerPosition()));
+					.resetMounting(shouldReverseYaw(hmdTracker));
+			referenceRotation = hmdTracker.getRotation();
 		}
 
 		for (Tracker tracker : trackersToReset) {
 			if (
 				tracker != null
 					&& tracker.getNeedsMounting()
-					&& shouldResetMounting(tracker.getTrackerPosition())
+					&& shouldResetMounting(tracker)
 			) {
 				tracker
 					.getResetsHandler()
-					.resetMounting(shouldReverseYaw(tracker.getTrackerPosition()));
-=======
-			if (hmdTracker instanceof IMUTracker)
-				hmdTracker.resetMounting(shouldReverseYaw(hmdTracker), referenceRotation);
-			hmdTracker.getRotation(referenceRotation);
-		}
-
-		for (Tracker tracker : trackersToReset) {
-			if (tracker != null && shouldResetMounting(tracker)) {
-				tracker.resetMounting(shouldReverseYaw(tracker), referenceRotation);
->>>>>>> b9904d3e
+					.resetMounting(shouldReverseYaw(tracker), referenceRotation);
 			}
 		}
 		this.legTweaks.resetBuffer();
